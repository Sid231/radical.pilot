--- conflicted
+++ resolved
@@ -27,28 +27,17 @@
 Loading the RP Module, Follow the Application Execution
 -------------------------------------------------------
 
-<<<<<<< HEAD
-In order to use RADICAL-Pilot in your Python application, you need to import the
-``radical.pilot`` module (we use the ``rp`` abbreviation for the module name):
-=======
 In order to use RADICAL-Pilot, you need to import the ``radical.pilot`` module (we use the `rp` abbreviation for the module name) 
 in your Python script or application:
->>>>>>> 90cb1570
 
 .. code-block:: python
 
     import radical.pilot as rp
 
 
-<<<<<<< HEAD
 All example application scripts used in this user guide use the ``LogReporter``
 facility (of ``RADICAL-Utils``) to print runtime and progress information.  You can
 control that output with the ``RADICAL_PILOT_VERBOSE`` variable, which can be set
-=======
-All example scripts used in this user guide use the `LogReporter`
-facility (of RADICAL-Utils) to print runtime and progress information.  You can
-control that output with the `RADICAL_PILOT_VERBOSE` variable, which can be set
->>>>>>> 90cb1570
 to the normal Python logging levels, and to the value `REPORT` to obtain well
 formatted output.  We assume the ``REPORT`` setting to be used when referencing
 any output in this chapter.
@@ -186,15 +175,9 @@
             cuds.append(cud)
 
 
-<<<<<<< HEAD
-Compute units are executed by pilots.  The `:class:radical.pilot.UnitManager`
-class is responsible for routing the units from the application to the
-available pilots.  That Unit manager accepts ``ComputeUnitDescriptions`` as we
-=======
 ComputeUnits are executed by pilots.  The `:class:radical.pilot.UnitManager`
 class is responsible for routing ComputeUnits from the application to the
 available pilots.  The UnitManager accepts ComputeUnitDescriptions as we
->>>>>>> 90cb1570
 created above and assigns them, according to some scheduling algorithm, to the
 set of available pilots for execution (pilots are made available to a Unit
 manager via the ``add_pilot`` call):
