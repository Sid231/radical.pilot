--- conflicted
+++ resolved
@@ -5,17 +5,10 @@
 Getting Started
 ***************
 
-<<<<<<< HEAD
-In this section we will walk the reader through the most basic RP application
-example.  After you have worked through this chapter, you will understand how to
-launch a local ``ComputePilot`` and use a ``UnitManager`` to schedule and run
-``ComputeUnits`` (tasks) on it.
-=======
-In this section we will walk you through the basics of using  RP. 
-After you have worked through this chapter, you will understand how to
-launch a local Pilot and use a UnitManager to schedule and run
-ComputeUnits (tasks) on it.
->>>>>>> ad68d897
+In this section we will walk you through the basics of using  RP.  After you
+have worked through this chapter, you will understand how to launch a local
+``ComputePilot`` and use a ``UnitManager`` to schedule and run ``ComputeUnits``
+(tasks) on it.
 
 .. note:: The reader is assumed to be familiar with the general RP concepts as
           described in :ref:`chapter_overview` for reference.
@@ -23,6 +16,9 @@
 .. note:: This chapter assumes that you have successfully installed
           RADICAL-Pilot, and also configured access to the resources you intent
           to use for the examples (see chapter :ref:`chapter_installation`).
+
+.. note:: We colloquially refer to ``ComputePilot`` as `pilot`, and to
+          ``ComputeUnit`` as `unit`.
 
 You can download the basic :download:`00_getting_started.py
 <../../../examples/00_getting_started.py>`.  The text below will explain the
@@ -34,29 +30,18 @@
 Loading the RP Module, Follow the Application Execution
 -------------------------------------------------------
 
-<<<<<<< HEAD
-In order to use RADICAL-Pilot in your Python application, you need to import the
-``radical.pilot`` module (we use the ``rp`` abbreviation for the module name):
-=======
 In order to use RADICAL-Pilot, you need to import the ``radical.pilot`` module (we use the `rp` abbreviation for the module name) 
 in your Python script or application:
->>>>>>> ad68d897
 
 .. code-block:: python
 
     import radical.pilot as rp
 
 
-<<<<<<< HEAD
-All example application scripts used in this user guide use the ``LogReporter``
-facility (of ``RADICAL-Utils``) to print runtime and progress information.  You can
+All example scripts used in this user guide use the ``LogReporter``
+facility (of RADICAL-Utils) to print runtime and progress information.  You can
 control that output with the ``RADICAL_PILOT_VERBOSE`` variable, which can be set
-=======
-All example scripts used in this user guide use the `LogReporter`
-facility (of RADICAL-Utils) to print runtime and progress information.  You can
-control that output with the `RADICAL_PILOT_VERBOSE` variable, which can be set
->>>>>>> ad68d897
-to the normal Python logging levels, and to the value `REPORT` to obtain well
+to the normal Python logging levels, and to the value ``REPORT`` to obtain well
 formatted output.  We assume the ``REPORT`` setting to be used when referencing
 any output in this chapter.
 
@@ -102,16 +87,16 @@
    out the database entries of the session.
 
 
-Creating ComputePilots (or just Pilots)
----------------------------------------
+Creating ComputePilots
+----------------------
 
 A :class:`radical.pilot.ComputePilot` is responsible for ``ComputeUnit`` execution.
-``ComputePilots`` (or short: pilot) can be launched either locally or remotely, and 
+Pilots can be launched either locally or remotely, and 
 they can manage a single node or a large number of nodes on a cluster.
 
 Pilots are created via a :class:`radical.pilot.PilotManager`, by passing
 a :class:`radical.pilot.ComputePilotDescription`.  The most important elements
-of the ComputePilot description are
+of the ``ComputePilotDescription`` are
 
     * `resource`: a label which specifies the target resource to run the pilot
       on, ie. the location of the pilot;
@@ -169,7 +154,7 @@
 
 After you have launched a pilot, you can now generate
 :class:`radical.pilot.ComputeUnit`  objects for the pilot to execute. You
-can think of a ``ComputeUnit`` (or short: unit) as something very similar to an operating system
+can think of a ``ComputeUnit`` as something very similar to an operating system
 process that consists of an ``executable``, a list of ``arguments``, and an
 ``environment`` along with some runtime requirements.
 
@@ -193,18 +178,12 @@
             cuds.append(cud)
 
 
-<<<<<<< HEAD
-Compute units are executed by pilots.  The `:class:radical.pilot.UnitManager`
-class is responsible for routing the units from the application to the
-available pilots.  That Unit manager accepts ``ComputeUnitDescriptions`` as we
-=======
-ComputeUnits are executed by pilots.  The `:class:radical.pilot.UnitManager`
-class is responsible for routing ComputeUnits from the application to the
-available pilots.  The UnitManager accepts ComputeUnitDescriptions as we
->>>>>>> ad68d897
+Units are executed by pilots.  The `:class:radical.pilot.UnitManager`
+class is responsible for routing those units from the application to the
+available pilots.  The ``UnitManager`` accepts ``ComputeUnitDescriptions`` as we
 created above and assigns them, according to some scheduling algorithm, to the
-set of available pilots for execution (pilots are made available to a Unit
-manager via the ``add_pilot`` call):
+set of available pilots for execution (pilots are made available to a 
+``UnitManager`` via the ``add_pilot`` call):
 
 .. code-block:: python
 
