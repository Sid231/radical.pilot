--- conflicted
+++ resolved
@@ -5,7 +5,6 @@
     https://github.com/radical-cybertools/radical.pilot/issues?q=is%3Aissue+is%3Aopen+
 
 
-<<<<<<< HEAD
 
 0.41 Release                                                          2016-07-15
 --------------------------------------------------------------------------------
@@ -18,12 +17,12 @@
   - Switch SSH and ORTE for Comet
   - sync session cleanup tool with rpu 
   - update allocation IDs 
-=======
+
+
 0.40.4 Release                                                        2016-05-18
 --------------------------------------------------------------------------------
 
   - point release with more tutorial configurations
->>>>>>> c3c6e5d2
 
 
 0.40.3 Release                                                        2016-05-17
