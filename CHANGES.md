--- conflicted
+++ resolved
@@ -5,10 +5,6 @@
     https://github.com/radical-cybertools/radical.pilot/issues?q=is%3Aissue+is%3Aopen+
 
 
-<<<<<<< HEAD
-
-=======
->>>>>>> 7d097934
 0.41 Release                                                          2016-07-15
 --------------------------------------------------------------------------------
 
