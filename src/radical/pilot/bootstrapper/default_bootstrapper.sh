#!/bin/bash -l

# ------------------------------------------------------------------------------
# Copyright 2013-2014, radical@rutgers.edu License under the MIT License
#
# This script launches a radical.pilot compute pilot.  If needed, it creates and
# populates a virtualenv on the fly, into $VIRTENV.
#
# A created virtualenv will contain all dependencies for the RADICAL stack (see
# $VIRTENV_RADICAL_DEPS).  The RADICAL stack itself (or at least parts of it,
# see $VIRTENV_RADICAL_MODS) will be installed into $VIRTENV/radical/, and
# PYTHONPATH will be set to include that tree during runtime.  That allows us to
# use a different RADICAL stack if needed, by rerouting the PYTHONPATH, w/o the
# need to create a new virtualenv from scratch.
#
# ------------------------------------------------------------------------------
# global variables
#
AUTH=
TUNNEL_BIND_DEVICE="lo"
CLEANUP=
CORES=
DBNAME=
DBURL=
DEBUG=
SDISTS=
VIRTENV=
VIRTENV_MODE=
LRMS=
MPI_LAUNCH_METHOD=
SPAWNER=
PILOT_ID=
RP_VERSION=
AGENT_TYPE=
PYTHON=
RUNTIME=
SCHEDULER=
SESSIONID=
TASK_LAUNCH_METHOD=
SANDBOX=`pwd`

# flag which is set when a system level RP installation is found, triggers
# '--upgrade' flag for pip
# NOTE: this mechanism is disabled, as it affects a minority of machines and
#       adds too much complexity for too little benefit.
# SYSTEM_RP='FALSE'


# seconds to wait for lock files
# 10 min should be enough for anybody to create/update a virtenv...
LOCK_TIMEOUT=600
VIRTENV_TGZ_URL="https://pypi.python.org/packages/source/v/virtualenv/virtualenv-1.9.tar.gz"
VIRTENV_TGZ="virtualenv-1.9.tar.gz"
VIRTENV_IS_ACTIVATED=FALSE
VIRTENV_RADICAL_DEPS="pymongo apache-libcloud colorama python-hostlist"


# --------------------------------------------------------------------
#
# it is suprisingly difficult to get seconds since epoch in POSIX --
# 'date +%s' is a GNU extension...  Anyway, awk to the rescue!
#
timestamp () {
  TIMESTAMP=`\awk 'BEGIN{srand(); print srand()}'`
}


if ! test -z "$RADICAL_PILOT_PROFILE"
then
    timestamp
    TIME_ZERO=$TIMESTAMP
    export TIME_ZERO
fi


# ------------------------------------------------------------------------------
#
profile_event()
{
    if ! test -z "$RADICAL_PILOT_PROFILE"
    then
        timestamp
        NOW=$((TIMESTAMP-TIME_ZERO))
        printf '  %12s : %-20s : %12.4f : %-17s : %-24s : %-40s : \n' \
                  ' '    ' '     "$NOW"   ' '     'Bootstrap' "$@"    \
        >> agent.prof
    fi
}

profile_event 'bootstrap start'


# ------------------------------------------------------------------------------
#
# some virtenv operations need to be protected against pilots starting up
# concurrently, so we lock the virtualenv directory during creation and update.
#
# I/O redirect under noclobber is atomic in POSIX
#
lock()
{
    pid="$1"      # ID of pilot/bootstrapper waiting
    entry="$2"    # entry to lock
    timeout="$3"  # time to wait for a lock to expire In seconds)

    # clean $entry (normalize path, remove trailing slash, etc
    entry="`dirname $entry`/`basename $entry`"

    if test -z $timeout
    then
        timeout=$LOCK_TIMEOUT
    fi

    lockfile="$entry.lock"
    count=0

    err=`/bin/bash -c "set -C ; echo $pid > '$lockfile' && echo ok" 2>&1`
    until ! test "$err" = "ok"
    do
        if contains "$err" 'no such file or directory'
        then
            # there is something wrong with the lockfile path...
            echo "can't create lockfile at '$lockfile' - invalid directory?"
            exit 1
        fi

        owner=`cat $lockfile 2>/dev/null`
        count=$((count+1))

        echo "wait for lock $lockfile (owned by $owner) $((timeout-count))"

        if test $count -gt $timeout
        then
            echo "lock timeout for $entry -- removing stale lock for '$owner'"
            rm $lockfile
            # we do not exit the loop here, but race again against other pilots
            # waiting for this lock.
            count=0
        else

            # need to wait longer for lock release
            sleep 1
        fi

        # retry
        err=`/bin/bash -c "set -C ; echo $pid > '$lockfile' && echo ok" 2>&1`
    done

    # one way or the other, we got the lock finally.
    echo "obtained lock $lockfile"
}


# ------------------------------------------------------------------------------
#
# remove an previously qcquired lock.  This will abort if the lock is already
# gone, or if it is not owned by us -- both cases indicate that a different
# pilot got tired of waiting for us and forcefully took over the lock
#
unlock()
{
    pid="$1"      # ID of pilot/bootstrapper which has the lock
    entry="$2"    # locked entry

    # clean $entry (normalize path, remove trailing slash, etc
    entry="`dirname $entry`/`basename $entry`"

    lockfile="$entry.lock"

    if ! test -f $lockfile
    then
        echo "ERROR: cannot unlock $entry for $pid: missing lock $lockfile"
        exit 1
    fi

    owner=`cat $lockfile`
    if ! test "$owner" = "`echo $pid`"
    then
        echo "ERROR: cannot unlock $entry for $pid: owner is $owner"
        exit 1
    fi

    rm $lockfile
}


# ------------------------------------------------------------------------------
# contains(string, substring)
#
# Returns 0 if the specified string contains the specified substring,
# otherwise returns 1.
#
contains()
{
    string="$1"
    substring="$2"
    if test "${string#*$substring}" != "$string"
    then
        return 0    # $substring is in $string
    else
        return 1    # $substring is not in $string
    fi
}


# ------------------------------------------------------------------------------
#
# run a command, log command line and I/O, return success/failure
#
run_cmd()
{
    msg="$1"
    cmd="$2"
    fallback="$3"

    echo ""
    echo "# -------------------------------------------------------------------"
    echo "#"
    echo "# $msg"
    echo "# cmd: $cmd"
    echo "#"
    eval $cmd
    if test "$?" = 0
    then
        echo "#"
        echo "# SUCCESS"
        echo "#"
        echo "# -------------------------------------------------------------------"
        return 0
    else
        echo "#"
        echo "# ERROR"

        if test -z "$3"
        then
            echo "# no fallback command available"
        else
            echo "# running fallback command:"
            echo "# $fallback"
            echo "#"
            eval $fallback
            if test "$?" = 0
            then
                echo "#"
                echo "# SUCCESS (fallback)"
                echo "#"
                echo "# -------------------------------------------------------------------"
                return 0
            else
                echo "#"
                echo "# ERROR (fallback)"
            fi
        fi
        echo "#"
        echo "# -------------------------------------------------------------------"
        return 1
    fi
}


# ------------------------------------------------------------------------------
# print out script usage help
#
usage()
{
    msg="$@"

    if ! test -z "$msg"
    then
        printf "\n\tERROR: $msg\n\n" >> /dev/stderr
    fi

    cat << EOF >> /dev/stderr
usage: $0 options

This script launches a RADICAL-Pilot agent.

OPTIONS:
   -a      The name of project / allocation to charge.
   -b      name of sdist tarballs for radical stack install
   -c      Number of requested cores.
   -d      Specify debug level.
   -e      List of commands to run before bootstrapping.
   -f      Tunnel endpoint for connection forwarding.
   -g      Global shared virtualenv (create if missing)
   -h      Show this message.
   -i      The Python interpreter to use, e.g., python2.7.
   -j      Task launch method.
   -k      MPI launch method.
   -l      Type of Local Resource Management System.
   -m      Address and port of the coordination service host (MongoDB).
   -n      The name of the database.
   -o      The agent job spawning mechanism.
   -p      The unique identifier (uid) of the pilot.
   -q      The scheduler to be used by the agent.
   -s      The unique identifier (uid) of the session.
   -r      Runtime in minutes.
   -u      sandbox is user defined
   -v      Version - the RADICAL-Pilot version to install in virtenv
   -w      The working directory (sandbox) of the pilot.
           (default is '.')
   -x      Cleanup - delete pilot sandbox, virtualenv etc. after completion

EOF

    # On error message, exit with error code
    if ! test -z "$msg"
    then
        exit 1
    fi
}


# ------------------------------------------------------------------------------
#
# create and/or update a virtenv, depending on mode specifier:
#
#   'private' : error  if it exists, otherwise create, then use
#   'update'  : update if it exists, otherwise create, then use
#   'create'  : use    if it exists, otherwise create, then use
#   'use'     : use    if it exists, otherwise error,  then exit
#   'recreate': delete if it exists, otherwise create, then use
#
# create and update ops will be locked and thus protected against concurrent
# bootstrapper invokations.
#
# (private + location in pilot sandbox == old behavior)
#
# That locking will likely not scale nicely for larger numbers of concurrent
# pilot, at least not for slow running updates (time for update of n pilots
# needs to be smaller than lock timeout).  OTOH, concurrent pip updates should
# not have a negative impact on the virtenv in the first place, AFAIU -- lock on
# create is more important, and should be less critical
#
virtenv_setup()
{
    profile_event 'virtenv_setup start'

    pid="$1"
    virtenv="$2"
    virtenv_mode="$3"

    virtenv_create=TRUE
    virtenv_update=TRUE

    lock "$pid" "$virtenv" # use default timeout

    if test "$virtenv_mode" = "private"
    then
        if test -d "$virtenv"
        then
            printf "\nERROR: private virtenv already exists at $virtenv\n\n"
            unlock "$pid" "$virtenv"
            exit 1
        fi
        virtenv_create=TRUE
        virtenv_update=FALSE

    elif test "$virtenv_mode" = "update"
    then
        test -d "$virtenv" || virtenv_create=TRUE
        virtenv_update=TRUE

    elif test "$virtenv_mode" = "create"
    then
        virtenv_create=TRUE
        virtenv_update=FALSE

    elif test "$virtenv_mode" = "use"
    then
        if ! test -d "$virtenv"
        then
            printf "\nERROR: given virtenv does not exists at $virtenv\n\n"
            unlock "$pid" "$virtenv"
            exit 1
        fi
        virtenv_create=FALSE
        virtenv_update=FALSE

    elif test "$virtenv_mode" = "recreate"
    then
        test -d "$virtenv" && rm -r "$virtenv"
        virtenv_create=TRUE
        virtenv_update=FALSE
    fi

    echo "virtenv_create   : $virtenv_create"
    echo "virtenv_update   : $virtenv_update"


    # radical_pilot installation and update is governed by PILOT_VERSION.  If
    # that is set to 'stage', we install the release and use the pilot which was
    # staged to pwd.  If set to 'release', we install from pypi.  In all other
    # cases, we install from git at a specific tag or branch
    #
    case "$RP_VERSION" in

        local)
            for sdist in `echo $SDISTS | tr ':' ' '`
            do
                src=${sdist%.tgz}
                src=${sdist%.tar.gz}
                tar zxf $sdist
                RP_INSTALL_SOURCES="$RP_INSTALL_SOURCES $src/"
            done
            RP_INSTALL_TARGET='VIRTENV'
            RP_INSTALL_SDIST='TRUE'
            ;;

        debug)
            for sdist in `echo $SDISTS | tr ':' ' '`
            do
                src=${sdist%.tgz}
                src=${sdist%.tar.gz}
                tar zxf $sdist
                RP_INSTALL_SOURCES="$RP_INSTALL_SOURCES $src/"
            done
            RP_INSTALL_TARGET='LOCAL'
            RP_INSTALL_SDIST='TRUE'
            ;;

        release)
            RP_INSTALL_SOURCES='radical.pilot'
            RP_INSTALL_TARGET='VIRTENV'
            RP_INSTALL_SDIST='FALSE'
            ;;

        installed)
            if test -d "$VIRTENV/rp_install"
            then
                RP_INSTALL_SOURCES=''
                RP_INSTALL_TARGET=''
                RP_INSTALL_SDIST=''
            else
                echo "WARNING: 'rp_version' set to 'installed', "
                echo "         but no installed rp found in '$VIRTENV' ($virtenv_mode)"
                echo "         Settgins 'rp_version' to 'release'"
                RP_VERSION='release'
                RP_INSTALL_SOURCES='radical.pilot'
                RP_INSTALL_TARGET='VIRTENV'
                RP_INSTALL_SDIST='FALSE'
            fi 
            ;;

        *)
            # NOTE: do *not* use 'pip -e' -- egg linking does not work with 
            # PYTHONPATH.  # Instead, we manually clone the respective git 
            # repository, and switch to the respective branch/tag/commit.
            git clone https://github.com/radical-cybertools/radical.pilot.git
            (cd radical.pilot; git checkout $RP_VERSION)
            RP_INSTALL_SOURCES="radical.pilot/"
            RP_INSTALL_TARGET='VIRTENV'
            RP_INSTALL_SDIST='FALSE'
    esac

    # NOTE: for any immutable virtenv (VIRTENV_MODE==use), we have to choose
    # a LOCAL install target.  LOCAL installation will only work with 'python
    # setup.py install', so we have to use the sdist -- the RP_INSTALL_SOURCES
    # has to point to directories
    if test "$virtenv_mode" = "use"
    then
        if test "$RP_INSTALL_TARGET" = "VIRTENV"
        then
            echo "WARNING: virtenv immutable - install RP locally"
            RP_INSTALL_TARGET='LOCAL'
        fi

        if ! test -z "$RP_INSTALL_TARGET"
        then
            for src in $RP_INSTALL_SOURCES
            do
                if ! test -d "$src"
                then
                    # TODO: we could in principle download from pypi and 
                    # extract, or 'git clone' to local, and then use the setup
                    # install.  Not sure if this is worth the effor (AM)
                    echo "ERROR: local RP install needs sdist based install (not '$src')"
                    exit 1
                fi
            done
        fi
    fi

    echo "rp install sources: $RP_INSTALL_SOURCES"
    echo "rp install target : $RP_INSTALL_TARGET"


    # create virtenv if needed.  This also activates the virtenv.
    if test "$virtenv_create" = "TRUE"
    then
        if ! test -d "$virtenv"
        then
            virtenv_create "$virtenv"
            if ! test "$?" = 0
            then
               echo "Error on virtenv creation -- abort"
               unlock "$pid" "$virtenv"
               exit 1
            fi
        else
            echo "virtenv $virtenv exists"
        fi
    else
        echo "do not create virtenv $virtenv"
    fi

    # creation or not -- at this point it needs activation
    virtenv_activate "$virtenv"


    # update virtenv if needed.  This also activates the virtenv.
    if test "$virtenv_update" = "TRUE"
    then
        virtenv_update "$virtenv"
        if ! test "$?" = 0
        then
           echo "Error on virtenv update -- abort"
           unlock "$pid" "$virtenv"
           exit 1
       fi
    else
        echo "do not update virtenv $virtenv"
    fi

    # install RP
    rp_install "$RP_INSTALL_SOURCES" "$RP_INSTALL_TARGET" "$RP_INSTALL_SDIST"

    unlock "$pid" "$virtenv"

    profile_event 'virtenv_setup end'
}


# ------------------------------------------------------------------------------
#
virtenv_activate()
{
    if test "$VIRTENV_IS_ACTIVATED" = "TRUE"
    then
        return
    fi

    . "$VIRTENV/bin/activate"
    VIRTENV_IS_ACTIVATED=TRUE


<<<<<<< HEAD
  # # NOTE: calling radicalpilot-version does not work here -- depending on the
  # #       system python setup it may not be found even if the rp module is installed
  # #       and importable.
  # system_rp_loc="`python -c 'import radical.pilot as rp; print rp.__file__' 2>/dev/null`"
  # if test -z "$system_rp_loc"
  # then
  #     echo "found system RP install at '$system_rp_loc'"
  #     SYSTEM_RP='TRUE'
  # fi
=======
    # NOTE: calling radicalpilot-version does not work here -- depending on the
    #       system python setup it may not be found even if the rp module is installed
    #       and importable.
    system_rp_loc="`python -c 'import radical.pilot as rp; print rp.__file__' 2>/dev/null`"
    if ! test -z "$system_rp_loc"
    then
        echo "found system RP install at '$system_rp_loc'"
        SYSTEM_RP='TRUE'
    fi
>>>>>>> d21df384

    prefix="$VIRTENV/rp_install"

    # make sure the lib path into the prefix conforms to the python conventions
    python_version=`python -c 'import distutils.sysconfig as sc; print sc.get_python_version()'`
    ve_mod_prefix=`python -c 'import distutils.sysconfig as sc; print sc.get_python_lib()'`
    rp_mod_prefix=`echo $ve_mod_prefix | sed -e "s|$VIRTENV|$VIRTENV/rp_install|"`

    PYTHONPATH="$rp_mod_prefix:$PYTHONPATH"
    export PYTHONPATH

    PATH="$prefix/bin:$PATH"
    export PATH
}


# ------------------------------------------------------------------------------
#
# create virtualenv - we always use the latest version from GitHub
#
# The virtenv creation will also install the required packges, but will (mostly)
# not use '--upgrade' for dependencies, so that will become a noop if the
# packages have been installed before.  An eventual upgrade will be triggered
# independently in virtenv_update().
#
virtenv_create()
{
    profile_event 'virtenv_create start'

    virtenv="$1"

    # NOTE: create a fresh virtualenv. we use an older 1.9.x version of
    # virtualenv as this seems to work more reliable than newer versions.
    # If we can't download, we try to move on with the system virtualenv.
    run_cmd "Download virtualenv tgz" \
            "curl -k -O '$VIRTENV_TGZ_URL'"

    if ! test "$?" = 0
    then
        echo "WARNING: Couldn't download virtualenv via curl! Using system version."
        BOOTSTRAP_CMD="virtualenv $virtenv"

    else :
        run_cmd "unpacking virtualenv tgz" \
                "tar xvfz '$VIRTENV_TGZ'"

        if test $? -ne 0
        then
            echo "Couldn't unpack virtualenv!"
            return 1
        fi

        BOOTSTRAP_CMD="$PYTHON virtualenv-1.9/virtualenv.py $virtenv"
    fi


    run_cmd "Create virtualenv" \
            "$BOOTSTRAP_CMD"
    if test $? -ne 0
    then
        echo "Couldn't create virtualenv"
        return 1
    fi

    # activate the virtualenv
    virtenv_activate "$virtenv"

  # run_cmd "Downgrade pip to 1.2.1" \
  #         "easy_install pip==1.2.1" \
  #      || echo "Couldn't downgrade pip! Using default version (if it exists)"


    run_cmd "update setuptools" \
            "$PIP install --upgrade setuptools" \
         || echo "Couldn't update setuptools -- using default version"

    run_cmd "update pip" \
            "$PIP install --upgrade pip" \
         || echo "Couldn't update pip -- using default version"


    # NOTE: On india/fg 'pip install saga-python' does not work as pip fails to
    # install apache-libcloud (missing bz2 compression).  We thus install that
    # dependency via easy_install.
    run_cmd "install apache-libcloud" \
            "easy_install --upgrade apache-libcloud" \
         || echo "Couldn't install/upgrade apache-libcloud! Lets see how far we get ..."


    # now that the virtenv is set up, we install all dependencies 
    # of the RADICAL stack
    for dep in "$VIRTENV_RADICAL_DEPS"
    do
        run_cmd "install $dep" \
                "$PIP install $dep" \
             || echo "Couldn't install $dep! Lets see how far we get ..."
    done
}


# ------------------------------------------------------------------------------
#
# update virtualenv - this assumes that the virtenv has been activated
#
virtenv_update()
{
    profile_event 'virtenv_update start'

    virtenv="$1"
    virtenv_activate "$virtenv"

    # we upgrade all dependencies of the RADICAL stack, one by one.
    # FIXME: for now, we only do pip upgrades -- that will ignore the
    # easy_installed modules on india (and posisbly other hosts).
    for dep in "$VIRTENV_RADICAL_DEPS"
    do
        run_cmd "install $dep" \
                "$PIP install --upgrade $dep" \
             || echo "Couldn't update $dep! Lets see how far we get ..."
    done

    profile_event 'virtenv_update done'
}


# ------------------------------------------------------------------------------
#
# Install the radical stack, ie. install RP which pulls the rest. 
# This assumes that the virtenv has been activated.  Any previously installed
# stack version is deleted.
#
# As the virtenv should have all dependencies set up (see VIRTENV_RADICAL_DEPS),
# we don't expect any additional module pull from pypi.  Some rp_versions will, 
# however, pull the rp modules from pypi or git.
#
# . $VIRTENV/bin/activate
# rm -rf $VIRTENV/rp_install
#
# case rp_version:
#   @<token>:
#   @tag/@branch/@commit: # no sdist staging
#       git clone $github_base radical.pilot.src
#       (cd radical.pilot.src && git checkout token)
#       pip install -t $VIRTENV/rp_install/ radical.pilot.src
#       rm -rf radical.pilot.src
#       export PYTHONPATH=$VIRTENV/rp_install:$PYTHONPATH
#
#   release: # no sdist staging
#       pip install -t $VIRTENV/rp_install radical.pilot
#       export PYTHONPATH=$VIRTENV/rp_install:$PYTHONPATH
#
#   local: # needs sdist staging
#       tar zxf $sdist.tgz
#       pip install -t $VIRTENV/rp_install $sdist/
#       export PYTHONPATH=$VIRTENV/rp_install:$PYTHONPATH
#
#   debug: # needs sdist staging
#       tar zxf $sdist.tgz
#       pip install -t $SANDBOX/rp_install $sdist/
#       export PYTHONPATH=$SANDBOX/rp_install:$PYTHONPATH
#
#   installed: # no sdist staging
#       true
# esac
#
# NOTE: A 'pip install' (without '--upgrade') will not install anything if an 
# old version lives in the system space.  A 'pip install --upgrade' will fail 
# if there is no network connectivity (which otherwise is not really needed 
# when we install from sdists).  '--upgrade' is not needed when installing from
# sdists.
#
rp_install()
{
    rp_install_sources="$1"
    rp_install_target="$2"
    rp_install_sdist="$3"

    if test -z "$rp_install_target"
    then
        echo "no RP install target - skip install"
        return
    fi

    profile_event 'rp_install start'

    echo "Using RADICAL-Pilot install sources '$rp_install_sources'"

    # install rp into a separate tree -- no matter if in shared ve or a local
    # sandbox or elsewhere
    case "$rp_install_target" in
    
        VIRTENV)
            prefix="$VIRTENV/rp_install"
            ;;

        LOCAL)
            prefix="$SANDBOX/rp_install"
            ;;

        *)
            # this should never happen
            echo "ERROR: invalid RP install target '$RP_INSTALL_TARGET'"
            exit 1
    esac

    # make sure the lib path into the prefix conforms to the python conventions
    python_version=`python -c 'import distutils.sysconfig as sc; print sc.get_python_version()'`
    ve_mod_prefix=`python -c 'import distutils.sysconfig as sc; print sc.get_python_lib()'`
    rp_mod_prefix=`echo $ve_mod_prefix | sed -e "s|$VIRTENV|$prefix|"`

    rm -rf "$prefix"
    mkdir  "$prefix"

    if test "$rp_install_target" = "LOCAL"
    then
        # local PYTHONPATH needs to be pre-pended.  The ve PYTHONPATH is
        # already set during ve activation...
        # NOTE: PYTHONPATH is set differently than the 'prefix' used during
        #       install
        PYTHONPATH="$rp_mod_prefix:$PYTHONPATH"
        export PYTHONPATH

        PATH="$prefix/bin:$PATH"
        export PATH
    fi

    # NOTE: we first uninstall RP (for some reason, 'pip install --upgrade' does
    #       not work with all source types
    run_cmd "uninstall radical.pilot" "$PIP uninstall -y radical.pilot"
    # ignore any errors

    # NOTE: we need to add the radical name __init__.py manually here --
    #      distutil is broken and will not install it.
    mkdir -p   "$rp_mod_prefix/radical/"
    ru_ns_init="$rp_mod_prefix/radical/__init__.py"
    echo                                              >  $ru_ns_init
    echo 'import pkg_resources'                       >> $ru_ns_init
    echo 'pkg_resources.declare_namespace (__name__)' >> $ru_ns_init
    echo                                              >> $ru_ns_init

  # # NOTE: if we find a system level RP install, then pip install will not work
  # #       w/o the upgrade flag -- unless we install from sdist.  It may not
  # #       work with update flag either though...
  # if test "$SYSTEM_RP" = 'FALSE'
  # then
  #     # no previous version installed, don't need no upgrade
  #     pip_flags=''
  #     echo "no previous RP version - no upgrade"
  # else
  #     if test "$rp_install_sdist" = "TRUE"
  #     then
  #         # install from sdist doesn't need uprade either
  #         pip_flags=''
  #     else
  #         pip_flags='--upgrade'
  #         # NOTE: --upgrade is unreliable in its results -- depending on the
  #         #       VE setup, the resulting installation may be viable or not.
  #         echo "-----------------------------------------------------------------"
  #         echo " WARNING: found an exisiting installation of radical.pilot!      "
  #         echo "          Upgrading to a new version may or may not succeed,     "
  #         echo "          depending on the specific system, python and virtenv   "
  #         echo "          configuration!                                         "
  #         echo "-----------------------------------------------------------------"
  #     fi
  # fi

    pip_flags="$pip_flags --src '$prefix/src'"
    pip_flags="$pip_flags --build '$prefix/build'"
    pip_flags="$pip_flags --install-option='--prefix=$prefix'"

    for src in $RP_INSTALL_SOURCES
    do
        run_cmd "update $src via pip" \
                "$PIP install $pip_flags $src"
        
        if test $? -ne 0
        then
            echo "Couldn't install $src! Lets see how far we get ..."
        fi

        # NOTE: why? fuck pip, that's why!
        rm -rf "$prefix/build"
    done

    profile_event 'rp_install done'
}


# ------------------------------------------------------------------------------
# Verify that we ended up with a usable installation.  This will also print all
# versions and module locations, which is nice for debugging...
#
verify_rp_install()
{
    OLD_SAGA_VERBOSE=$SAGA_VERBOSE
    OLD_RADICAL_VERBOSE=$RADICAL_VERBOSE
    OLD_RADICAL_PILOT_VERBOSE=$RADICAL_PILOT_VERBOSE
    
    SAGA_VERBOSE=WARNING
    RADICAL_VERBOSE=WARNING
    RADICAL_PILOT_VERBOSE=WARNING
    
    # print the ve information and stack versions for verification
    echo
    echo "---------------------------------------------------------------------"
    echo
    echo "`python --version` (`which python`)"
    echo "PYTHONPATH: $PYTHONPATH"
 (  python -c 'print "utils : ",; import radical.utils as ru; print ru.version_detail,; print ru.__file__' \
 && python -c 'print "saga  : ",; import saga          as rs; print rs.version_detail,; print rs.__file__' \
 && python -c 'print "pilot : ",; import radical.pilot as rp; print rp.version_detail,; print rp.__file__' \
 && (echo 'install ok!'; true) \
 ) \
 || (echo 'install failed!'; false) \
 || exit 1
    echo
    echo "---------------------------------------------------------------------"
    echo
    
    SAGA_VERBOSE=$OLD_SAGA_VERBOSE
    RADICAL_VERBOSE=$OLD_RADICAL_VERBOSE
    RADICAL_PILOT_VERBOSE=$OLD_RADICAL_PILOT_VERBOSE
}


# ------------------------------------------------------------------------------
# Find available port on the remote host where we can bind to
#
find_available_port()
{
    RANGE="23000..23100"
    # TODO: Now that we have corrected the logic of checking on the localhost,
    #       instead of the remote host, we need to improve the checking.
    #       For now just return a fixed value.
    AVAILABLE_PORT=23000

    echo ""
    echo "################################################################################"
    echo "## Searching for available TCP port for tunnel in range $RANGE."
    host=$1
    for port in $(eval echo {$RANGE}); do

        # Try to make connection
        (/bin/bash -c "(>/dev/tcp/$host/$port)" 2>/dev/null) &
        # Wait for 1 second
        read -t1
        # Kill child
        kill $! 2>/dev/null
        # If the kill command succeeds, assume that we have found our match!
        if [ "$?" == "0" ]
        then
            break
        fi

        # Reset port, so that the last port doesn't get chosen in error
        port=
    done

    # Wait for children
    wait 2>/dev/null

    # Assume the most recent port is available
    AVAILABLE_PORT=$port
}


# -------------------------------------------------------------------------------
#
# run a preprocess command -- and exit if it happens to fail
#
# preprocess commands are executed right in arg parser loop because -e can be
# passed multiple times
#
preprocess()
{
    cmd=$@
    run_cmd "Running pre-process command" "$cmd"

    if test $? -ne 0
    then
        echo "#ABORT"
        exit 1
    fi
}


# ------------------------------------------------------------------------------
#
# MAIN
#

# Report where we are, as this is not always what you expect ;-)
# Print environment, useful for debugging
echo "# -------------------------------------------------------------------"
echo "# Bootstrapper running on host: `hostname -f`."
echo "# Bootstrapper started as     : '$0 $@'"
echo "# Environment of bootstrapper process:"
echo "#"
echo "#"
env | sort
echo "# -------------------------------------------------------------------"

# parse command line arguments
# free letters: b h o
while getopts "a:b:c:D:d:e:f:g:hi:j:k:l:m:n:o:p:q:r:u:s:t:v:w:x:y:z:" OPTION; do
    case $OPTION in
        a)  AUTH=$OPTARG  ;;
        b)  SDISTS=$OPTARG  ;;
        c)  CORES=$OPTARG  ;;
        D)  TUNNEL_BIND_DEVICE=$OPTARG ;;
        d)  DEBUG=$OPTARG  ;;
        e)  preprocess "$OPTARG"  ;;
        f)  FORWARD_TUNNEL_ENDPOINT=$OPTARG  ;;
        g)  VIRTENV=$(eval echo $OPTARG)  ;;
        i)  PYTHON=$OPTARG  ;;
        j)  TASK_LAUNCH_METHOD=$OPTARG  ;;
        k)  MPI_LAUNCH_METHOD=$OPTARG  ;;
        l)  LRMS=$OPTARG  ;;
        m)  DBURL=$OPTARG   ;;
        n)  DBNAME=$OPTARG  ;;
        o)  SPAWNER=$OPTARG  ;;
        p)  PILOT_ID=$OPTARG  ;;
        q)  SCHEDULER=$OPTARG  ;;
        r)  RUNTIME=$OPTARG  ;;
        s)  SESSIONID=$OPTARG  ;;
        t)  AGENT_TYPE=$OPTARG  ;;
        u)  VIRTENV_MODE=$OPTARG  ;;
        v)  RP_VERSION=$OPTARG  ;;
        w)  SANDBOX=$OPTARG  ;;
        x)  CLEANUP=$OPTARG  ;;
        *)  usage "Unknown option: $OPTION=$OPTARG"  ;;
    esac
done

# Check that mandatory arguments are set
# (Currently all that are passed through to the agent)
if test -z "$CORES"              ; then  usage "missing CORES             ";  fi
if test -z "$DEBUG"              ; then  usage "missing DEBUG             ";  fi
if test -z "$DBNAME"             ; then  usage "missing DBNAME            ";  fi
if test -z "$DBURL"              ; then  usage "missing DBURL             ";  fi
if test -z "$LRMS"               ; then  usage "missing LRMS              ";  fi
if test -z "$MPI_LAUNCH_METHOD"  ; then  usage "missing MPI_LAUNCH_METHOD ";  fi
if test -z "$SPAWNER"            ; then  usage "missing SPAWNER           ";  fi
if test -z "$PILOT_ID"           ; then  usage "missing PILOT_ID          ";  fi
if test -z "$RUNTIME"            ; then  usage "missing RUNTIME           ";  fi
if test -z "$SCHEDULER"          ; then  usage "missing SCHEDULER         ";  fi
if test -z "$SESSIONID"          ; then  usage "missing SESSIONID         ";  fi
if test -z "$TASK_LAUNCH_METHOD" ; then  usage "missing TASK_LAUNCH_METHOD";  fi
if test -z "$RP_VERSION"         ; then  usage "missing RP_VERSION        ";  fi

# If the host that will run the agent is not capable of communication
# with the outside world directly, we will setup a tunnel.
if [[ $FORWARD_TUNNEL_ENDPOINT ]]; then

    profile_event 'tunnel setup start'

    echo "# -------------------------------------------------------------------"
    echo "# Setting up forward tunnel for MongoDB to $FORWARD_TUNNEL_ENDPOINT."

    # Bind to localhost
    BIND_ADDRESS=`/sbin/ifconfig $TUNNEL_BIND_DEVICE|grep "inet addr"|cut -f2 -d:|cut -f1 -d" "`

    # Look for an available port to bind to.
    # This might be necessary if multiple agents run on one host.
    find_available_port $BIND_ADDRESS

    if [ $AVAILABLE_PORT ]; then
        echo "## Found available port: $AVAILABLE_PORT"
    else
        echo "## No available port found!"
        exit 1
    fi
    DBPORT=$AVAILABLE_PORT

    # Set up tunnel
    # TODO: Extract port and host
    FORWARD_TUNNEL_ENDPOINT_PORT=22
    FORWARD_TUNNEL_ENDPOINT_HOST=$FORWARD_TUNNEL_ENDPOINT
    ssh -o StrictHostKeyChecking=no -x -a -4 -T -N -L $BIND_ADDRESS:$DBPORT:$DBURL -p $FORWARD_TUNNEL_ENDPOINT_PORT $FORWARD_TUNNEL_ENDPOINT_HOST &

    # Kill ssh process when bootstrapper dies, to prevent lingering ssh's
    trap 'jobs -p | xargs kill' EXIT

    # Overwrite DBURL
    DBURL=$BIND_ADDRESS:$DBPORT

    profile_event 'tunnel setup done'

fi

# If PYTHON was not set as an argument, detect it here.
if [[ -z "$PYTHON" ]]
then
    PYTHON=`which python`
fi

# NOTE: if a cacert.pem.gz was staged, we unpack it and use it for all pip
# commands.  Its a sign that the pip cacert (or the system's, dunno) is not up
# to date.  Easy_install seems to use a different access channel, so does not
# need the cert bundle.
#
if test -f 'cacert.pem.gz'
then
    gunzip cacert.pem.gz
    PIP='pip --cert cacert.pem'
else
    PIP='pip'
fi


# ready to setup the virtenv
virtenv_setup    "$PILOT_ID" "$VIRTENV" "$VIRTENV_MODE"
virtenv_activate "$VIRTENV"

# Export the variables related to virtualenv,
# so that we can disable the virtualenv for the cu.
export _OLD_VIRTUAL_PATH
export _OLD_VIRTUAL_PYTHONHOME
export _OLD_VIRTUAL_PS1

# ------------------------------------------------------------------------------
# launch the radical agent
#
# the actual agent script lives in PWD if it was staged -- otherwise we use it
# from the virtenv
# NOTE: For some reasons, I have seen installations where 'scripts' go into
# bin/, and some where setuptools only changes them in place.  For now, we allow
# for both -- but eventually (once the agent itself is small), we may want to
# move it to bin ourself...
if test "$RP_INSTALL_TARGET" = 'LOCAL'
then
    PILOT_SCRIPT="$SANDBOX/rp_install/bin/radical-pilot-agent-${AGENT_TYPE}.py"
    if ! test -e "$PILOT_SCRIPT"
    then
        PILOT_SCRIPT="$SANDBOX/rp_install/lib/python$python_version/site-packages/radical/pilot/agent/radical-pilot-agent-${AGENT_TYPE}.py"
    fi
else
    PILOT_SCRIPT="$VIRTENV/rp_install/bin/radical-pilot-agent-${AGENT_TYPE}.py"
    if ! test -e "$PILOT_SCRIPT"
    then
        PILOT_SCRIPT="$VIRTENV/rp_install/lib/python$python_version/site-packages/radical/pilot/agent/radical-pilot-agent-${AGENT_TYPE}.py"
    fi
fi

AGENT_CMD="python $PILOT_SCRIPT \
-c $CORES \
-d $DEBUG \
-j $TASK_LAUNCH_METHOD \
-k $MPI_LAUNCH_METHOD \
-l $LRMS \
-m $DBURL \
-n $DBNAME \
-o $SPAWNER \
-p $PILOT_ID \
-q $SCHEDULER \
-s $SESSIONID \
-r $RUNTIME"

if ! test -z "$AUTH"
then
    AGENT_CMD="$AGENT_CMD -a $AUTH"
fi

if test "$LRMS" = "CCM"
then
    AGENT_CMD="ccmrun $AGENT_CMD"
fi

verify_rp_install

echo
echo "# -------------------------------------------------------------------"
echo "# Launching radical-pilot-agent for $CORES cores."
echo "# CMDLINE: $AGENT_CMD"

# enable DebugHelper in agent
export RADICAL_DEBUG=TRUE

export SAGA_VERBOSE=DEBUG
export RADIAL_VERBOSE=DEBUG
export RADIAL_UTIL_VERBOSE=DEBUG
export RADIAL_PILOT_VERBOSE=DEBUG

profile_event 'agent start'

$AGENT_CMD
AGENT_EXITCODE=$?

profile_event 'cleanup start'

# cleanup flags:
#   l : pilot log files
#   u : unit work dirs
#   v : virtualenv
#   e : everything
echo
echo "# -------------------------------------------------------------------"
echo "# CLEANUP: $CLEANUP"
echo "#"
contains $CLEANUP 'l' && rm -r "$SANDBOX/agent.*"
contains $CLEANUP 'u' && rm -r "$SANDBOX/unit.*"
contains $CLEANUP 'v' && rm -r "$VIRTENV/"
contains $CLEANUP 'e' && rm -r "$SANDBOX/"

profile_event 'cleanup done'
echo "#"
echo "# -------------------------------------------------------------------"

# ... and exit
exit $AGENT_EXITCODE
<|MERGE_RESOLUTION|>--- conflicted
+++ resolved
@@ -544,27 +544,15 @@
     VIRTENV_IS_ACTIVATED=TRUE
 
 
-<<<<<<< HEAD
   # # NOTE: calling radicalpilot-version does not work here -- depending on the
   # #       system python setup it may not be found even if the rp module is installed
   # #       and importable.
   # system_rp_loc="`python -c 'import radical.pilot as rp; print rp.__file__' 2>/dev/null`"
-  # if test -z "$system_rp_loc"
+  # if ! test -z "$system_rp_loc"
   # then
   #     echo "found system RP install at '$system_rp_loc'"
   #     SYSTEM_RP='TRUE'
   # fi
-=======
-    # NOTE: calling radicalpilot-version does not work here -- depending on the
-    #       system python setup it may not be found even if the rp module is installed
-    #       and importable.
-    system_rp_loc="`python -c 'import radical.pilot as rp; print rp.__file__' 2>/dev/null`"
-    if ! test -z "$system_rp_loc"
-    then
-        echo "found system RP install at '$system_rp_loc'"
-        SYSTEM_RP='TRUE'
-    fi
->>>>>>> d21df384
 
     prefix="$VIRTENV/rp_install"
 
