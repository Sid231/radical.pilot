
import datetime
import pymongo

# ------------------------------------------------------------------------------
#
def get_session_ids (dbclient, dbname) :

    if not dbname : usage ("require specific database name to list session IDs")

    database = dbclient[dbname]
    cnames = database.collection_names ()

    sids = list()
    for cname in cnames :
        if  not '.' in cname :
            sids.append (cname)

    return sids


# ------------------------------------------------------------------------------
def get_last_session (dbclient, dbname) :

    # this assumes that sessions are ordered by time -- which is the case at
    # this point...
    return get_session_ids (dbclient, dbname)[-1]


# ------------------------------------------------------------------------------
def get_session_docs (dbclient, dbname, session) :

    database = dbclient[dbname]

    ret = dict()

    ret['session'] = list(database["%s"    % session].find ())
    ret['pmgr'   ] = list(database["%s.pm" % session].find ())
    ret['pilot'  ] = list(database["%s.p"  % session].find ())
    ret['umgr'   ] = list(database["%s.wm" % session].find ())
    ret['unit'   ] = list(database["%s.w"  % session].find ())

    return ret


# ------------------------------------------------------------------------------
def get_session_slothist (dbclient, dbname, session) :
    """
    For all pilots in the session, get the slot lists and slot histories. and
    return as list of tuples like:

            [pilot_id,      [      [hostname, slotnum] ],      [      [slotstate, timestamp] ] ] 
      tuple (string  , list (tuple (string  , int    ) ), list (tuple (string   , datetime ) ) )
    """

    docs = get_session_docs (dbclient, dbname, session)

    ret = list()

    for pilot_doc in docs['pilot'] :

        # slot configuration was only recently (v0.18) added to the RP agent...
        if  not 'slots' in pilot_doc :
            return None

        pid      = str(pilot_doc['_id'])
        slots    =     pilot_doc['slots']
        slothist =     pilot_doc['slothistory']

        slotinfo = list()
        for hostinfo in slots :
            hostname = hostinfo['node'] 
            slotnum  = len (hostinfo['cores'])
            slotinfo.append ([hostname, slotnum])

        ret.append ({'pilot_id' : pid, 
                     'slotinfo' : slotinfo, 
                     'slothist' : slothist})

    return ret


# ------------------------------------------------------------------------------
def get_session_events (dbclient, dbname, session) :
    """
    For all entities in the session, create simple event tuples, and return
    them as a list

           [      [object type, object id, pilot id, timestamp, event name, object document] ]
      list (tuple (string     , string   , string  , datetime , string    , dict           ) )
      
    """

    docs = get_session_docs (dbclient, dbname, session)

    ret = list()

    for doc in docs['session'] :
        odoc  = dict()
        otype = 'session'
        oid   = str(doc['_id'])
        ret.append (['state', otype, oid, None, doc['created'],        'created',        odoc])
        ret.append (['state', otype, oid, None, doc['last_reconnect'], 'last_reconnect', odoc])

    for doc in docs['pilot'] :
        odoc  = dict()
        otype = 'pilot'
        oid   = str(doc['_id'])

        for event in [# 'submitted', 'started',    'finished',  # redundant to states..
                      'input_transfer_started',  'input_transfer_finished', 
                      'output_transfer_started', 'output_transfer_finished'] :
            if  event in doc :
                ret.append (['state', otype, oid, oid, doc[event], event, odoc])
            else : 
                ret.append (['state', otype, oid, oid, None,       event, odoc])

        for event in doc['statehistory'] :
            ret.append (['state',     otype, oid, oid, event['timestamp'], event['state'], odoc])

<<<<<<< HEAD
        if  'callbackhistory' in doc :
=======
        if  'callbackhistory' in event :
>>>>>>> 448806b7
            for event in doc['callbackhistory'] :
                ret.append (['callback',  otype, oid, oid, event['timestamp'], event['state'], odoc])


    for doc in docs['unit'] :
        odoc  = dict()
        otype = 'unit'
        oid   = str(doc['_id'])
        pid   = str(doc['pilot'])

        for event in [# 'submitted', 'started',    'finished',  # redundant to states..
                      'input_transfer_started',  'input_transfer_finished', 
                      'output_transfer_started', 'output_transfer_finished'
                      ] :
            if  event in doc :
                ret.append (['state', otype, oid, pid, doc[event], event, odoc])
            else :                                
                ret.append (['state', otype, oid, pid, None,       event, odoc])

        for event in doc['statehistory'] :
            ret.append (['state',     otype, oid, pid, event['timestamp'], event['state'], odoc])

        if  'callbackhistory' in event :
            for event in doc['callbackhistory'] :
                ret.append (['callback',  otype, oid, pid, event['timestamp'], event['state'], odoc])

    # we don't want None times, actually
    for r in list(ret) :
        if  r[4] == None :
            ret.remove (r)
    
    ret.sort (key=lambda tup: tup[4]) 

    return ret


# ------------------------------------------------------------------------------
<|MERGE_RESOLUTION|>--- conflicted
+++ resolved
@@ -118,11 +118,7 @@
         for event in doc['statehistory'] :
             ret.append (['state',     otype, oid, oid, event['timestamp'], event['state'], odoc])
 
-<<<<<<< HEAD
         if  'callbackhistory' in doc :
-=======
-        if  'callbackhistory' in event :
->>>>>>> 448806b7
             for event in doc['callbackhistory'] :
                 ret.append (['callback',  otype, oid, oid, event['timestamp'], event['state'], odoc])
 
@@ -133,6 +129,7 @@
         oid   = str(doc['_id'])
         pid   = str(doc['pilot'])
 
+        # TODO: change states to look for
         for event in [# 'submitted', 'started',    'finished',  # redundant to states..
                       'input_transfer_started',  'input_transfer_finished', 
                       'output_transfer_started', 'output_transfer_finished'
@@ -145,6 +142,7 @@
         for event in doc['statehistory'] :
             ret.append (['state',     otype, oid, pid, event['timestamp'], event['state'], odoc])
 
+        # TODO: this probably needs to be "doc"
         if  'callbackhistory' in event :
             for event in doc['callbackhistory'] :
                 ret.append (['callback',  otype, oid, pid, event['timestamp'], event['state'], odoc])
