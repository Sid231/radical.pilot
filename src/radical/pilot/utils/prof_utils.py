--- conflicted
+++ resolved
@@ -132,11 +132,7 @@
 def read_profiles(profiles):
     """
     We read all profiles as CSV files and parse them.  For each profile,
-<<<<<<< HEAD
-    we back-calculate global time (epoch) from the synch timestamps.  
-=======
     we back-calculate global time (epoch) from the synch timestamps.
->>>>>>> 9675e173
     """
     ret    = dict()
     fields = ru.Profiler.fields
