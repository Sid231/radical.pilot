--- conflicted
+++ resolved
@@ -397,11 +397,7 @@
 
 # ------------------------------------------------------------------------------
 #
-<<<<<<< HEAD
-def drop_clones(cfg, units, name, mode, drop_cb=None, prof=None, logger=None):
-=======
 def drop_units(cfg, units, name, mode, drop_cb=None, prof=None, logger=None):
->>>>>>> eced868a
     """
     For each unit in units, check if the queue is configured to drop
     units in the given mode ('in' or 'out').  If drop is set to 0, the units
@@ -445,9 +441,6 @@
             logger.debug('dropped all')
             for unit in units:
                 logger.debug('dropped %s', unit['_id'])
-        if drop_cb:
-            for unit in units:
-                drop_cb(unit=unit, name=name, mode=mode, prof=prof, logger=logger)
         if return_list: return []
         else          : return None
 
@@ -482,14 +475,11 @@
     a different ID (<id>.clone_001).  The factor depends on the context of
     this clone call (ie. the queue name), and on mode (which is 'input' or
     'output').  This methid will always return a list.
-<<<<<<< HEAD
 
     For each cloned unit, we check if 'clone_cb' is defined, and call
     that callback if that is the case, with the signature:
 
       clone_cb(unit=unit, name=name, mode=mode, prof=prof, logger=logger)
-=======
->>>>>>> eced868a
     """
 
     if units == None:
