--- conflicted
+++ resolved
@@ -1206,25 +1206,20 @@
             if name in self._subscribers:
                 raise ValueError('cb %s already registered for %s' % (cb.__name__, pubsub))
 
+            if pubsub in os.getenv("RADICAL_PILOT_CPROFILE_SUBSCRIBERS", "").split():
+                ttype = ProfiledThread
+                tname = name="%s-%s.subscriber" % (self.uid, pubsub)
+            else:
+                ttype = mt.Thread
+                tname = name="%s.subscriber" % self.uid
+
             # create a pubsub subscriber (the pubsub name doubles as topic)
             q = rpu_Pubsub(self._session, pubsub, rpu_PUBSUB_SUB, self._cfg, addr=addr)
             q.subscribe(pubsub)
 
-<<<<<<< HEAD
             e = mt.Event()
-            t = mt.Thread(target=_subscriber, args=[q,e,cb,cb_data], name=name)
+            t = ttype(target=_subscriber, args=[q,e,cb,cb_data], name=tname)
             t.start()
-=======
-        if topic in os.getenv("RADICAL_PILOT_CPROFILE_SUBSCRIBERS", "").split():
-            t = ProfiledThread(target=_subscriber, args=[q,cb],
-                               name="%s-%s.subscriber" % (self.cname, topic))
-        else:
-            t = mt.Thread(target=_subscriber, args=[q,cb],
-                          name="%s.subscriber" % self.cname)
-
-        t.start()
-        self._subscribers.append(t)
->>>>>>> c1df6f37
 
             self._subscribers[name] = {'term'   : e,  # termination signal
                                        'thread' : t}  # thread handle
