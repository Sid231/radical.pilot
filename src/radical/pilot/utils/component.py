--- conflicted
+++ resolved
@@ -303,7 +303,6 @@
             raise ValueError('Component needs a uid (%s)' % type(self))
 
         # state we carry over the fork
-<<<<<<< HEAD
         self._debug      = cfg.get('debug', 'DEBUG')
         self._owner      = cfg.get('owner', self.uid)
         self._ctype      = "%s.%s" % (self.__class__.__module__,
@@ -320,18 +319,6 @@
         self._publishers = dict()       # channels to send notifications to
         self._threads    = dict()       # subscriber and idler threads
         self._cb_lock    = mt.RLock()   # guard threaded callback invokations
-=======
-        self._started   = False
-        self._debug     = cfg.get('debug')
-        self._owner     = cfg.get('owner', self.uid)
-        self._cname     = cfg.get('cname', self.__class__.__name__)
-        self._ctype     = "%s.%s" % (self.__class__.__module__,
-                                     self.__class__.__name__)
-        self._number    = cfg.get('number', 0)
-        self._name      = cfg.get('name.%s' %  self._number,
-                                  '%s.%s'   % (self._ctype, self._number))
-        self._term      = mt.Event()  # control watcher threads
->>>>>>> 9e2f445f
 
         if self._owner == self.uid:
             self._owner = 'root'
@@ -875,7 +862,6 @@
                 self._cb_data = cb_data
                 self._cb_lock = cb_lock
                 self._last    = 0.0
-                self._term    = mt.Event()
 
                 super(Idler, self).__init__(name=self._name, log=self._log)
 
