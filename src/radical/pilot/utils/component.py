--- conflicted
+++ resolved
@@ -154,12 +154,8 @@
         self._finalized     = False       # finalization guard
         self._is_parent     = None        # guard initialize/initialize_child
         self._exit_on_error = True        # FIXME: make configurable
-<<<<<<< HEAD
         self._cb_lock       = mt.Lock()   # guard threaded callback invokations
         self._drop_cb       = None        # free resources on dropping clones
-=======
-        self._cb_lock       = mt.Lock()   # guard threaded callback invocations
->>>>>>> 085b25a1
 
         # use agent_name for one log per agent, cname for one log per agent and component
         log_name = self._cname
