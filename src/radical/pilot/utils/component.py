
import os
import sys
import copy
import time
import pprint
import signal

import setproctitle    as spt
import threading       as mt
import multiprocessing as mp
import radical.utils   as ru

from ..          import constants      as rpc
from ..          import states         as rps

from .queue      import Queue          as rpu_Queue
from .queue      import QUEUE_OUTPUT   as rpu_QUEUE_OUTPUT
from .queue      import QUEUE_INPUT    as rpu_QUEUE_INPUT
from .queue      import QUEUE_BRIDGE   as rpu_QUEUE_BRIDGE

from .pubsub     import Pubsub         as rpu_Pubsub
from .pubsub     import PUBSUB_PUB     as rpu_PUBSUB_PUB
from .pubsub     import PUBSUB_SUB     as rpu_PUBSUB_SUB
from .pubsub     import PUBSUB_BRIDGE  as rpu_PUBSUB_BRIDGE


# ==============================================================================
#
class Component(ru.Process):
    """
    This class provides the basic structure for any RP component which operates
    on stateful things.  It provides means to:

      - define input channels on which to receive new things in certain states
      - define work methods which operate on the things to advance their state
      - define output channels to which to send the things after working on them
      - define notification channels over which messages with other components
        can be exchanged (publish/subscriber channels)

    All low level communication is handled by the base class -- deriving classes
    will register the respective channels, valid state transitions, and work
    methods.  When a 'thing' is received, the component is assumed to have full
    ownership over it, and that no other component will change the 'thing's
    state during that time.

    The main event loop of the component -- work_cb() -- is executed as a separate
    process.  Components inheriting this class should be fully self sufficient,
    and should specifically attempt not to use shared resources.  That will
    ensure that multiple instances of the component can coexist for higher
    overall system throughput.  Should access to shared resources be necessary,
    it will require some locking mechanism across process boundaries.

    This approach should ensure that

      - 'thing's are always in a well defined state;
      - components are simple and focus on the semantics of 'thing' state
        progression;
      - no state races can occur on 'thing' state progression;
      - only valid state transitions can be enacted (given correct declaration
        of the component's semantics);
      - the overall system is performant and scalable.

    Inheriting classes may overload the methods:

        initialize
        initialize_child
        finalize
        finalize_child

    These method should be used to

      - set up the component state for operation
      - register input/output/notification channels
      - register work methods
      - register callbacks to be invoked on state notification
      - tear down the same on closing

    Inheriting classes MUST call the constructor:

        class StagingComponent(rpu.Component):
            def __init__(self, cfg, session):
                rpu.Component.__init__(self, cfg, session)

    Further, the class must implement the registered work methods, with
    a signature of:

        work(self, things)

    The method is expected to change the state of the 'thing's given.  'Thing's
    will not be pushed to outgoing channels automatically -- to do so, the work
    method has to call (see call documentation for other options):

        self.advance(thing)

    Until that method is called, the component is considered the sole owner of
    the 'thing's.  After that method is called, the 'thing's are considered
    disowned by the component.  If, however, components return from the work
    methods without calling advance on the given 'thing's, then the component
    keeps ownership of the 'thing's to advance it asynchronously at a later
    point in time.  That implies that a component can collect ownership over an
    arbitrary number of 'thing's over time, and they can be advanced at the
    component's descretion.
    """

    # FIXME:
    #  - make state transitions more formal
   

    # --------------------------------------------------------------------------
    #
    @staticmethod
    def start_bridges(cfg, session, log):
        '''
        Check the given config, and specifically check if any bridges are
        defined under `cfg['bridges']`.  If that is the case, we check
        if those bridges have endpoints documented.  If so, we assume they are
        running, and that's fine.  If not, we start them and add the respective
        enspoint information to the config.  
        
        This method will return a list of created bridge instances.  It is up to
        the callee to watch those bridges for health and to terminate them as
        needed.
        '''

        bspec = cfg.get('bridges', {})
        log.debug('start bridges   : %s', pprint.pformat(bspec))

        if not bspec:
            # nothing to do
            return list()

        # start all bridges which don't yet have an address
        bridges = list()
        for bname,bcfg in bspec.iteritems():

            addr_in  = bcfg.get('addr_in')
            addr_out = bcfg.get('addr_out')

            if addr_in:
                # bridge is running
                assert(addr_out), 'addr_out not set, invalid bridge'
                continue

            # bridge needs starting
            log.info('create bridge %s', bname)
            
            bcfg_clone = copy.deepcopy(bcfg)

            # The type of bridge (queue or pubsub) is derived from the name.
            if bname.endswith('queue'):
                bridge = rpu_Queue(session, bname, rpu_QUEUE_BRIDGE, bcfg_clone)

            elif bname.endswith('pubsub'):
                bridge = rpu_Pubsub(session, bname, rpu_PUBSUB_BRIDGE, bcfg_clone)

            else:
                raise ValueError('unknown bridge type for %s' % bname)

            # bridge addresses are URLs
            bcfg['addr_in']  = str(bridge.addr_in)
            bcfg['addr_out'] = str(bridge.addr_out)

            # we keep a handle to the bridge for later shutdown
            bridges.append(bridge)

            # make bridge address part of the
            # session config
            log.info('created bridge %s (%s)', bname, bridge.name)

        return bridges


    # --------------------------------------------------------------------------
    #
    @staticmethod
    def start_components(cfg, session, log):
        '''
        `start_components()` is very similar to `start_bridges()`, in that it
        interprets a given configuration and creates all listed component
        instances.  Components are, however,  *always* created, independent of
        any existing instances.

        This method will return a list of created component instances.  It is up
        to the callee to watch those components for health and to terminate them
        as needed.  
        '''

        # ----------------------------------------------------------------------
        # NOTE:  I'd rather have this as class data than as stack data, but
        #        python stumbles over circular imports at that point :/
        from .. import worker as rpw
        from .. import pmgr   as rppm
        from .. import umgr   as rpum
        from .. import agent  as rpa

        _ctypemap = {rpc.UPDATE_WORKER                  : rpw.Update,

                     rpc.PMGR_LAUNCHING_COMPONENT       : rppm.Launching,

                     rpc.UMGR_STAGING_INPUT_COMPONENT   : rpum.Input,
                     rpc.UMGR_SCHEDULING_COMPONENT      : rpum.Scheduler,
                     rpc.UMGR_STAGING_OUTPUT_COMPONENT  : rpum.Output,

                     rpc.AGENT_STAGING_INPUT_COMPONENT  : rpa.Input,
                     rpc.AGENT_SCHEDULING_COMPONENT     : rpa.Scheduler,
                     rpc.AGENT_EXECUTING_COMPONENT      : rpa.Executing,
                     rpc.AGENT_STAGING_OUTPUT_COMPONENT : rpa.Output
                    }
        # ----------------------------------------------------------------------

        cspec  = cfg.get('components', {})
        log.debug('start components: %s', pprint.pformat(cspec))

        if not cspec:
            # nothing to do
            return list()

        # merge the session's bridge information (preserve) into the given
        # config
        ru.dict_merge(cfg['bridges'], session._cfg.get('bridges', {}), ru.PRESERVE)

        # start components
        components = list()
        for cname,ccfg in cspec.iteritems():

            cnum = ccfg.get('count', 1)

            log.debug('start %s component(s) %s', cnum, cname)

            if cname not in _ctypemap:
                raise ValueError('unknown component type (%s)' % cname)

            ctype = _ctypemap[cname]
            for i in range(cnum):

                # for components, we pass on the original cfg (or rather a copy
                # of that), and merge the component's config section into it
                tmp_cfg = copy.deepcopy(cfg)
                tmp_cfg['cname']      = cname
                tmp_cfg['number']     = i
                tmp_cfg['owner']      = cfg.get('uid', session.uid)

                # avoid recursion - but keep bridge information around.  
                tmp_cfg['agents']     = dict()
                tmp_cfg['components'] = dict()

                # merge the component config section (overwrite)
                ru.dict_merge(tmp_cfg, ccfg, ru.OVERWRITE)

                comp = ctype.create(tmp_cfg, session)
                comp.start()

                log.info('%-30s starts %s',  tmp_cfg['owner'], comp.uid)
                components.append(comp)

        # components are started -- we return the handles to the callee for
        # lifetime management
        return components


    # --------------------------------------------------------------------------
    #
    def __init__(self, cfg, session):
        """
        This constructor MUST be called by inheriting classes, as it specifies
        the operation mode of the component: components can spawn a child
        process, or not.

        If a child will be spawned later, then the child process state can be
        initialized by overloading the`initialize_child()` method.
        Initialization for component the parent process is similarly done via
        `initializale_parent()`, which will be called no matter if the component
        spawns a child or not.

        Note that this policy should be strictly followed by all derived
        classes, as we will otherwise carry state over the process fork.  That
        can become nasty if the state included any form of locking (like, for
        profiling or locking).

        The symmetric teardown methods are called `finalize_child()` and
        `finalize_parent()`, for child and parent process, repsectively.

        Constructors of inheriting components *may* call start() in their
        constructor.
        """

        # NOTE: a fork will not duplicate any threads of the parent process --
        #       but it will duplicate any locks which are shared between the
        #       parent process and its threads -- and those locks might be in
        #       any state at this point.  As such, each child has to make
        #       sure to never, ever, use any of the inherited locks, but instead
        #       to create it's own set of locks in self.initialize_child
        #       / self.initialize_parent!

        self._cfg     = copy.deepcopy(cfg)
        self._session = session

        # we always need an UID
        if not hasattr(self, '_uid'):
            raise ValueError('Component needs a uid (%s)' % type(self))

        # state we carry over the fork
        self._debug      = cfg.get('debug', 'DEBUG')
        self._owner      = cfg.get('owner', self.uid)
        self._ctype      = "%s.%s" % (self.__class__.__module__,
                                      self.__class__.__name__)
        self._number     = cfg.get('number', 0)
        self._name       = cfg.get('name.%s' %  self._number,
                                   '%s.%s'   % (self._ctype, self._number))

        self._bridges    = list()       # communication bridges
        self._components = list()       # sub-components
        self._inputs     = dict()       # queues to get things from
        self._outputs    = dict()       # queues to send things to
        self._workers    = dict()       # methods to work on things
        self._publishers = dict()       # channels to send notifications to
        self._threads    = dict()       # subscriber and idler threads
        self._cb_lock    = mt.RLock()   # guard threaded callback invokations

        if self._owner == self.uid:
            self._owner = 'root'

        self._log  = self._session._get_logger(self.uid, level=self._debug)
        self._prof = ru.Profiler(self.uid, path=self._session.logdir)
      # self._prof.register_timing(name='component_lifetime',
      #                            scope='uid=%s' % self.uid,
      #                            start='component_start',
      #                            stop='component_stop')
      # self._prof.register_timing(name='entity_runtime',
      #                            scope='entity',
      #                            start='get',
      #                            stop=['put', 'drop'])

        self._q    = None
        self._in   = None
        self._out  = None
        self._poll = None
        self._ctx  = None

        # initialize the Process base class for later fork.
        super(Component, self).__init__(name=self._uid, log=self._log)

        # make sure we bootstrapped ok
        self.is_valid()
        self._session._to_stop.append(self)


    # --------------------------------------------------------------------------
    #
    def __str__(self):
        return "%s <%s> [%s]" % (self.uid, self.__class__.__name__, self._owner)


    # --------------------------------------------------------------------------
    #
    def is_valid(self, term=True):
        '''
        Just as the Process' `is_valid()` call, we make sure that the component
        is still viable, and will raise an exception if not.  Additionally to
        the health of the component's child process, we also check health of any
        sub-components and communication bridges.
        '''

        # TODO: add a time check to avoid checking validity too frequently.
        #       make frequency configurable.

        if self._ru_terminating:
            # don't go any further.  Specifically, don't call stop.  Calling
            # that is up to the thing who inioated termination.
            return False

        valid = True

        if valid:
            if not super(Component, self).is_valid():
                self._log.warn("super %s is invalid" % self.uid)
                valid = False

        if valid:
            if not self._session.is_valid(term):
                self._log.warn("session %s is invalid" % self._session.uid)
                valid = False

        if valid:
            for bridge in self._bridges:
                if not bridge.is_valid(term):
                    self._log.warn("bridge %s is invalid" % bridge.uid)
                    valid = False
                    break

        if valid:
            for component in self._components:
                if not component.is_valid(term):
                    self._log.warn("sub component %s is invalid" % component.uid)
                    valid = False
                    break

        if not valid:
            self._log.warn("component %s is invalid" % self.uid)
            self.stop()
          # raise RuntimeError("component %s is invalid" % self.uid)

        return valid


    # --------------------------------------------------------------------------
    #
    def _cancel_monitor_cb(self, topic, msg):
        """
        We listen on the control channel for cancel requests, and append any
        found UIDs to our cancel list.
        """

        self.is_valid()
        
        # FIXME: We do not check for types of things to cancel - the UIDs are
        #        supposed to be unique.  That abstraction however breaks as we
        #        currently have no abstract 'cancel' command, but instead use
        #        'cancel_units'.

      # self._log.debug('command incoming: %s', msg)

        cmd = msg['cmd']
        arg = msg['arg']

        if cmd == 'cancel_units':

            uids = arg['uids']

            if not isinstance(uids, list):
                uids = [uids]

            self._log.debug('register for cancellation: %s', uids)

            with self._cancel_lock:
                self._cancel_list += uids

        if cmd == 'terminate':
            self._log.info('got termination command')
            self.stop()

        else:
            self._log.debug('command ignored: %s', cmd)

        return True


    # --------------------------------------------------------------------------
    #
    @property
    def cfg(self):
        return copy.deepcopy(self._cfg)

    @property
    def session(self):
        return self._session

    @property
    def uid(self):
        return self._uid

    @property
    def owner(self):
        return self._owner

    @property
    def name(self):
        return self._name

    @property
    def ctype(self):
        return self._ctype

    @property
    def is_parent(self):
        return self._ru_is_parent

    @property
    def is_child(self):
        return self._ru_is_child

    @property
    def has_child(self):
        return self.is_parent and self.pid


    # --------------------------------------------------------------------------
    #
    def ru_initialize_common(self):
        """
        This private method contains initialization for both parent a child
        process, which gets the component into a proper functional state.

        This method must be called *after* fork (this is asserted).
        """

        # NOTE: this method somewhat breaks the initialize_child vs.
        #       initialize_parent paradigm, in that it will behave differently
        #       for parent and child.  We do this to ensure existence of
        #       bridges and sub-components for the initializers of the
        #       inheriting classes

        # make sure we have a unique logfile etc for the child
        if self.is_child:
            self._uid = self.ru_childname  # derived from parent name

            # get debugging, logging, profiling set up
          # self._dh   = ru.DebugHelper(name=self.uid)
            self._log  = self._session._get_logger(self.uid, level=self._debug)
            self._prof = ru.Profiler(self.uid, path=self._session.logdir)

            # make sure that the Process base class uses the same logger
            # FIXME: do same for profiler?
            super(Component, self)._ru_set_logger(self._log)

        self._log.info('initialize %s',   self.uid)
        self._log.info('cfg: %s', pprint.pformat(self._cfg))

        try:
            # make sure our config records the uid
            self._cfg['uid'] = self.uid

            # all components need at least be able to talk to a control, log and
            # state pubsub.  We expect those channels to be provided by the
            # session, and the respective addresses to be available in the
            # session config's `bridges` section.  We merge that information into
            # our own config, and then check for completeness.
            #
            # Before doing so we start our own bridges though -- this way we can
            # potentially attach those basic pubsubs to a root component
            # (although this is not done at the moment).
            #
            # bridges can *only* be started by non-spawning components --
            # otherwise we would not be able to communicate bridge addresses to
            # the parent or child process (remember, this is *after* fork, the
            # cfg is already passed on).
            if self._ru_is_parent and not self._ru_spawned:
                self._bridges = Component.start_bridges(self._cfg, 
                                                        self._session, 
                                                        self._log)

            # only one side will start sub-components: either the child, if it
            # exists, and only otherwise the parent
            if self._ru_is_parent and not self._ru_spawned:
                self._components = Component.start_components(self._cfg, 
                                                              self._session, 
                                                              self._log)
            
            elif self._ru_is_child:
                self._components = Component.start_components(self._cfg, 
                                                              self._session, 
                                                              self._log)

            # bridges should now be available and known - assert!
            assert('bridges' in self._cfg),                              'missing bridges'
            assert(rpc.LOG_PUBSUB     in self._cfg['bridges']),          'missing log pubsub'
            assert(rpc.STATE_PUBSUB   in self._cfg['bridges']),          'missing state pubsub'
            assert(rpc.CONTROL_PUBSUB in self._cfg['bridges']),          'missing control pubsub'
            assert(self._cfg['bridges'][rpc.LOG_PUBSUB    ]['addr_in']), 'log pubsub invalid'
            assert(self._cfg['bridges'][rpc.STATE_PUBSUB  ]['addr_in']), 'state pubsub invalid'
            assert(self._cfg['bridges'][rpc.CONTROL_PUBSUB]['addr_in']), 'control pubsub invalid'

        except Exception as e:
            self._log.exception('bridge / component startup incomplete:\n%s' \
                    % pprint.pformat(self._cfg))
            raise


        # components can always publish logs, state updates and control messages
        self.register_publisher(rpc.LOG_PUBSUB)
        self.register_publisher(rpc.STATE_PUBSUB)
        self.register_publisher(rpc.CONTROL_PUBSUB)

        # call component level initialize
        self.initialize_common()


    # --------------------------------------------------------------------------
    #
    def initialize_common(self):
        pass # can be overloaded


    # --------------------------------------------------------------------------
    #
    def ru_initialize_parent(self):

        # call component level initialize
        self.initialize_parent()
        self._prof.prof('component_init')


    def initialize_parent(self):
        pass # can be overloaded


    # --------------------------------------------------------------------------
    #
    def ru_initialize_child(self):
        """
        child initialization of component base class goes here
        """

        spt.setproctitle('rp.%s' % self.uid)

        if os.path.isdir(self._session.uid):
            sys.stdout = open("%s/%s.out" % (self._session.uid, self.uid), "w")
            sys.stderr = open("%s/%s.err" % (self._session.uid, self.uid), "w")
        else:
            sys.stdout = open("%s.out" % self.uid, "w")
            sys.stderr = open("%s.err" % self.uid, "w")


        # set controller callback to handle cancellation requests
        self._cancel_list = list()
        self._cancel_lock = mt.RLock()
        self.register_subscriber(rpc.CONTROL_PUBSUB, self._cancel_monitor_cb)

        # call component level initialize
        self.initialize_child()
        self._prof.prof('component_init')

    def initialize_child(self):
        pass # can be overloaded


    # --------------------------------------------------------------------------
    #
    def ru_finalize_common(self):

        self._log.debug('ru_finalize_common()')

        # call component level finalize, before we tear down channels
        self.finalize_common()

        # reverse order from initialize_common
        self.unregister_publisher(rpc.LOG_PUBSUB)
        self.unregister_publisher(rpc.STATE_PUBSUB)
        self.unregister_publisher(rpc.CONTROL_PUBSUB)

        self._log.debug('%s close prof', self.uid)
        try:
            self._prof.prof('component_final')
            self._prof.close()
        except Exception:
            pass

        with self._cb_lock:

            for bridge in self._bridges:
                bridge.stop()
            self._bridges = list()

            for comp in self._components:
                comp.stop()
            self._components = list()

          # #  FIXME: the stuff below caters to unsuccessful or buggy termination
          # #         routines - but for now all those should be served by the
          # #         respective unregister routines.
          #
          # for name in self._inputs:
          #     self._inputs[name]['queue'].stop()
          # self._inputs = dict()
          #
          # for name in self._workers.keys()[:]:
          #     del(self._workers[name])
          #
          # for name in self._outputs:
          #     if self._outputs[name]:
          #         self._outputs[name].stop()
          # self._outputs = dict()
          #
          # for name in self._publishers:
          #     self._publishers[name].stop()
          # self._publishers = dict()
          #
          # for name in self._threads:
          #     self._threads[name].stop()
          # self._threads = dict()

    def finalize_common(self):
        pass # can be overloaded


    # --------------------------------------------------------------------------
    #
    def ru_finalize_parent(self):

        # call component level finalize
        self.finalize_parent()

    def finalize_parent(self):
        pass # can be overloaded


    # --------------------------------------------------------------------------
    #
    def ru_finalize_child(self):

        # call component level finalize
        self.finalize_child()

    def finalize_child(self):
        pass # can be overloaded


    # --------------------------------------------------------------------------
    #
    def stop(self, timeout=None):
        '''
        We need to terminate and join all threads, close all comunication
        channels, etc.  But we trust on the correct invocation of the finalizers
        to do all this, and thus here only forward the stop request to the base
        class.
        '''

        self._log.info('stop %s (%s : %s : %s) [%s]', self.uid, os.getpid(),
                       self.pid, ru.get_thread_name(), ru.get_caller_name())

        # FIXME: well, we don't completely trust termination just yet...
        self._prof.flush()

        super(Component, self).stop(timeout)


    # --------------------------------------------------------------------------
    #
    def register_input(self, states, input, worker=None):
        """
        Using this method, the component can be connected to a queue on which
        things are received to be worked upon.  The given set of states (which
        can be a single state or a list of states) will trigger an assert check
        upon thing arrival.

        This method will further associate a thing state with a specific worker.
        Upon thing arrival, the thing state will be used to lookup the respective
        worker, and the thing will be handed over.  Workers should call
        self.advance(thing), in order to push the thing toward the next component.
        If, for some reason, that is not possible before the worker returns, the
        component will retain ownership of the thing, and should call advance()
        asynchronously at a later point in time.

        Worker invocation is synchronous, ie. the main event loop will only
        check for the next thing once the worker method returns.
        """

        self.is_valid()

        if not isinstance(states, list):
            states = [states]

        name = '%s.%s.%s' % (self.uid, worker.__name__, '_'.join(states))

        if name in self._inputs:
            raise ValueError('input %s already registered' % name)

        # get address for the queue
        addr = self._cfg['bridges'][input]['addr_out']
        self._log.debug("using addr %s for input %s", addr, input)

        q = rpu_Queue(self._session, input, rpu_QUEUE_OUTPUT, self._cfg, addr=addr)
        self._inputs['name'] = {'queue'  : q,
                                'states' : states}

        self._log.debug('registered input %s', name)

        # we want exactly one worker associated with a state -- but a worker can
        # be responsible for multiple states
        for state in states:

            self._log.debug('START: %s register input %s: %s', self.uid, state, name)

            if state in self._workers:
                self._log.warn("%s replaces worker for %s (%s)" \
                        % (self.uid, state, self._workers[state]))
            self._workers[state] = worker

            self._log.debug('registered worker %s [%s]', worker.__name__, state)


    # --------------------------------------------------------------------------
    #
    def unregister_input(self, states, input, worker):
        """
        This methods is the inverse to the 'register_input()' method.
        """

        self.is_valid()

        if not isinstance(states, list):
            states = [states]

        name = '%s.%s.%s' % (self.uid, worker.__name__, '_'.join(states))

        if name not in self._inputs:
            self._log.warn('input %s not registered', name)
          # raise ValueError('input %s not registered' % name)
            return

        self._inputs[name]['queue'].stop()
        del(self._inputs[name])
        self._log.debug('unregistered input %s', name)

        for state in states:
            self._log.debug('TERM : %s unregister input %s: %s', self.uid, state, name)
            if state not in self._workers:
                raise ValueError('worker %s not registered for %s' % worker.__name__, state)
            del(self._workers[state])
            self._log.debug('unregistered worker %s [%s]', worker.__name__, state)


    # --------------------------------------------------------------------------
    #
    def register_output(self, states, output=None):
        """
        Using this method, the component can be connected to a queue to which
        things are sent after being worked upon.  The given set of states (which
        can be a single state or a list of states) will trigger an assert check
        upon thing departure.

        If a state but no output is specified, we assume that the state is
        final, and the thing is then considered 'dropped' on calling advance() on
        it.  The advance() will trigger a state notification though, and then
        mark the drop in the log.  No other component should ever again work on
        such a final thing.  It is the responsibility of the component to make
        sure that the thing is in fact in a final state.
        """

        self.is_valid()

        if not isinstance(states, list):
            states = [states]

        for state in states:

            self._log.debug('START: %s register output %s', self.uid, state)

            # we want a *unique* output queue for each state.
            if state in self._outputs:
                self._log.warn("%s replaces output for %s : %s -> %s" \
                        % (self.uid, state, self._outputs[state], output))

            if not output:
                # this indicates a final state
                self._outputs[state] = None
            else:
                # get address for the queue
                addr = self._cfg['bridges'][output]['addr_in']
                self._log.debug("using addr %s for output %s", addr, output)

                # non-final state, ie. we want a queue to push to
                q = rpu_Queue(self._session, output, rpu_QUEUE_INPUT, self._cfg, addr=addr)
                self._outputs[state] = q

                self._log.debug('registered output    : %s : %s : %s' \
                     % (state, output, q.name))


    # --------------------------------------------------------------------------
    #
    def unregister_output(self, states):
        """
        this removes any outputs registerd for the given states.
        """

        self.is_valid()

        if not isinstance(states, list):
            states = [states]

        for state in states:
            self._log.debug('TERM : %s unregister output %s', self.uid, state)

            if state not in self._inputs:

                self._log.warn('input %s is not registered', state)
              # raise ValueError('input %s is not registered' % state)
                continue

            if not state in self._outputs:
                self._log.warn('state %s has no output registered',  state)
              # raise ValueError('state %s has no output registered' % state)
                continue

            del(self._outputs[state])
            self._log.debug('unregistered output for %s', state)


    # --------------------------------------------------------------------------
    #
    def register_timed_cb(self, cb, cb_data=None, timer=None):
        """
        Idle callbacks are invoked at regular intervals -- they are guaranteed
        to *not* be called more frequently than 'timer' seconds, no promise is
        made on a minimal call frequency.  The intent for these callbacks is to
        run lightweight work in semi-regular intervals.  
        """

        self.is_valid()

        name = "%s.idler.%s" % (self.uid, cb.__name__)
        self._log.debug('START: %s register idler %s', self.uid, name)

        with self._cb_lock:
            if name in self._threads:
                raise ValueError('cb %s already registered' % cb.__name__)

            if timer == None: timer = 0.0  # NOTE: busy idle loop
            else            : timer = float(timer)

            # create a separate thread per idle cb, and let it be watched by the
            # ru.Process base class
            #
            # ----------------------------------------------------------------------
            # NOTE: idle timing is a tricky beast: if we sleep for too long, then we
            #       have to wait that long on stop() for the thread to get active
            #       again and terminate/join.  So we always sleep just a little, and
            #       explicitly check if sufficient time has passed to activate the
            #       callback.
            class Idler(ru.Thread):

                # ------------------------------------------------------------------
                def __init__(self, name, log, timer, cb, cb_data, cb_lock):
                    self._name    = name
                    self._log     = log
                    self._timeout = timer
                    self._cb      = cb
                    self._cb_data = cb_data
                    self._cb_lock = cb_lock
                    self._last    = 0.0

                    super(Idler, self).__init__(name=self._name, log=self._log)

                    # immediately start the thread upon construction
                    self.start()

                # ------------------------------------------------------------------
                def work_cb(self):
                    self.is_valid()
                    if self._timeout and (time.time()-self._last) < self._timeout:
                        # not yet
                        time.sleep(0.1) # FIXME: make configurable
                        return True

                    with self._cb_lock:
                        if self._cb_data != None:
                            ret = self._cb(cb_data=self._cb_data)
                        else:
                            ret = self._cb()
                    if self._timeout:
                        self._last = time.time()
                    return ret
            # ----------------------------------------------------------------------

            idler = Idler(name=name, timer=timer, log=self._log,
                          cb=cb, cb_data=cb_data, cb_lock=self._cb_lock)
            self._threads[name] = idler

        self.register_watchable(idler)
        self._session._to_stop.append(idler)
        self._log.debug('%s registered idler %s', self.uid, name)


    # --------------------------------------------------------------------------
    #
    def unregister_timed_cb(self, cb):
        """
        This method is reverts the register_timed_cb() above: it
        removes an idler from the component, and will terminate the
        respective thread.
        """

        self.is_valid()

        name = "%s.idler.%s" % (self.uid, cb.__name__)
        self._log.debug('TERM : %s unregister idler %s', self.uid, name)

        with self._cb_lock:

            if name not in self._threads:
                self._log.warn('timed cb %s is not registered', name)
              # raise ValueError('%s is not registered' % name)
                return

            self._threads[name].stop()  # implies join
            del(self._threads[name])

        self._log.debug("TERM : %s unregistered idler %s", self.uid, name)


    # --------------------------------------------------------------------------
    #
    def register_publisher(self, pubsub):
        """
        Using this method, the component can registered itself to be a publisher
        of notifications on the given pubsub channel.
        """

        self.is_valid()

        if pubsub in self._publishers:
            raise ValueError('publisher for %s already registered' % pubsub)

        # get address for pubsub
        if not pubsub in self._cfg['bridges']:
            self._log.error('no addr: %s' % pprint.pformat(self._cfg['bridges']))
            raise ValueError('no bridge known for pubsub channel %s' % pubsub)

        self._log.debug('START: %s register publisher %s', self.uid, pubsub)

        addr = self._cfg['bridges'][pubsub]['addr_in']
        self._log.debug("using addr %s for pubsub %s", addr, pubsub)

        q = rpu_Pubsub(self._session, pubsub, rpu_PUBSUB_PUB, self._cfg, addr=addr)
        self._publishers[pubsub] = q

        self._log.debug('registered publisher : %s : %s', pubsub, q.name)


    # --------------------------------------------------------------------------
    #
    def unregister_publisher(self, pubsub):
        """
        This removes the registration of a pubsub channel for publishing.
        """

        self.is_valid()

        if pubsub not in self._publishers:
            self._log.warn('publisher %s is not registered', pubsub)
          # raise ValueError('publisher for %s is not registered' % pubsub)
            return

        self._log.debug('TERM : %s unregister publisher %s', self.uid, pubsub)

        self._publishers[pubsub].stop()
        del(self._publishers[pubsub])
        self._log.debug('unregistered publisher %s', pubsub)


    # --------------------------------------------------------------------------
    #
    def register_subscriber(self, pubsub, cb, cb_data=None):
        """
        This method is complementary to the register_publisher() above: it
        registers a subscription to a pubsub channel.  If a notification
        is received on thag channel, the registered callback will be
        invoked.  The callback MUST have one of the signatures:

          callback(topic, msg)
          callback(topic, msg, cb_data)

        where 'topic' is set to the name of the pubsub channel.

        The subscription will be handled in a separate thread, which implies
        that the callback invocation will also happen in that thread.  It is the
        caller's responsibility to ensure thread safety during callback
        invocation.
        """

        self.is_valid()

        name = "%s.subscriber.%s" % (self.uid, cb.__name__)
        self._log.debug('START: %s register subscriber %s', self.uid, name)

        # get address for pubsub
        if not pubsub in self._cfg['bridges']:
            raise ValueError('no bridge known for pubsub channel %s' % pubsub)

        addr = self._cfg['bridges'][pubsub]['addr_out']
        self._log.debug("using addr %s for pubsub %s", addr, pubsub)

        # subscription is racey for the *first* subscriber: the bridge gets the
        # subscription request, and forwards it to the publishers -- and only
        # then can we expect the publisher to send any messages *at all* on that
        # channel.  Since we do not know if we are the first subscriber, we'll
        # have to wait a little to let the above happen, before we go further
        # and create any publishers.
        # FIXME: this barrier should only apply if we in fact expect a publisher
        #        to be created right after -- but it fits here better logically.
      # time.sleep(0.1)

        # ----------------------------------------------------------------------
        class Subscriber(ru.Thread):

            # ------------------------------------------------------------------
            def __init__(self, name, l, q, cb, cb_data, cb_lock):
                self._name     = name
                self._log      = l
                self._q        = q
                self._cb       = cb
                self._cb_data  = cb_data
                self._cb_lock  = cb_lock

                super(Subscriber, self).__init__(name=self._name, log=self._log)

                # immediately start the thread upon construction
                self.start()

            # ------------------------------------------------------------------
            def work_cb(self):
                self.is_valid()
                topic, msg = None, None
                try:
                    topic, msg = self._q.get_nowait(500)  # timout in ms
                except Exception as e:
                    if not self._ru_term.is_set():
                        # abort during termination
                        return False

                if topic and msg:
                    if not isinstance(msg,list):
                        msg = [msg]
                    for m in msg:
                        with self._cb_lock:
                            if self._cb_data != None:
                                ret = cb(topic=topic, msg=m, cb_data=self._cb_data)
                            else:
                                ret = self._cb(topic=topic, msg=m)
                        # we abort whenever a callback indicates thus
                        if not ret:
                            return False
                return True
            def ru_finalize_common(self):
                self._q.stop()
        # ----------------------------------------------------------------------
        # create a pubsub subscriber (the pubsub name doubles as topic)
        # FIXME: this should be moved into the thread child_init
        q = rpu_Pubsub(self._session, pubsub, rpu_PUBSUB_SUB, self._cfg, addr=addr)
        q.subscribe(pubsub)

        subscriber = Subscriber(name=name, l=self._log, q=q, 
                                cb=cb, cb_data=cb_data, cb_lock=self._cb_lock)

        with self._cb_lock:
            self._threads[name] = subscriber

        self.register_watchable(subscriber)
        self._session._to_stop.append(subscriber)
        self._log.debug('%s registered %s subscriber %s', self.uid, pubsub, name)


    # --------------------------------------------------------------------------
    #
    def unregister_subscriber(self, pubsub, cb):
        """
        This method is reverts the register_subscriber() above: it
        removes a subscription from a pubsub channel, and will terminate the
        respective thread.
        """

        self.is_valid()

        name = "%s.subscriber.%s" % (self.uid, cb.__name__)
        self._log.debug('TERM : %s unregister subscriber %s', self.uid, name)

        with self._cb_lock:
            if name not in self._threads:
                self._log.warn('subscriber %s is not registered', cb.__name__)
              # raise ValueError('%s is not subscribed to %s' % (cb.__name__, pubsub))
                return

            self._threads[name]  # implies join
            del(self._threads[name])

        self._log.debug("unregistered subscriber %s", name)


    # --------------------------------------------------------------------------
    #
    def watch_common(self):
        # FIXME: this is not used at the moment
        '''
        This method is called repeatedly in the ru.Process watcher loop.  We use
        it to watch all our threads, and will raise an exception if any of them
        disappears.  This will initiate the ru.Process termination sequence.
        '''

        self.is_valid()

        with self._cb_lock:
            for tname in self._threads:
                if not self._threads[tname].is_alive():
                    raise RuntimeError('%s thread %s died', self.uid, tname)


    # --------------------------------------------------------------------------
    #
    def work_cb(self):
        """
        This is the main routine of the component, as it runs in the component
        process.  It will first initialize the component in the process context.
        Then it will attempt to get new things from all input queues
        (round-robin).  For each thing received, it will route that thing to the
        respective worker method.  Once the thing is worked upon, the next
        attempt on getting a thing is up.
        """

        self.is_valid()

        # if no action occurs in this iteration, idle
        if not self._inputs:
            time.sleep(0.1)
            return True

        for name in self._inputs:
            input  = self._inputs[name]['queue']
            states = self._inputs[name]['states']

            # FIXME: a simple, 1-thing caching mechanism would likely
            #        remove the req/res overhead completely (for any
            #        non-trivial worker).
            things = input.get_nowait(1000) # timeout in microseconds

            if not things:
                return True

            if not isinstance(things, list):
                things = [things]

            # the worker target depends on the state of things, so we 
            # need to sort the things into buckets by state before 
            # pushing them
            buckets = dict()
            for thing in things:
                
                state = thing['state']
                uid   = thing['uid']
                self._prof.prof('get', uid=uid, state=state)

                if not state in buckets:
                    buckets[state] = list()
                buckets[state].append(thing)

            # We now can push bulks of things to the workers

            for state,things in buckets.iteritems():

                assert(state in states), 'inconsistent state'
                assert(state in self._workers), 'no worker for state %s' % state

                try:
                    to_cancel = list()
                    for thing in things:
                        uid   = thing['uid']
                        ttype = thing['type']
                        state = thing['state']

                        # FIXME: this can become expensive over time
                        #        if the cancel list is never cleaned
                        if uid in self._cancel_list:
                            with self._cancel_lock:
                                self._cancel_list.remove(uid)
                            to_cancel.append(thing)

                        self._log.debug('got %s (%s)', ttype, uid)

                    if to_cancel:
                        self.advance(to_cancel, rps.CANCELED, publish=True, push=False)

                    with self._cb_lock:
                        self._workers[state](things)

                except Exception as e:

                    # this is not fatal -- only the 'things' fail, not
                    # the component
                    self._log.exception("worker %s failed", self._workers[state])
                    self.advance(things, rps.FAILED, publish=True, push=False)


        # keep work_cb registered
        return True


    # --------------------------------------------------------------------------
    #
    def advance(self, things, state=None, publish=True, push=False,
                timestamp=None, prof=True):
        """
        Things which have been operated upon are pushed down into the queues
        again, only to be picked up by the next component, according to their
        state model.  This method will update the thing state, and push it into
        the output queue registered as target for that state.

        things:  list of things to advance
        state:   new state to set for the things
        publish: determine if state update notifications should be issued
        push:    determine if things should be pushed to outputs
        prof:    determine if state advance creates a profile event
                 (publish, and push are always profiled)

        'Things' are expected to be a dictionary, and to have 'state', 'uid' and
        optionally 'type' set.

        If 'thing' contains an '$all' key, the complete dict is published;
        otherwise, *only the state* is published.

        This is evaluated in self.publish.
        """

        self.is_valid()

        if not timestamp:
            timestamp = time.time()

        if not isinstance(things, list):
            things = [things]

        self._log.debug('advance bulk size: %s [%s, %s]', len(things), push, publish)

        # assign state, sort things by state
        buckets = dict()
        for thing in things:

            uid   = thing['uid']
            ttype = thing['type']

            if ttype not in ['unit', 'pilot']:
                raise TypeError("thing has unknown type (%s)" % uid)

            if state:
                # state advance done here
                thing['state'] = state
            _state = thing['state']

<<<<<<< HEAD
            if prof:
                self._prof.prof('advance', uid=uid, state=_state,
                                timestamp=timestamp)
=======
            self._prof.prof('advance', uid=uid, state=_state, 
                            timestamp=timestamp)
>>>>>>> 09de6a75

            if not _state in buckets:
                buckets[_state] = list()
            buckets[_state].append(thing)

        # should we publish state information on the state pubsub?
        if publish:

            to_publish = list()

            # If '$all' is set, we update the complete thing_dict.  
            # Things in final state are also published in full.
            # If '$set' is set, we also publish all keys listed in there.
            # In all other cases, we only send 'uid', 'type' and 'state'.
            for thing in things:
                if '$all' in thing:
                    del(thing['$all'])
                    to_publish.append(thing)

                elif thing['state'] in rps.FINAL:
                    to_publish.append(thing)

                else:
                    tmp = {'uid'   : thing['uid'],
                           'type'  : thing['type'],
                           'state' : thing['state']}
                    for key in thing.get('$set', []):
                        tmp[key] = thing[key]
                    to_publish.append(tmp)

            self.publish(rpc.STATE_PUBSUB, {'cmd': 'update', 'arg': to_publish})
            ts = time.time()
            for thing in things:
                self._prof.prof('publish', uid=thing['uid'], 
                                state=thing['state'], timestamp=ts)

        # never carry $all across component boundaries!
        else:
            for thing in things:
                if '$all' in thing:
                    del(thing['$all'])

        # should we push things downstream, to the next component
        if push:

            # the push target depends on the state of things, so we need to sort
            # the things into buckets by state before pushing them
            # now we can push the buckets as bulks
            for _state,_things in buckets.iteritems():

<<<<<<< HEAD
                ts = time.time()
=======
>>>>>>> 09de6a75
                if _state in rps.FINAL:
                    # things in final state are dropped
                    for thing in _things:
                        self._log.debug('final %s [%s]', thing['uid'], _state)
<<<<<<< HEAD
                        self._prof.prof('drop', uid=thing['uid'], state=_state,
                                        timestamp=ts)
=======
>>>>>>> 09de6a75
                    continue

                if _state not in self._outputs:
                    # unknown target state -- error
                    for thing in _things:
                        self._log.debug("lost  %s [%s]", thing['uid'], _state)
<<<<<<< HEAD
                        self._prof.prof('lost', uid=thing['uid'], state=_state,
                                        timestamp=ts)
=======
                    self._log.warn("caller: %s [%s]", ru.get_caller_name(), self.uid)
>>>>>>> 09de6a75
                    continue

                if not self._outputs[_state]:
                    # empty output -- drop thing
                    for thing in _things:
                        self._log.debug('drop  %s [%s]', thing['uid'], _state)
<<<<<<< HEAD
                        self._prof.prof('drop', uid=thing['uid'], state=_state,
                                        timestamp=ts)
=======
>>>>>>> 09de6a75
                    continue

                output = self._outputs[_state]

                # push the thing down the drain
                self._log.debug('put bulk %s: %s', _state, len(_things))
                output.put(_things)

                ts = time.time()
                for thing in _things:
                    self._prof.prof('put', uid=thing['uid'], state=_state,
                                    msg=output.name, timestamp=ts)


    # --------------------------------------------------------------------------
    #
    def publish(self, pubsub, msg):
        """
        push information into a publication channel
        """

        self.is_valid()

        if pubsub not in self._publishers:
            raise RuntimeError("can't route '%s' notification: %s" % (pubsub,
                self._publishers.keys()))

        if not self._publishers[pubsub]:
            raise RuntimeError("no route for '%s' notification: %s" % (pubsub, msg))

        self._publishers[pubsub].put(pubsub, msg)



# ==============================================================================
#
class Worker(Component):
    """
    A Worker is a Component which cannot change the state of the thing it
    handles.  Workers are emplyed as helper classes to mediate between
    components, between components and database, and between components and
    notification channels.
    """

    # --------------------------------------------------------------------------
    #
    def __init__(self, cfg, session=None):

        Component.__init__(self, cfg=cfg, session=session)


# ------------------------------------------------------------------------------
<|MERGE_RESOLUTION|>--- conflicted
+++ resolved
@@ -1326,14 +1326,9 @@
                 thing['state'] = state
             _state = thing['state']
 
-<<<<<<< HEAD
             if prof:
                 self._prof.prof('advance', uid=uid, state=_state,
                                 timestamp=timestamp)
-=======
-            self._prof.prof('advance', uid=uid, state=_state, 
-                            timestamp=timestamp)
->>>>>>> 09de6a75
 
             if not _state in buckets:
                 buckets[_state] = list()
@@ -1384,42 +1379,29 @@
             # now we can push the buckets as bulks
             for _state,_things in buckets.iteritems():
 
-<<<<<<< HEAD
                 ts = time.time()
-=======
->>>>>>> 09de6a75
                 if _state in rps.FINAL:
                     # things in final state are dropped
                     for thing in _things:
                         self._log.debug('final %s [%s]', thing['uid'], _state)
-<<<<<<< HEAD
                         self._prof.prof('drop', uid=thing['uid'], state=_state,
                                         timestamp=ts)
-=======
->>>>>>> 09de6a75
                     continue
 
                 if _state not in self._outputs:
                     # unknown target state -- error
                     for thing in _things:
                         self._log.debug("lost  %s [%s]", thing['uid'], _state)
-<<<<<<< HEAD
                         self._prof.prof('lost', uid=thing['uid'], state=_state,
                                         timestamp=ts)
-=======
-                    self._log.warn("caller: %s [%s]", ru.get_caller_name(), self.uid)
->>>>>>> 09de6a75
                     continue
 
                 if not self._outputs[_state]:
                     # empty output -- drop thing
                     for thing in _things:
                         self._log.debug('drop  %s [%s]', thing['uid'], _state)
-<<<<<<< HEAD
                         self._prof.prof('drop', uid=thing['uid'], state=_state,
                                         timestamp=ts)
-=======
->>>>>>> 09de6a75
                     continue
 
                 output = self._outputs[_state]
