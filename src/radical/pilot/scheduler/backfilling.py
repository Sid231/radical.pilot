--- conflicted
+++ resolved
@@ -118,14 +118,12 @@
 
                     for pid in self.runqs :
 
-<<<<<<< HEAD
+                        if  not pid :
+                            logger.warning ('cannot handle final unit %s w/o pilot information' % uid)
+
                         if  uid in self.runqs[pid] :
-=======
-                if  not pid :
-                    logger.warning ('cannot handle final unit %s w/o pilot information' % uid)
->>>>>>> d7dcddaa
-
-                            print 'reschedule NEW unit %s from %s' % (uid, pid)
+
+                            logger.info ('reschedule NEW unit %s from %s' % (uid, pid))
 
                             unit       = self.runqs[pid][uid]
                             found_unit = True
@@ -230,7 +228,9 @@
                                        "pilot"       : None},
                         push_dict   = {"statehistory": {"state"     : NEW, 
                                                         "timestamp" : timestamp}, 
-                                       "log"         :  "reschedule unit"})
+                                       "log"         : {"logentry"  :  "reschedule unit", 
+                                                        "timestamp" : timestamp}
+                                      })
 
                     self._db.change_compute_units (
                         filter_dict = {"pilot"       : pid, 
@@ -242,7 +242,9 @@
                                        "pilot"       : None},
                         push_dict   = {"statehistory": {"state"     : NEW, 
                                                         "timestamp" : timestamp}, 
-                                       "log"         :  "reschedule unit" })
+                                       "log"         : {"logentry"  :  "reschedule unit", 
+                                                        "timestamp" : timestamp}
+                                      })
 
                     self._db.change_compute_units (
                         filter_dict = {"pilot"       : pid, 
@@ -253,7 +255,9 @@
                         set_dict    = {"state"       : FAILED},
                         push_dict   = {"statehistory": {"state"     : FAILED, 
                                                         "timestamp" : timestamp}, 
-                                       "log"         :  "reschedule unit" })
+                                       "log"         : {"logentry"  :  "reschedule unit", 
+                                                        "timestamp" : timestamp}
+                                      })
 
                         # make sure that restartable units got back into the
                         # wait queue
@@ -276,14 +280,7 @@
                     
     
         except Exception as e :
-<<<<<<< HEAD
-            import traceback
-            traceback.print_exc ()
-=======
-          # import traceback
-          # traceback.print_exc ()
->>>>>>> d7dcddaa
-            logger.error ("error in pilot callback for backfiller (%s) - ignored" % e)
+            logger.exception ("error in pilot callback for backfiller - ignored")
             raise
 
 
@@ -329,16 +326,11 @@
             if  not pid in self.pilots :
                 raise RuntimeError ('cannot remove unknown pilot (%s)' % pid)
 
-<<<<<<< HEAD
             # NOTE: we don't care if that pilot had any CUs active -- its up to the
             # UM what happens to those.
 
             del self.pilots[pid]
             # FIXME: how can I *un*register a pilot callback?
-=======
-        del self.pilots[pid]
-        # FIXME: how can I *un*register a pilot callback?
->>>>>>> d7dcddaa
 
             # no need to schedule, really
 
@@ -358,23 +350,17 @@
                 if  uid in self.waitq :
                     raise RuntimeError ('Unit cannot be scheduled twice (%s)' % uid)
 
-<<<<<<< HEAD
+                if  unit.state not in [NEW, UNSCHEDULED] :
+                    raise RuntimeError ('Unit %s not in NEW or UNSCHEDULED state (%s)' % unit.uid)
+
                 for pid in self.runqs :
                     if  uid in self.runqs[pid] :
                         raise RuntimeError ('Unit cannot be scheduled twice (%s)' % uid)
-=======
-            if  unit.state not in [NEW, UNSCHEDULED] :
-                raise RuntimeError ('Unit %s not in NEW or UNSCHEDULED state (%s)' % unit.uid)
->>>>>>> d7dcddaa
-
-                if  unit.state != NEW :
-                    raise RuntimeError ('Unit %s not in NEW state (%s)' % uid)
 
                 self.waitq[uid] = unit
 
             # lets see what we can do about the known units...
             self._reschedule ()
-
 
     
     # -------------------------------------------------------------------------
@@ -459,14 +445,12 @@
 
             for unit in units_to_schedule :
 
-<<<<<<< HEAD
                 uid = unit.uid
                 ud  = unit.description
-=======
-                        # sanity check on unit state
-                        if  unit.state not in [NEW, UNSCHEDULED] :
-                            raise RuntimeError ("scheduler queue should only contain NEW or UNSCHEDULED units (%s)" % uid)
->>>>>>> d7dcddaa
+
+                # sanity check on unit state
+                if  unit.state not in [NEW, UNSCHEDULED] :
+                    raise RuntimeError ("scheduler queue should only contain NEW or UNSCHEDULED units (%s)" % uid)
 
               # logger.debug ("examine unit  %s (%s cores)" % (uid, ud.cores))
 
