--- conflicted
+++ resolved
@@ -53,11 +53,7 @@
     #
     def add_pilots(self, pids):
 
-<<<<<<< HEAD
-      # self._log.debug('add pilots %s' % pids)
-=======
       # self._log.debug('add pilots %s', pids)
->>>>>>> aad3d50b
 
         # pilots just got added.  If we did not have any pilot before, we might
         # have units in the wait queue waiting -- now is a good time to take
@@ -86,11 +82,7 @@
     #
     def remove_pilots(self, pids):
 
-<<<<<<< HEAD
-      # self._log.debug('rem pilots %s' % pids)
-=======
       # self._log.debug('rem pilots %s', pids)
->>>>>>> aad3d50b
 
         with self._pilots_lock:
 
@@ -136,11 +128,7 @@
               # self._log.debug('break')
                 break
 
-<<<<<<< HEAD
-      # self._log.debug('action: %s' % action)
-=======
       # self._log.debug('action: %s', action)
->>>>>>> aad3d50b
 
         if action:
           # self._log.debug('upd pilot  -> schedule')
@@ -151,11 +139,7 @@
     #
     def update_units(self, units):
 
-<<<<<<< HEAD
-      # self._log.debug('update  units: %s' % [u['uid'] for u in units])
-=======
       # self._log.debug('update  units: %s', [u['uid'] for u in units])
->>>>>>> aad3d50b
 
         reschedule = False
 
@@ -170,51 +154,31 @@
                 self._log.debug('update  unit: %s [%s] [%s]',  uid, pid, state)
 
                 if not pid:
-<<<<<<< HEAD
-                    self._log.debug('upd unit  %s no pilot' % uid)
-=======
-                    self._log.debug('upd unit  %s no pilot', uid)
->>>>>>> aad3d50b
                     # we are not interested in state updates for unscheduled
                     # units
+                    self._log.debug('upd unit  %s no pilot', uid)
                     continue
 
                 if not pid in self._pilots:
-<<<<<<< HEAD
-                    self._log.debug('upd unit  %s not handled' % uid)
-=======
+                    # we don't handle the pilot of this unit
                     self._log.debug('upd unit  %s not handled', uid)
->>>>>>> aad3d50b
-                    # we don't handle the pilot of this unit
                     continue
 
                 info = self._pilots[pid]['info']
 
                 if uid in info['done']:
-<<<<<<< HEAD
-                    self._log.debug('upd unit  %s in done' % uid)
-=======
+                    # we don't need further state udates
                     self._log.debug('upd unit  %s in done', uid)
->>>>>>> aad3d50b
-                    # we don't need further state udates
                     continue
 
                 if  rps._unit_state_value(state) <= \
                     rps._unit_state_value(rps.AGENT_EXECUTING):
-<<<<<<< HEAD
-                    self._log.debug('upd unit  %s too early' % uid)
+                    self._log.debug('upd unit  %s too early', uid)
                     continue
 
                 if not uid in info['units']:
-                    self._log.debug('upd unit  %s not in units' % uid)
-=======
-                    self._log.debug('upd unit  %s too early', uid)
-                    continue
-
-                if not uid in info['units']:
+                    # this contradicts the unit's assignment
                     self._log.debug('upd unit  %s not in units', uid)
->>>>>>> aad3d50b
-                    # this contradicts the unit's assignment
                     self._log.error('bf: unit %s on %s inconsistent', uid, pid)
                     raise RuntimeError('inconsistent scheduler state')
 
@@ -346,11 +310,7 @@
 
                     if info['used'] <= info['hwm']:
 
-<<<<<<< HEAD
-                      # self._log.debug('sch unit  %s -> %s' % (uid, pid))
-=======
                       # self._log.debug('sch unit  %s -> %s', uid, pid)
->>>>>>> aad3d50b
                         self._log.info('schedule %s -> %s', uid, pid)
 
                         pilot = self._pilots[pid]['pilot']
