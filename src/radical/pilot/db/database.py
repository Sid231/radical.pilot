--- conflicted
+++ resolved
@@ -12,20 +12,8 @@
 import pymongo
 import radical.utils     as ru
 
-<<<<<<< HEAD
 from .. import utils     as rpu
 from .. import states    as rps
-=======
-from radical.pilot.states import *
-
-COMMAND_CANCEL_PILOT        = "Cancel_Pilot"
-COMMAND_CANCEL_COMPUTE_UNIT = "Cancel_Compute_Unit"
-COMMAND_KEEP_ALIVE          = "Keep_Alive"
-COMMAND_FIELD               = "commands"
-COMMAND_TYPE                = "type"
-COMMAND_ARG                 = "arg"
-COMMAND_TIME                = "time"
->>>>>>> d0e3573e
 
 
 #-----------------------------------------------------------------------------
@@ -48,21 +36,12 @@
         units   : document describing a rp.Unit
         """
 
-<<<<<<< HEAD
         self._dburl      = dburl
         self._log        = logger
         self._mongo      = None
         self._db         = None
-        self._created    = rpu.timestamp()
+        self._created    = time.time()
         self._connected  = None
-=======
-        self._client     = mongo
-        self._db         = db
-        self._dburl      = ru.Url(dburl)
-        self._session_id = sid
-        self._created    = time.time()
-        self._connected  = self._created
->>>>>>> d0e3573e
         self._closed     = None
         self._c          = None
         self._can_remove = False
@@ -76,7 +55,7 @@
         if not self._mongo or not self._db:
             raise RuntimeError('Could not connect to database at %s' % dburl)
 
-        self._connected = rpu.timestamp()
+        self._connected = time.time()
 
         self._c = self._db[sid] # creates collection (lazily)
 
@@ -109,7 +88,7 @@
             doc = docs[0]
             self._can_delete = False
             self._created    = doc['created']
-            self._connected  = rpu.timestamp()
+            self._connected  = time.time()
 
             # FIXME: get bridge addresses from DB?  If not, from where?
 
@@ -168,23 +147,19 @@
     @property
     def is_connected(self):
 
-<<<<<<< HEAD
         return (self._connected != None)
-=======
+
+
+    #--------------------------------------------------------------------------
+    #
+    def close(self, delete=True):
+        """ 
+        close the session
+        """
+        if self.closed:
+            raise RuntimeError('No active session.')
+
         self._closed = time.time()
->>>>>>> d0e3573e
-
-
-    #--------------------------------------------------------------------------
-    #
-    def close(self, delete=True):
-        """ 
-        close the session
-        """
-        if self.closed:
-            raise RuntimeError('No active session.')
-
-        self._closed = rpu.timestamp()
 
         # only the Session which created the collection can delete it!
         if delete and self._can_remove:
@@ -194,7 +169,7 @@
         if self._mongo:
             self._mongo.close()
 
-        self._closed = rpu.timestamp()
+        self._closed = time.time()
         self._c = None
 
 
@@ -224,14 +199,8 @@
 
         # FIXME: explicit bulk vs. insert(multi=True)
 
-<<<<<<< HEAD
         if self.closed:
             raise Exception('No active session.')
-=======
-        if state :
-            set_query["state"] = state
-            push_query["statehistory"] = [{'state': state, 'timestamp': time.time()}]
->>>>>>> d0e3573e
 
         bulk = self._c.initialize_ordered_bulk_op()
 
@@ -252,45 +221,6 @@
             self._log.exception('pymongo error: %s' % e.details)
             raise RuntimeError ('pymongo error: %s' % e.details)
 
-<<<<<<< HEAD
-=======
-        ts = time.time()
-
-        # the SAGA attribute interface does not expose private attribs in
-        # as_dict().  That semantics may change in the future, for now we copy
-        # private elems directly.
-        pd_dict = dict()
-        for k in pilot_description._attributes_i_list (priv=True):
-            pd_dict[k] = pilot_description[k]
-
-        pilot_doc = {
-            "_id":            pilot_uid,
-            "description":    pd_dict,
-            "submitted":      ts,
-            "input_transfer_started": None,
-            "input_transfer_finished": None,
-            "started":        None,
-            "finished":       None,
-            "heartbeat":      None,
-            "output_transfer_started": None,
-            "output_transfer_finished": None,
-            "nodes":          None,
-            "cores_per_node": None,
-            "sagajobid":      None,
-            "sandbox":        pilot_sandbox,
-            "global_sandbox": global_sandbox,
-            "state":          PENDING_LAUNCH,
-            "statehistory":   [{"state": PENDING_LAUNCH, "timestamp": ts}],
-            "log":            [],
-            "pilotmanager":   pilot_manager_uid,
-            "unitmanager":    None,
-            "commands":       []
-        }
-
-        self._p.insert(pilot_doc)
-
-        return str(pilot_uid), pilot_doc
->>>>>>> d0e3573e
 
     #--------------------------------------------------------------------------
     #
@@ -325,58 +255,7 @@
     #
     def get_pilots(self, pmgr_uid=None, pilot_ids=None):
         """
-<<<<<<< HEAD
         Get a pilot
-=======
-        if self._s is None:
-            raise Exception("No active session.")
-
-        if pilot_manager_id is None and pilot_ids is None:
-            raise Exception("Either Pilot Manager or Pilot needs to be specified.")
-
-        if pilot_manager_id is not None and pilot_ids is not None:
-            raise Exception("Pilot Manager and Pilot can not be both specified.")
-
-        command = {COMMAND_FIELD: {COMMAND_TYPE: cmd,
-                                   COMMAND_ARG:  arg,
-                                   COMMAND_TIME: time.time()
-        }}
-
-        if pilot_ids is None:
-            # send command to all pilots that are known to the
-            # pilot manager.
-            self._p.update(
-                {"pilotmanager": pilot_manager_id},
-                {"$push": command},
-                multi=True
-            )
-        else:
-            if not isinstance(pilot_ids, list):
-                pilot_ids = [pilot_ids]
-            # send command to selected pilots if pilot_ids are
-            # specified convert ids to object ids
-            for pid in pilot_ids:
-                self._p.update(
-                    {"_id": pid},
-                    {"$push": command}
-                )
-
-
-    #--------------------------------------------------------------------------
-    #
-    def publish_compute_pilot_callback_history(self, pilot_uid, callback_history):
-
-        if self._s is None:
-            raise Exception("No active session.")
-
-        self._p.update({"_id": pilot_uid},
-                       {"$set": {"callbackhistory": callback_history}})
-
-    #--------------------------------------------------------------------------
-    #
-    def get_compute_units(self, unit_manager_id, unit_ids=None):
-        """ Get yerself a bunch of compute units.
->>>>>>> d0e3573e
         """
         if self.closed:
             raise Exception('No active session.')
@@ -411,18 +290,7 @@
     #
     def get_units(self, umgr_uid, unit_ids=None):
         """
-<<<<<<< HEAD
         Get yerself a bunch of compute units.
-=======
-        Update the state and the log of one or more ComputeUnit(s).
-        If src_states is given, this will only update units which are currently
-        in those src states.
-        """
-        ts = time.time()
-
-        if  not unit_ids :
-            return
->>>>>>> d0e3573e
 
         return dict {uid:unit}
         """
@@ -547,74 +415,4 @@
         raise NotImplementedError('duh!')
 
 
-<<<<<<< HEAD
 # ------------------------------------------------------------------------------
-=======
-
-    #--------------------------------------------------------------------------
-    #
-    def publish_compute_unit_callback_history(self, unit_uid, callback_history):
-
-        if self._s is None:
-            raise RuntimeError("No active session.")
-
-        self._w.update({"_id": unit_uid},
-                       {"$set": {"callbackhistory": callback_history}})
-
-    #--------------------------------------------------------------------------
-    #
-    def insert_compute_units(self, umgr_uid, units, unit_log):
-        """ Adds one or more compute units to the database and sets their state
-            to 'PENDING'.
-        """
-        if self._s is None:
-            raise RuntimeError("No active session.")
-
-        # Make sure we work on a list.
-        if not isinstance(units, list):
-            units = [units]
-
-        unit_docs = list()
-        results = dict()
-
-        for unit in units:
-
-            ts = time.time()
-
-            unit_json = {
-                "_id":           unit.uid,
-                "description":   unit.description.as_dict(),
-                "restartable":   unit.description.restartable,
-                "unitmanager":   umgr_uid,
-                "pilot":         None,
-                "pilot_sandbox": None,
-                "state":         unit._local_state,
-                "statehistory":  [{"state": unit._local_state, "timestamp": ts}],
-                "submitted":     ts,
-                "started":       None,
-                "finished":      None,
-                "exec_locs":     None,
-                "exit_code":     None,
-                "sandbox":       None,
-                "stdout":        None,
-                "stderr":        None,
-                "log":           unit_log,
-                "FTW_Input_Status":        None,
-                "FTW_Input_Directives":    None,
-                "Agent_Input_Status":      None,
-                "Agent_Input_Directives":  None,
-                "FTW_Output_Status":       None,
-                "FTW_Output_Directives":   None,
-                "Agent_Output_Status":     None,
-                "Agent_Output_Directives": None
-            }
-            unit_docs.append(unit_json)
-            results[unit.uid] = unit_json
-
-        unit_uids = self._w.insert(unit_docs)
-
-        assert len(unit_docs) == len(unit_uids)
-        assert len(results) == len(unit_uids)
-
-        return results
->>>>>>> d0e3573e
