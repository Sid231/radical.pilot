--- conflicted
+++ resolved
@@ -541,70 +541,6 @@
     # --------------------------------------------------------------------------
     #
     def stage_in(self, directives):
-<<<<<<< HEAD
-        """Stages the content of the staging directive into the pilot's
-        staging area"""
-
-        # Wait until we can assume the pilot directory to be created
-        # # FIXME: can't we create it ourself?
-        if self.state == rps.NEW:
-            self.wait(state=[rps.PMGR_LAUNCHING_PENDING, rps.PMGR_LAUNCHING,
-                             rps.PMGR_ACTIVE_PENDING,    rps.PMGR_ACTIVE])
-        elif self.state in rps.FINAL:
-            raise Exception("Pilot already finished, no need to stage anymore!")
-
-        # NOTE: no unit sandboxes defined!
-        src_context = {'pwd'      : self._client_sandbox,     # !!!
-                       'pilot'    : self._pilot_sandbox,
-                       'resource' : self._resource_sandbox}
-        tgt_context = {'pwd'      : self._pilot_sandbox,      # !!!
-                       'pilot'    : self._pilot_sandbox,
-                       'resource' : self._resource_sandbox}
-
-        # Iterate over all directives
-        for sd in expand_staging_directives(directives):
-
-            # TODO: respect flags in directive
-
-            action = sd['action']
-            flags  = sd['flags']
-            did    = sd['uid']
-            src    = sd['source']
-            tgt    = sd['target']
-
-            assert(action in [COPY, LINK, MOVE, TRANSFER])
-
-            self._prof.prof('staging_in_start', uid=self.uid, msg=did)
-
-            src = complete_url(src, src_context, self._log)
-            tgt = complete_url(tgt, tgt_context, self._log)
-
-            if action in [COPY, LINK, MOVE]:
-                self._prof.prof('staging_in_fail', uid=self.uid, msg=did)
-                raise ValueError("invalid action '%s' on pilot level" % action)
-
-            self._log.info('transfer %s to %s', src, tgt)
-
-            # FIXME: make sure that tgt URL points to the right resource
-            # FIXME: honor sd flags if given (recursive...)
-            flags = rs.fs.CREATE_PARENTS
-
-            # Define and open the staging directory for the pilot
-            # We use the target dir construct here, so that we can create
-            # the directory if it does not yet exist.
-
-            # url used for cache (sandbox url w/o path)
-            tmp      = rs.Url(self._pilot_sandbox)
-            tmp.path = '/'
-            key = str(tmp)
-            if key not in self._cache:
-                self._cache[key] = rs.fs.Directory(tmp, session=self._session,
-                                                   flags=flags)
-            saga_dir = self._cache[key]
-            saga_dir.copy(src, tgt, flags=flags)
-
-            self._prof.prof('staging_in_stop', uid=self.uid, msg=did)
-=======
         '''
         Stages the content of the staging directive into the pilot's
         staging area
@@ -617,8 +553,6 @@
 
         # send the staging request to the pmg launcher
         self._pmgr._pilot_staging_input(self.as_dict(), directives)
-        return
->>>>>>> 9c051672
 
 
 # ------------------------------------------------------------------------------
