
__copyright__ = "Copyright 2013-2016, http://radical.rutgers.edu"
__license__   = "MIT"


import os
import copy
import time

import radical.utils as ru

from . import utils     as rpu
from . import states    as rps
from . import constants as rpc
from . import types     as rpt

from .staging_directives import expand_description
from .staging_directives import TRANSFER, COPY, LINK, MOVE, STAGING_AREA


# ------------------------------------------------------------------------------
#
class ComputeUnit(object):
    """
    A ComputeUnit represent a 'task' that is executed on a ComputePilot.
    ComputeUnits allow to control and query the state of this task.

    .. note:: A unit cannot be created directly. The factory method
              :meth:`radical.pilot.UnitManager.submit_units` has to be used instead.

                **Example**::

                      umgr = radical.pilot.UnitManager(session=s)

                      ud = radical.pilot.ComputeUnitDescription()
                      ud.executable = "/bin/date"
                      ud.cores      = 1

                      unit = umgr.submit_units(ud)
    """

    # --------------------------------------------------------------------------
    # In terms of implementation, a CU is not much more than a dict whose
    # content are dynamically updated to reflect the state progression through
    # the UMGR components.  As a CU is always created via a UMGR, it is
    # considered to *belong* to that UMGR, and all activities are actually
    # implemented by that UMGR.
    #
    # Note that this implies that we could create CUs before submitting them
    # to a UMGR, w/o any problems. (FIXME?)
    # --------------------------------------------------------------------------


    # --------------------------------------------------------------------------
    #
    def __init__(self, umgr, descr):

        # 'static' members
        self._descr = descr.as_dict()
        self._umgr  = umgr

        # initialize state
        self._session       = self._umgr.session
        self._uid           = ru.generate_id('unit.%(counter)06d', ru.ID_CUSTOM)
        self._state         = rps.NEW
        self._log           = umgr._log
        self._exit_code     = None
        self._stdout        = None
        self._stderr        = None
        self._pilot         = None
        self._sandbox       = None
        self._callbacks     = dict()

        for m in rpt.UMGR_METRICS:
            self._callbacks[m] = dict()

        # we always invke the default state cb
        self._callbacks[rpt.UNIT_STATE][self._default_state_cb.__name__] = {
                'cb'      : self._default_state_cb, 
                'cb_data' : None}

        # sanity checks on description
        for check in ['cores']:
            if not self._descr.get(check):
                raise ValueError("ComputeUnitDescription needs '%s'" % check)

        if  not self._descr.get('executable') and \
            not self._descr.get('kernel')     :
            raise ValueError("ComputeUnitDescription needs 'executable' or 'kernel'")

        # If staging directives exist, expand them
        expand_description(self._descr)

        self._umgr.advance(self.as_dict(), rps.NEW, publish=False, push=False)

    # --------------------------------------------------------------------------
    #
    @staticmethod
    def create(umgr, descr):
        """ 
        PRIVATE: Create a new compute unit (in NEW state)
        """

        return ComputeUnit(umgr=umgr, descr=descr)


    # --------------------------------------------------------------------------
    #
    def __repr__(self):

        return str(self.as_dict())


    # --------------------------------------------------------------------------
    #
    def __str__(self):

        return [self.uid, self.pilot, self.state]


    # --------------------------------------------------------------------------
    #
    def _default_state_cb(self, unit, state):

        self._log.info("[Callback]: unit %s state: %s.", self.uid, self.state)


    # --------------------------------------------------------------------------
    #
    def _update(self, unit_dict):
        """
        This will update the facade object after state changes etc, and is
        invoked by whatever component receiving that updated information.

        Return True if state changed, False otherwise
        """

        # _update() calls can happen out of order -- it is up to *this* method
        # to make sure that the update results in a consistent state.

        assert(unit_dict['uid'] == self.uid)

        current = self.state
        target  = unit_dict['state']

        # we update all fields
        # FIXME: well, not all really :/
        # FIXME: well, this is ugly...  we should maintain all state in
        #        a dict.
        for key in ['stdout', 'stderr', 'exit_code', 'pilot', 'sandbox']:

            val = unit_dict.get(key, None)
            if val:
                setattr(self, "_%s" % key, val)

        new_state, passed = rps._unit_state_progress(current, target)

<<<<<<< HEAD
        if new_state is rps.FAILED:
            import pprint
            print ' === %s: %s -> %s\n%s\n\n' % (unit_dict['uid'], current,
                    target, pprint.pformat(unit_dict))
=======
        if new_state in [rps.CANCELED, rps.FAILED]:
            # don't replay intermediate states
            passed = passed[-1:]
>>>>>>> ad03350c

        # replay all state transitions
        for state in passed:

            for cb_name, cb_val in self._callbacks[rpt.UNIT_STATE].iteritems():

                cb      = cb_val['cb']
                cb_data = cb_val['cb_data']

              # print ' ~~~ call PCBS: %s -> %s : %s' % (self.uid, target, cb_name)
                
                self._state = state
                if cb_data: cb(self, state, cb_data)
                else      : cb(self, state)

            # ask umgr to invike any global callbacks
            self._umgr._call_unit_callbacks(self, state)

        # make sure we end up with the right state
        self._state = new_state

        if passed: return True
        else     : return False


    # --------------------------------------------------------------------------
    #
    def as_dict(self):
        """
        Returns a Python dictionary representation of the object.
        """
        
        ret = {
            'type':        'unit',
            'umgr':        self.umgr.uid,
            'uid':         self.uid,
            'name':        self.name,
            'state':       self.state,
            'exit_code':   self.exit_code,
            'stdout':      self.stdout,
            'stderr':      self.stderr,
            'pilot':       self.pilot,
            'sandbox':     self.sandbox,
            'description': self.description   # this is a deep copy
        }

        return ret


    # --------------------------------------------------------------------------
    #
    @property
    def session(self):
        """
        Returns the unit's session.

        **Returns:**
            * A :class:`Session`.
        """

        return self._session


    # --------------------------------------------------------------------------
    #
    @property
    def umgr(self):
        """
        Returns the unit's manager.

        **Returns:**
            * A :class:`UnitManager`.
        """

        return self._umgr


    # --------------------------------------------------------------------------
    #
    @property
    def uid(self):
        """
        Returns the unit's unique identifier.

        The uid identifies the unit within a :class:`UnitManager`.

        **Returns:**
            * A unique identifier (string).
        """
        return self._uid


    # --------------------------------------------------------------------------
    #
    @property
    def name(self):
        """
        Returns the unit's application specified name.

        **Returns:**
            * A name (string).
        """
        return self._descr.get('name')


    # --------------------------------------------------------------------------
    #
    @property
    def state(self):
        """
        Returns the current state of the unit.

        **Returns:**
            * state (string enum)
        """

        return self._state


    # --------------------------------------------------------------------------
    #
    @property
    def exit_code(self):
        """
        Returns the exit code of the unit, if that is already known, or
        'None' otherwise.

        **Returns:**
            * exit code (int)
        """

        return self._exit_code


    # --------------------------------------------------------------------------
    #
    @property
    def stdout(self):
        """
        Returns a snapshot of the executable's STDOUT stream.

        If this property is queried before the unit has reached
        'DONE' or 'FAILED' state it will return None.

        .. warning: This can be inefficient.  Output may be incomplete and/or
           filtered.

        **Returns:**
            * stdout (string)
        """

        return self._stdout


    # --------------------------------------------------------------------------
    #
    @property
    def stderr(self):
        """
        Returns a snapshot of the executable's STDERR stream.

        If this property is queried before the unit has reached
        'DONE' or 'FAILED' state it will return None.

        .. warning: This can be inefficient.  Output may be incomplete and/or
           filtered.

        **Returns:**
            * stderr (string)
        """

        return self._stderr


    # --------------------------------------------------------------------------
    #
    @property
    def pilot(self):
        """
        Returns the pilot ID of this unit, if that is already known, or
        'None' otherwise.

        **Returns:**
            * A pilot ID (string)
        """

        return self._pilot


    # --------------------------------------------------------------------------
    #
    @property
    def working_directory(self):
        """
        Returns the full working directory URL of this unit, if that is
        already known, or 'None' otherwise

        **Returns:**
            * A URL (radical.utils.Url).

        **NOTE:** deprecated, use *`sandbox`*
        """

        return self.sandbox


    # --------------------------------------------------------------------------
    #
    @property
    def sandbox(self):
        """
        Returns the full sandbox URL of this unit, if that is already
        known, or 'None' otherwise.

        **Returns:**
            * A URL (radical.utils.Url).
        """

        # NOTE: The unit has a sandbox property, containing the full sandbox
        #       path, which is used by the umgr to stage data back and forth.
        #       However, the full path as visible from the umgr side might not
        #       be what the agent is seeing, specifically in the case of
        #       non-shared filesystems (OSG).  The agent thus uses
        #       `$PWD/cu['uid']` as sandbox, with the assumption that this will
        #       get mapped to whatever is here returned as sandbox URL.  
        #
        #       There is thus implicit knowledge shared between the RP client
        #       and the RP agent on how the sandbox path is formed!

        return self._sandbox


    # --------------------------------------------------------------------------
    #
    @property
    def description(self):
        """
        Returns the description the unit was started with, as a dictionary.

        **Returns:**
            * description (dict)
        """

        return copy.deepcopy(self._descr)


    # --------------------------------------------------------------------------
    #
    def register_callback(self, cb, cb_data=None):
        """
        Registers a callback function that is triggered every time the
        unit's state changes.

        All callback functions need to have the same signature::

            def cb(obj, state)

        where ``object`` is a handle to the object that triggered the callback
        and ``state`` is the new state of that object.  If 'cb_data' is given,
        then the 'cb' signature changes to 

            def cb(obj, state, cb_data)

        and 'cb_data' are passed along.

        """
        self._umgr.register_callback(self.uid, rpt.UNIT_STATE, cb, cb_data)


    # --------------------------------------------------------------------------
    #
    def wait(self, state=None, timeout=None):
        """
        Returns when the unit reaches a specific state or
        when an optional timeout is reached.

        **Arguments:**

            * **state** [`list of strings`]
              The state(s) that unit has to reach in order for the
              call to return.

              By default `wait` waits for the unit to reach a **final**
              state, which can be one of the following:

              * :data:`radical.pilot.states.DONE`
              * :data:`radical.pilot.states.FAILED`
              * :data:`radical.pilot.states.CANCELED`

            * **timeout** [`float`]
              Optional timeout in seconds before the call returns regardless
              whether the unit has reached the desired state or not.  The
              default value **None** never times out.  """

        if not state:
            states = rps.FINAL
        if not isinstance(state, list):
            states = [state]
        else:
            states = state


        if self.state in rps.FINAL:
            # we will never see another state progression.  Raise an error
            # (unless we waited for this)
            if self.state in states:
                return

            # FIXME: do we want a raise here, really?  This introduces a race,
            #        really, on application level
            # raise RuntimeError("can't wait on a unit in final state")
            return self.state

        start_wait = time.time()
        while self.state not in states:

            time.sleep(0.1)

            if timeout and (timeout <= (time.time() - start_wait)):
                break

          # if self._umgr._terminate.is_set():
          #     break

        return self.state


    # --------------------------------------------------------------------------
    #
    def cancel(self):
        """
        Cancel the unit.
        """
        
        self._umgr.cancel_units(self.uid)

# ------------------------------------------------------------------------------
<|MERGE_RESOLUTION|>--- conflicted
+++ resolved
@@ -155,16 +155,9 @@
 
         new_state, passed = rps._unit_state_progress(current, target)
 
-<<<<<<< HEAD
-        if new_state is rps.FAILED:
-            import pprint
-            print ' === %s: %s -> %s\n%s\n\n' % (unit_dict['uid'], current,
-                    target, pprint.pformat(unit_dict))
-=======
         if new_state in [rps.CANCELED, rps.FAILED]:
             # don't replay intermediate states
             passed = passed[-1:]
->>>>>>> ad03350c
 
         # replay all state transitions
         for state in passed:
