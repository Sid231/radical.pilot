
__copyright__ = "Copyright 2016, http://radical.rutgers.edu"
__license__   = "MIT"


import time
import pprint
import threading
import pymongo

import radical.utils as ru

from .. import utils     as rpu
from .. import states    as rps
from .. import constants as rpc


# ==============================================================================
#
DEFAULT_BULK_COLLECTION_TIME =  5.0 # seconds
DEFAULT_BULK_COLLECTION_SIZE =  100 # seconds


# ==============================================================================
#
class Update(rpu.Worker):
    """
    An UpdateWorker pushes CU and Pilot state updates to mongodb.  Its instances
    compete for update requests on the update_queue.  Those requests will be
    triplets of collection name, query dict, and update dict.  Update requests
    will be collected into bulks over some time (BULK_COLLECTION_TIME) and
    number (BULK_COLLECTION_SIZE) to reduce number of roundtrips.
    """

    # --------------------------------------------------------------------------
    #
    def __init__(self, cfg, session):

        self._uid = ru.generate_id('update.%(counter)s', ru.ID_CUSTOM)

        rpu.Worker.__init__(self, cfg, session)


    # --------------------------------------------------------------------------
    #
    @classmethod
    def create(cls, cfg, session):

        return cls(cfg, session)


    # --------------------------------------------------------------------------
    #
    def initialize_child(self):

        self._session_id = self._cfg['session_id']
        self._dburl      = self._cfg['dburl']
        self._owner      = self._cfg['owner']

        # TODO: get db handle from a connected session
        _, db, _, _, _   = ru.mongodb_connect(self._dburl)
        self._mongo_db   = db
        self._coll       = self._mongo_db[self._session_id]
        self._bulk       = self._coll.initialize_ordered_bulk_op()
        self._last       = time.time()       # time of last bulk push
        self._uids       = list()            # list of collected uids
        self._lock       = threading.RLock() # protect _bulk

        self._bct        = self._cfg.get('bulk_collection_time',
                                          DEFAULT_BULK_COLLECTION_TIME)
        self._bcs        = self._cfg.get('bulk_collection_size',
                                          DEFAULT_BULK_COLLECTION_SIZE)

        self.register_subscriber(rpc.STATE_PUBSUB, self._state_cb)
        self.register_timed_cb(self._idle_cb, timer=self._bct)


    # --------------------------------------------------------------------------
    #
    def _timed_bulk_execute(self, flush=False):

        # is there anything to execute?
        if not self._uids:
            return False

        now = time.time()
        age = now - self._last

        # only push if flush is forced, or when collection time or size 
        # have been exceeded
        if  not flush \
            and age < self._bct \
            and len(self._uids) < self._bcs:
            return False

        try:
            res = self._bulk.execute()
            self._log.debug("bulk update result: %s", res)
        except pymongo.errors.OperationFailure as e:
            self._log.exception('bulk exec error: %s' % e.details)
            raise
        except Exception as e:
            self._log.exception('mongodb error: %s', e)
            raise

<<<<<<< HEAD
        self._prof.prof('update bulk pushed (%d)' % len(self._uids),
                        uid=self._owner)

        for entry in self._uids:
            uid   = entry[0]
            ttype = entry[1]
            state = entry[2]
            if state:
                self._prof.prof('update', msg='%s update pushed (%s)' \
                                % (ttype, state), uid=uid)
=======
        s2i = {rps.NEW                          :  0,

               rps.PENDING                      :  1,
               rps.PENDING_LAUNCH               :  2,
               rps.LAUNCHING                    :  3,
               rps.PENDING_ACTIVE               :  4,
               rps.ACTIVE                       :  5,

               rps.UNSCHEDULED                  :  6,
               rps.SCHEDULING                   :  7,
               rps.PENDING_INPUT_STAGING        :  8,
               rps.STAGING_INPUT                :  9,
               rps.AGENT_STAGING_INPUT_PENDING  : 10,
               rps.AGENT_STAGING_INPUT          : 11,
               rps.ALLOCATING_PENDING           : 12,
               rps.ALLOCATING                   : 13,
               rps.EXECUTING_PENDING            : 14,
               rps.EXECUTING                    : 15,
               rps.AGENT_STAGING_OUTPUT_PENDING : 16,
               rps.AGENT_STAGING_OUTPUT         : 17,
               rps.PENDING_OUTPUT_STAGING       : 18,
               rps.STAGING_OUTPUT               : 19,

               rps.DONE                         : 20,
               rps.CANCELING                    : 21,
               rps.CANCELED                     : 22,
               rps.FAILED                       : 23
               }
        i2s = {v:k for k,v in s2i.items()}
        s_max = rps.FAILED

        if not timestamp:
            timestamp = time.time()

        # we always push state history
        update_dict = {'$push': {
                           'statehistory': {
                               'state'    : state,
                               'timestamp': timestamp}}}
        uid = cu['_id']

      # self._log.debug(" === inp %s: %s" % (uid, state))

        if uid not in self._state_cache:
            self._state_cache[uid] = {'unsent' : list(),
                                      'final'  : False,
                                      'last'   : rps.AGENT_STAGING_INPUT_PENDING} # we get the cu in this state
        cache = self._state_cache[uid]

        # if unit is already final, we don't push state
        if cache['final']:
          # self._log.debug(" === fin %s: %s" % (uid, state))
            return update_dict

        # if unit becomes final, push state and remember it
        if state in [rps.DONE, rps.FAILED, rps.CANCELED]:
            cache['final'] = True
            cache['last']  = state
            update_dict['$set'] = {'state': state}
          # self._log.debug(" === Fin %s: %s" % (uid, state))
            return update_dict

        # check if we have any consecutive list beyond 'last' in unsent
        cache['unsent'].append(state)
      # self._log.debug(" === lst %s: %s %s" % (uid, cache['last'], cache['unsent']))
        new_state = None
        for i in range(s2i[cache['last']]+1, s2i[s_max]):
          # self._log.debug(" === chk %s: %s in %s" % (uid, i2s[i], cache['unsent']))
            if i2s[i] in cache['unsent']:
                new_state = i2s[i]
                cache['unsent'].remove(i2s[i])
              # self._log.debug(" === uns %s: %s" % (uid, new_state))
>>>>>>> d0e3573e
            else:
                self._prof.prof('update', msg='%s update pushed' % ttype, 
                                uid=uid)

        # empty bulk, refresh state
        self._last = now
        self._bulk = self._coll.initialize_ordered_bulk_op()
        self._uids = list()

        return True


    # --------------------------------------------------------------------------
    #
    def _idle_cb(self):

        with self._lock:
             return self._timed_bulk_execute()


    # --------------------------------------------------------------------------
    #
    def _state_cb(self, topic, msg):
        """

        # FIXME: this documentation is not final, nor does it reflect reality!

        'msg' is expected to be of the form ['cmd', 'thing'], where 'thing' is
        an entity to update in the DB, and 'cmd' specifies the mode of update.

        'things' are expected to be dicts with a 'type' and 'uid' field.  If
        either one does not exist, an exception is raised.

        Supported types are:

          - unit
          - pilot

        supported 'cmds':

          - delete      : delete can be delayed until bulk is collected/flushed
          - update      : update can be delayed until bulk is collected/flushed
          - state       : update can be delayed until bulk is collected/flushed
                          only state and state history are updated
          - delete_flush: delete is sent immediately (possibly in a bulk)
          - update_flush: update is sent immediately (possibly in a bulk)
          - state_flush : update is sent immediately (possibly in a bulk)
                          only state and state history are updated
          - flush       : flush pending bulk

        The 'thing' can contains '$set' and '$push' fields, which will then be
        used as given.  For all other fields, we use the following convention:

          - scalar values: use '$set'
          - dict   values: use '$set'
          - list   values: use '$push'

        That implies that all potential 'list' types should be defined in the
        initial 'thing' insert as such, as (potentially empty) lists.

        For 'cmd' in ['state', 'state_flush'], only the 'uid' and 'state' fields
        of the given 'thing' are used, all other fields are ignored.  If 'state'
        does not exist, an exception is raised.
        """

        cmd    = msg['cmd']
        things = msg['arg']

      # cmds = ['delete',       'update',       'state',
      #         'delete_flush', 'update_flush', 'state_flush', 'flush']
        if cmd not in ['update']:
            self._log.info('ignore cmd %s', cmd)
            return

        if not isinstance(things, list):
            things = [things]


        # FIXME: we don't have any error recovery -- any failure to update 
        #        state in the DB will thus result in an exception here and tear
<<<<<<< HEAD
        #        down the module.
=======
        #        down the pilot.
        #
        # FIXME: at the moment, the update worker only operates on units.
        #        Should it accept other updates, eg. for pilot states?
        #
        # got a new request.  Add to bulk (create as needed),
        # and push bulk if time is up.
        uid       = cu['_id']
        state     = cu.get('state')
        timestamp = cu.get('state_timestamp', time.time())

        if 'clone' in uid:
            return
>>>>>>> d0e3573e

        for thing in things:

            # got a new request.  Add to bulk (create as needed),
            # and push bulk if time is up.
            uid       = thing['uid']
            ttype     = thing['type']
            state     = thing['state']
            timestamp = thing.get('state_timestamp', rpu.timestamp())

            if 'clone' in uid:
                # we don't push clone states to DB
                return

            self._prof.prof('get', msg="update %s state to %s" % (ttype, state), 
                            uid=uid)

            if not state:
                # nothing to push
                self._prof.prof('get', msg="update %s state ignored" % ttype, uid=uid)
                return

            # create an update document
            update_dict          = dict()
            update_dict['$set']  = dict()
            update_dict['$push'] = dict()

            for key,val in thing.iteritems():
                # we never set _id, states (to avoid index clash, duplicated ops)
                if key not in ['_id', 'states']:
                    update_dict['$set'][key] = val

            # we set state, put (more importantly) we push the state onto the
            # 'states' list, so that we can later get state progression in sync with
            # the state model, even if they have been pushed here out-of-order
            update_dict['$push']['states'] = state

            # check if we handled the collection before.  If not, initialize
            # FIXME: we only have one collection now -- simplify!
            cname = self._session_id

            with self._lock:

                # push the update request onto the bulk
                self._uids.append([uid, ttype, state])
                self._bulk.find  ({'uid'  : uid, 
                                   'type' : ttype}) \
                          .update(update_dict)

            self._prof.prof('bulk', msg='bulked (%s)' % state, uid=uid)
            self._log.debug('bulked %s [%s] %s', uid, state, self.uid)

        with self._lock:
            # attempt a timed update
            self._timed_bulk_execute()


# ------------------------------------------------------------------------------
<|MERGE_RESOLUTION|>--- conflicted
+++ resolved
@@ -103,7 +103,6 @@
             self._log.exception('mongodb error: %s', e)
             raise
 
-<<<<<<< HEAD
         self._prof.prof('update bulk pushed (%d)' % len(self._uids),
                         uid=self._owner)
 
@@ -114,80 +113,6 @@
             if state:
                 self._prof.prof('update', msg='%s update pushed (%s)' \
                                 % (ttype, state), uid=uid)
-=======
-        s2i = {rps.NEW                          :  0,
-
-               rps.PENDING                      :  1,
-               rps.PENDING_LAUNCH               :  2,
-               rps.LAUNCHING                    :  3,
-               rps.PENDING_ACTIVE               :  4,
-               rps.ACTIVE                       :  5,
-
-               rps.UNSCHEDULED                  :  6,
-               rps.SCHEDULING                   :  7,
-               rps.PENDING_INPUT_STAGING        :  8,
-               rps.STAGING_INPUT                :  9,
-               rps.AGENT_STAGING_INPUT_PENDING  : 10,
-               rps.AGENT_STAGING_INPUT          : 11,
-               rps.ALLOCATING_PENDING           : 12,
-               rps.ALLOCATING                   : 13,
-               rps.EXECUTING_PENDING            : 14,
-               rps.EXECUTING                    : 15,
-               rps.AGENT_STAGING_OUTPUT_PENDING : 16,
-               rps.AGENT_STAGING_OUTPUT         : 17,
-               rps.PENDING_OUTPUT_STAGING       : 18,
-               rps.STAGING_OUTPUT               : 19,
-
-               rps.DONE                         : 20,
-               rps.CANCELING                    : 21,
-               rps.CANCELED                     : 22,
-               rps.FAILED                       : 23
-               }
-        i2s = {v:k for k,v in s2i.items()}
-        s_max = rps.FAILED
-
-        if not timestamp:
-            timestamp = time.time()
-
-        # we always push state history
-        update_dict = {'$push': {
-                           'statehistory': {
-                               'state'    : state,
-                               'timestamp': timestamp}}}
-        uid = cu['_id']
-
-      # self._log.debug(" === inp %s: %s" % (uid, state))
-
-        if uid not in self._state_cache:
-            self._state_cache[uid] = {'unsent' : list(),
-                                      'final'  : False,
-                                      'last'   : rps.AGENT_STAGING_INPUT_PENDING} # we get the cu in this state
-        cache = self._state_cache[uid]
-
-        # if unit is already final, we don't push state
-        if cache['final']:
-          # self._log.debug(" === fin %s: %s" % (uid, state))
-            return update_dict
-
-        # if unit becomes final, push state and remember it
-        if state in [rps.DONE, rps.FAILED, rps.CANCELED]:
-            cache['final'] = True
-            cache['last']  = state
-            update_dict['$set'] = {'state': state}
-          # self._log.debug(" === Fin %s: %s" % (uid, state))
-            return update_dict
-
-        # check if we have any consecutive list beyond 'last' in unsent
-        cache['unsent'].append(state)
-      # self._log.debug(" === lst %s: %s %s" % (uid, cache['last'], cache['unsent']))
-        new_state = None
-        for i in range(s2i[cache['last']]+1, s2i[s_max]):
-          # self._log.debug(" === chk %s: %s in %s" % (uid, i2s[i], cache['unsent']))
-            if i2s[i] in cache['unsent']:
-                new_state = i2s[i]
-                cache['unsent'].remove(i2s[i])
-              # self._log.debug(" === uns %s: %s" % (uid, new_state))
->>>>>>> d0e3573e
             else:
                 self._prof.prof('update', msg='%s update pushed' % ttype, 
                                 uid=uid)
@@ -268,24 +193,7 @@
 
         # FIXME: we don't have any error recovery -- any failure to update 
         #        state in the DB will thus result in an exception here and tear
-<<<<<<< HEAD
         #        down the module.
-=======
-        #        down the pilot.
-        #
-        # FIXME: at the moment, the update worker only operates on units.
-        #        Should it accept other updates, eg. for pilot states?
-        #
-        # got a new request.  Add to bulk (create as needed),
-        # and push bulk if time is up.
-        uid       = cu['_id']
-        state     = cu.get('state')
-        timestamp = cu.get('state_timestamp', time.time())
-
-        if 'clone' in uid:
-            return
->>>>>>> d0e3573e
-
         for thing in things:
 
             # got a new request.  Add to bulk (create as needed),
@@ -293,7 +201,7 @@
             uid       = thing['uid']
             ttype     = thing['type']
             state     = thing['state']
-            timestamp = thing.get('state_timestamp', rpu.timestamp())
+            timestamp = thing.get('state_timestamp', time.time())
 
             if 'clone' in uid:
                 # we don't push clone states to DB
