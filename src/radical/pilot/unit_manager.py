--- conflicted
+++ resolved
@@ -667,26 +667,6 @@
         if len(descriptions) == 0:
             raise ValueError('cannot submit no unit descriptions')
 
-<<<<<<< HEAD
-        for ud in unit_descriptions:
-
-            if float(ud.cores) != int(ud.cores):
-                error_msg = "ComputeUnittDescription 'cores' must be integer."
-                raise BadParameter(error_msg)
-
-            if int(ud.cores) <= 0:
-                error_msg = "ComputeUnittDescription 'cores' must be positive."
-                raise BadParameter(error_msg)
-
-            if ud.sandbox and ud.sandbox[0] = '/':
-                error_msg = "ComputeUnittDescription 'sandbox' must be relative."
-                raise BadParameter(error_msg)
-
-        logger.report.info('<<submit %d unit(s)\n\t' % len(unit_descriptions))
-=======
-        self._log.report.info('<<submit %d unit(s)\n\t' % len(descriptions))
->>>>>>> 841ad277
-
         # we return a list of compute units
         units = list()
         for ud in descriptions:
@@ -702,6 +682,9 @@
 
             if int(ud.cores) <= 0:
                 raise ValueError('compute unit core count must be positive')
+
+            if ud.sandbox and ud.sandbox[0] = '/':
+                raise BadParameter('compute unit sandbox must be relative.')
 
             unit = ComputeUnit.create(umgr=self, descr=ud)
             units.append(unit)
