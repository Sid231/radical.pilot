
__copyright__ = "Copyright 2013-2016, http://radical.rutgers.edu"
__license__   = "MIT"


import os
import copy
import time
import pprint
import threading

import radical.utils as ru

from . import utils     as rpu
from . import states    as rps
from . import constants as rpc
from . import types     as rpt

from . import compute_unit_description as rpcud

from .umgr import scheduler as rpus


# ------------------------------------------------------------------------------
#
class UnitManager(rpu.Component):
    """
    A UnitManager manages :class:`radical.pilot.ComputeUnit` instances which
    represent the **executable** workload in RADICAL-Pilot. A UnitManager connects
    the ComputeUnits with one or more :class:`Pilot` instances (which represent
    the workload **executors** in RADICAL-Pilot) and a **scheduler** which
    determines which :class:`ComputeUnit` gets executed on which
    :class:`Pilot`.

    **Example**::

        s = radical.pilot.Session(database_url=DBURL)

        pm = radical.pilot.PilotManager(session=s)

        pd = radical.pilot.ComputePilotDescription()
        pd.resource = "futuregrid.alamo"
        pd.cores = 16

        p1 = pm.submit_pilots(pd) # create first pilot with 16 cores
        p2 = pm.submit_pilots(pd) # create second pilot with 16 cores

        # Create a workload of 128 '/bin/sleep' compute units
        compute_units = []
        for unit_count in range(0, 128):
            cu = radical.pilot.ComputeUnitDescription()
            cu.executable = "/bin/sleep"
            cu.arguments = ['60']
            compute_units.append(cu)

        # Combine the two pilots, the workload and a scheduler via
        # a UnitManager.
        um = radical.pilot.UnitManager(session=session,
                                       scheduler=radical.pilot.SCHEDULER_ROUND_ROBIN)
        um.add_pilot(p1)
        um.submit_units(compute_units)


    The unit manager can issue notification on unit state changes.  Whenever
    state notification arrives, any callback registered for that notification is
    fired.  
    
    NOTE: State notifications can arrive out of order wrt the unit state model!
    """

    # --------------------------------------------------------------------------
    #
    def __init__(self, session, scheduler=None):
        """
        Creates a new UnitManager and attaches it to the session.

        **Arguments:**
            * session [:class:`radical.pilot.Session`]:
              The session instance to use.
            * scheduler (`string`): 
              The name of the scheduler plug-in to use.

        **Returns:**
            * A new `UnitManager` object [:class:`radical.pilot.UnitManager`].
        """

        self._bridges     = dict()
        self._components  = dict()
        self._pilots      = dict()
        self._pilots_lock = threading.RLock()
        self._units       = dict()
        self._units_lock  = threading.RLock()
        self._callbacks   = dict()
        self._cb_lock     = threading.RLock()
        self._terminate   = threading.Event()
        self._closed      = False
        self._rec_id      = 0       # used for session recording

        for m in rpt.UMGR_METRICS:
            self._callbacks[m] = dict()

        cfg = ru.read_json("%s/configs/umgr_%s.json" \
                % (os.path.dirname(__file__),
                   os.environ.get('RADICAL_PILOT_UMGR_CFG', 'default')))

        if scheduler:
            # overwrite the scheduler from the config file
            cfg['scheduler'] = scheduler

        if not cfg.get('scheduler'):
            # set default scheduler if needed
            cfg['scheduler'] = rpus.SCHEDULER_DEFAULT

        assert(cfg['db_poll_sleeptime']), 'db_poll_sleeptime not configured'

        # initialize the base class (with no intent to fork)
        self._uid    = ru.generate_id('umgr')
        cfg['owner'] = self.uid
        rpu.Component.__init__(self, cfg, session)
        self.start(spawn=False)
        self._log.info('started umgr %s', self._uid)

        # only now we have a logger... :/
        self._log.report.info('<<create unit manager')

        # The output queue is used to forward submitted units to the
        # scheduling component.
        self.register_output(rps.UMGR_SCHEDULING_PENDING, 
                             rpc.UMGR_SCHEDULING_QUEUE)

        # the umgr will also collect units from the agent again, for output
        # staging and finalization
        self.register_output(rps.UMGR_STAGING_OUTPUT_PENDING, 
                             rpc.UMGR_STAGING_OUTPUT_QUEUE)

        # register the state notification pull cb
        # FIXME: this should be a tailing cursor in the update worker
        self.register_timed_cb(self._state_pull_cb,
                               timer=self._cfg['db_poll_sleeptime'])

        # register callback which pulls units back from agent
        # FIXME: this should be a tailing cursor in the update worker
        self.register_timed_cb(self._unit_pull_cb,
                               timer=self._cfg['db_poll_sleeptime'])

        # also listen to the state pubsub for unit state changes
        self.register_subscriber(rpc.STATE_PUBSUB, self._state_sub_cb)

        # let session know we exist
        self._session._register_umgr(self)

        self._prof.prof('setup_done', uid=self._uid)
<<<<<<< HEAD

=======
>>>>>>> aad3d50b
        self._log.report.ok('>>ok\n')


    # --------------------------------------------------------------------------
    # 
    def initialize_common(self):

        # the manager must not carry bridge and component handles across forks
        ru.atfork(self._atfork_prepare, self._atfork_parent, self._atfork_child)


    # --------------------------------------------------------------------------
    #
    def _atfork_prepare(self): pass
    def _atfork_parent(self) : pass
    def _atfork_child(self)  : 
        self._bridges    = dict()
        self._components = dict()


    # --------------------------------------------------------------------------
    # 
    def finalize_parent(self):

        # terminate umgr components
        for c in self._components:
            c.stop()
            c.join()

        # terminate umgr bridges
        for b in self._bridges:
            b.stop()
            b.join()


    # --------------------------------------------------------------------------
    #
    def close(self):
        """
        Shut down the UnitManager, and all umgr components.
        """

        # we do not cancel units at this point, in case any component or pilot
        # wants to continue to progress unit states, which should indeed be
        # independent from the umgr life cycle.

        if self._closed:
            return

        self._terminate.set()
        self.stop()

        self._log.report.info('<<close unit manager')

        # we don't want any callback invokations during shutdown
        # FIXME: really?
        with self._cb_lock:
            self._callbacks = dict()
            for m in rpt.UMGR_METRICS:
                self._callbacks[m] = dict()

        self._log.info("Closed UnitManager %s." % self._uid)

        self._closed = True
        self._log.report.ok('>>ok\n')


    # --------------------------------------------------------------------------
    #
    def is_valid(self, term=True):

        # don't check during termination
        if self._closed:
            return True

        return super(UnitManager, self).is_valid(term)


    # --------------------------------------------------------------------------
    #
    def as_dict(self):
        """
        Returns a dictionary representation of the UnitManager object.
        """

        ret = {
            'uid': self.uid,
            'cfg': self.cfg
        }

        return ret


    # --------------------------------------------------------------------------
    #
    def __str__(self):
        """
        Returns a string representation of the UnitManager object.
        """

        return str(self.as_dict())


    #---------------------------------------------------------------------------
    #
    def _pilot_state_cb(self, pilot, state):

        if self._terminate.is_set():
            return False

        # we register this callback for pilots added to this umgr.  It will
        # specifically look out for pilots which complete, and will make sure
        # that all units are pulled back into umgr control if that happens
        # prematurely.
        #
        # If we find units which have not completed the agent part of the unit
        # state model, we declare them FAILED.  If they can be restarted, we
        # resubmit an identical unit, which then will get a new unit ID.  This
        # avoids state model confusion (the state model is right now expected to
        # be linear), but is not intuitive for the application (FIXME).
        #
        # FIXME: there is a race with the umgr scheduler which may, just now,
        #        and before being notified about the pilot's demise, send new
        #        units to the pilot.

        # we only look into pilot states when the umgr is still active
        # FIXME: note that there is a race in that the umgr can be closed while
        #        we are in the cb.
        # FIXME: should is_valid be used?  Either way, `self._closed` is not an
        #        `mt.Event`!
        if self._closed:
            self._log.debug('umgr closed, ignore pilot state (%s: %s)', 
                            pilot.uid, pilot.state)
            return True


        if state in rps.FINAL:

            self._log.debug('pilot %s is final - pull units', pilot.uid)

            unit_cursor = self.session._dbs._c.find(spec={
                'type'    : 'unit',
                'pilot'   : pilot.uid,
                'umgr'    : self.uid,
                'control' : {'$in' : ['agent_pending', 'agent']}})

            if not unit_cursor.count():
                units = list()
            else:
                units = list(unit_cursor)

<<<<<<< HEAD
            self._log.debug("units pulled: %3d (pilot dead)" % len(units))
=======
            self._log.debug("units pulled: %3d (pilot dead)", len(units))
>>>>>>> aad3d50b

            if not units:
                return True

            # update the units to avoid pulling them again next time.
            # NOTE:  this needs not locking with the unit pulling in the
            #        _unit_pull_cb, as that will only pull umgr_pending 
            #        units.
            uids = [unit['uid'] for unit in units]

            self._session._dbs._c.update(multi    = True,
                            spec     = {'type'  : 'unit',
                                        'uid'   : {'$in'     : uids}},
                            document = {'$set'  : {'control' : 'umgr'}})

            to_restart = list()

            for unit in units:
                unit['state'] = rps.FAILED
                if unit['description'].get('restartable'):
                    self._log.debug('unit %s is  restartable', unit['uid'])
                    unit['restarted'] = True
                    ud = rpcud.ComputeUnitDescription(unit['description'])
                    to_restart.append(ud)
                    # FIXME: should we increment some restart counter in the
                    #        description?
                    # FIXME: we could submit the units individually, and then
                    #        reference the resulting new uid in the old unit.
                else:
                    self._log.debug('unit %s not restartable', unit['uid'])

            if to_restart and not self._closed:
                self._log.debug('restart %s units', len(to_restart))
                restarted = self.submit_units(to_restart)
                for u in restarted:
                    self._log.debug('restart unit %s', u.uid)

            # final units are not pushed
            self.advance(units, publish=True, push=False)

            return True


    #---------------------------------------------------------------------------
    #
    def _state_pull_cb(self):

        if self._terminate.is_set():
            return False

        # pull all unit states from the DB, and compare to the states we know
        # about.  If any state changed, update the unit instance and issue
        # notification callbacks as needed.  Do not advance the state (again).
        # FIXME: we also pull for dead units.  That is not efficient...
        # FIXME: this needs to be converted into a tailed cursor in the update
        #        worker
        units  = self._session._dbs.get_units(umgr_uid=self.uid)

        for unit in units:
            if not self._update_unit(unit, publish=True, advance=False):
                return False

        return True


    #---------------------------------------------------------------------------
    #
    def _unit_pull_cb(self):

        if self._terminate.is_set():
            return False

        # pull units from the agent which are about to get back
        # under umgr control, and push them into the respective queues
        # FIXME: this should also be based on a tailed cursor
        # FIXME: Unfortunately, 'find_and_modify' is not bulkable, so we have
        #        to use 'find'.  To avoid finding the same units over and over 
        #        again, we update the 'control' field *before* running the next
        #        find -- so we do it right here.
        tgt_states  = rps.FINAL + [rps.UMGR_STAGING_OUTPUT_PENDING]
        unit_cursor = self.session._dbs._c.find(spec={
            'type'    : 'unit',
            'umgr'    : self.uid,
            'control' : 'umgr_pending'})

        if not unit_cursor.count():
            # no units whatsoever...
            self._log.info("units pulled:    0")
            return True  # this is not an error

        # update the units to avoid pulling them again next time.
        units = list(unit_cursor)
        uids  = [unit['uid'] for unit in units]

        self._session._dbs._c.update(multi    = True,
                        spec     = {'type'  : 'unit',
                                    'uid'   : {'$in'     : uids}},
                        document = {'$set'  : {'control' : 'umgr'}})

        self._log.info("units pulled: %4d %s", len(units), [u['uid'] for u in units])
        self._prof.prof('get', msg="bulk size: %d" % len(units), uid=self.uid)
        for unit in units:

            # we need to make sure to have the correct state:
            uid = unit['uid']
            self._prof.prof('get', uid=uid)

            old = unit['state']
            new = rps._unit_state_collapse(unit['states'])

            if old != new:
                self._log.debug("unit  pulled %s: %s / %s", uid, old, new)

            unit['state']   = new
            unit['control'] = 'umgr'

        # now we really own the CUs, and can start working on them (ie. push
        # them into the pipeline).  We don't record state transition profile
        # events though - the transition has already happened.
        self.advance(units, publish=True, push=True, prof=False)

        return True


    # --------------------------------------------------------------------------
    #
    def _state_sub_cb(self, topic, msg):

        if self._terminate.is_set():
            return False

        cmd = msg.get('cmd')
        arg = msg.get('arg')

        if cmd != 'update':
            self._log.debug('ignore state cb msg with cmd %s', cmd)
            return True

        if isinstance(arg, list): things =  arg
        else                    : things = [arg]

        for thing in things:

            if thing.get('type') == 'unit':
        
                self._log.debug('umgr state cb for unit: %s', thing['uid'])

                # we got the state update from the state callback - don't
                # publish it again
                self._update_unit(thing, publish=False, advance=False)

            else:

                self._log.debug('umgr state cb ignores %s/%s', thing.get('uid'),
                        thing.get('state'))

        return True


    # --------------------------------------------------------------------------
    #
    def _update_unit(self, unit_dict, publish=False, advance=False):

        # FIXME: this is breaking the bulk!

        uid = unit_dict['uid']

        with self._units_lock:

            # we don't care about units we don't know
            if uid not in self._units:
                return True

            # only update on state changes
            current = self._units[uid].state
            target  = unit_dict['state']
            if current == target:
                return True

            target, passed = rps._unit_state_progress(uid, current, target)

            if target in [rps.CANCELED, rps.FAILED]:
                # don't replay intermediate states
                passed = passed[-1:]

            for s in passed:
                unit_dict['state'] = s
                self._units[uid]._update(unit_dict)

                if advance:
                    self.advance(unit_dict, s, publish=publish, push=False,
                                 prof=False)

            return True


    # --------------------------------------------------------------------------
    #
    def _call_unit_callbacks(self, unit_obj, state):

        with self._cb_lock:
            for cb_name, cb_val in self._callbacks[rpt.UNIT_STATE].iteritems():
            
                self._log.debug('%s calls state cb %s for %s', self.uid, cb_name, unit_obj.uid)

                cb      = cb_val['cb']
                cb_data = cb_val['cb_data']
                
                if cb_data: cb(unit_obj, state, cb_data)
                else      : cb(unit_obj, state)


    # --------------------------------------------------------------------------
    #
    # FIXME: this needs to go to the scheduler
    def _default_wait_queue_size_cb(self, umgr, wait_queue_size):
        # FIXME: this needs to come from the scheduler?

        if self._terminate.is_set():
            return False

        self._log.info("[Callback]: wait_queue_size: %s.", wait_queue_size)


    # --------------------------------------------------------------------------
    #
    @property
    def uid(self):
        """
        Returns the unique id.
        """
        return self._uid


    # --------------------------------------------------------------------------
    #
    @property
    def scheduler(self):
        """
        Returns the scheduler name.
        """

        return self._cfg.get('scheduler')



    # --------------------------------------------------------------------------
    #
    def add_pilots(self, pilots):
        """
        Associates one or more pilots with the unit manager.

        **Arguments:**

            * **pilots** [:class:`radical.pilot.ComputePilot` or list of
              :class:`radical.pilot.ComputePilot`]: The pilot objects that will be
              added to the unit manager.
        """

        self.is_valid()

        if not isinstance(pilots, list):
            pilots = [pilots]

        if len(pilots) == 0:
            raise ValueError('cannot add no pilots')

        self._log.report.info('<<add %d pilot(s)' % len(pilots))

        with self._pilots_lock:

            # sanity check, and keep pilots around for inspection
            for pilot in pilots:
                pid = pilot.uid
                if pid in self._pilots:
                    raise ValueError('pilot %s already added' % pid)
                self._pilots[pid] = pilot

                # sinscribe for state updates
                pilot.register_callback(self._pilot_state_cb)

        pilot_docs = [pilot.as_dict() for pilot in pilots]

        # publish to the command channel for the scheduler to pick up
        self.publish(rpc.CONTROL_PUBSUB, {'cmd' : 'add_pilots',
                                          'arg' : {'pilots': pilot_docs,
                                                   'umgr'  : self.uid}})
        self._log.report.ok('>>ok\n')


    # --------------------------------------------------------------------------
    #
    def list_pilots(self):
        """
        Lists the UIDs of the pilots currently associated with the unit manager.

        **Returns:**
              * A list of :class:`radical.pilot.ComputePilot` UIDs [`string`].
        """

        self.is_valid()

        with self._pilots_lock:
            return self._pilots.keys()


    # --------------------------------------------------------------------------
    #
    def get_pilots(self):
        """
        Get the pilots instances currently associated with the unit manager.

        **Returns:**
              * A list of :class:`radical.pilot.ComputePilot` instances.
        """

        self.is_valid()

        with self._pilots_lock:
            return self._pilots.values()


    # --------------------------------------------------------------------------
    #
    def remove_pilots(self, pilot_ids, drain=False):
        """
        Disassociates one or more pilots from the unit manager.

        After a pilot has been removed from a unit manager, it won't process
        any of the unit manager's units anymore. Calling `remove_pilots`
        doesn't stop the pilot itself.

        **Arguments:**

            * **drain** [`boolean`]: Drain determines what happens to the units
              which are managed by the removed pilot(s). If `True`, all units
              currently assigned to the pilot are allowed to finish execution.
              If `False` (the default), then non-final units will be canceled.
        """

        # TODO: Implement 'drain'.
        # NOTE: the actual removal of pilots from the scheduler is asynchron!

        if drain:
            raise RuntimeError("'drain' is not yet implemented")

        self.is_valid()

        if not isinstance(pilot_ids, list):
            pilot_ids = [pilot_ids]

        if len(pilot_ids) == 0:
            raise ValueError('cannot remove no pilots')

        self._log.report.info('<<add %d pilot(s)' % len(pilot_ids))

        with self._pilots_lock:

            # sanity check, and keep pilots around for inspection
            for pid in pilot_ids:
                if pid not in self._pilots:
                    raise ValueError('pilot %s not added' % pid)
                del(self._pilots[pid])

        # publish to the command channel for the scheduler to pick up
        self.publish(rpc.CONTROL_PUBSUB, {'cmd' : 'remove_pilots',
                                          'arg' : {'pids'  : pilot_ids, 
                                                   'umgr'  : self.uid}})
        self._log.report.ok('>>ok\n')


    # --------------------------------------------------------------------------
    #
    def list_units(self):
        """
        Returns the UIDs of the :class:`radical.pilot.ComputeUnit` managed by
        this unit manager.

        **Returns:**
              * A list of :class:`radical.pilot.ComputeUnit` UIDs [`string`].
        """

        self.is_valid()

        with self._pilots_lock:
            return self._units.keys()


    # --------------------------------------------------------------------------
    #
    def submit_units(self, descriptions):
        """
        Submits on or more :class:`radical.pilot.ComputeUnit` instances to the
        unit manager.

        **Arguments:**
            * **descriptions** [:class:`radical.pilot.ComputeUnitDescription`
              or list of :class:`radical.pilot.ComputeUnitDescription`]: The
              description of the compute unit instance(s) to create.

        **Returns:**
              * A list of :class:`radical.pilot.ComputeUnit` objects.
        """

        from .compute_unit import ComputeUnit

        self.is_valid()

        ret_list = True
        if not isinstance(descriptions, list):
            ret_list     = False
            descriptions = [descriptions]

        if len(descriptions) == 0:
            raise ValueError('cannot submit no unit descriptions')

        self._log.report.info('<<submit %d unit(s)\n\t' % len(descriptions))

        # we return a list of compute units
        units = list()
        for ud in descriptions:

            if not ud.executable:
                raise ValueError('compute unit executable must be defined')

            unit = ComputeUnit.create(umgr=self, descr=ud)
            units.append(unit)

            # keep units around
            with self._units_lock:
                self._units[unit.uid] = unit

            if self._session._rec:
                ru.write_json(ud.as_dict(), "%s/%s.batch.%03d.json" \
                        % (self._session._rec, unit.uid, self._rec_id))

            self._log.report.progress()

        if self._session._rec:
            self._rec_id += 1

        # insert units into the database, as a bulk.
        unit_docs = [unit.as_dict() for unit in units]
        self._session._dbs.insert_units(unit_docs)

        # Only after the insert can we hand the units over to the next
        # components (ie. advance state).
        self.advance(unit_docs, rps.UMGR_SCHEDULING_PENDING, publish=True, push=True)
        self._log.report.ok('>>ok\n')

        if ret_list: return units
        else       : return units[0]


    # --------------------------------------------------------------------------
    #
    def get_units(self, uids=None):
        """Returns one or more compute units identified by their IDs.

        **Arguments:**
            * **uids** [`string` or `list of strings`]: The IDs of the
              compute unit objects to return.

        **Returns:**
              * A list of :class:`radical.pilot.ComputeUnit` objects.
        """
        
        self.is_valid()

        if not uids:
            with self._units_lock:
                ret = self._units.values()
            return ret


        ret_list = True
        if (not isinstance(uids, list)) and (uids is not None):
            ret_list = False
            uids = [uids]

        ret = list()
        with self._units_lock:
            for uid in uids:
                if uid not in self._units:
                    raise ValueError('unit %s not known' % uid)
                ret.append(self._units[uid])

        if ret_list: return ret
        else       : return ret[0]


    # --------------------------------------------------------------------------
    #
    def wait_units(self, uids=None, state=None, timeout=None):
        """
        Returns when one or more :class:`radical.pilot.ComputeUnits` reach a
        specific state.

        If `uids` is `None`, `wait_units` returns when **all**
        ComputeUnits reach the state defined in `state`.  This may include
        units which have previously terminated or waited upon.

        **Example**::

            # TODO -- add example

        **Arguments:**

            * **uids** [`string` or `list of strings`]
              If uids is set, only the ComputeUnits with the specified
              uids are considered. If uids is `None` (default), all
              ComputeUnits are considered.

            * **state** [`string`]
              The state that ComputeUnits have to reach in order for the call
              to return.

              By default `wait_units` waits for the ComputeUnits to
              reach a terminal state, which can be one of the following:

              * :data:`radical.pilot.rps.DONE`
              * :data:`radical.pilot.rps.FAILED`
              * :data:`radical.pilot.rps.CANCELED`

            * **timeout** [`float`]
              Timeout in seconds before the call returns regardless of Pilot
              state changes. The default value **None** waits forever.
        """

        self.is_valid()

        if not uids:
            with self._units_lock:
                uids = list()
                for uid,unit in self._units.iteritems():
                    if unit.state not in rps.FINAL:
                        uids.append(uid)

        if not state:
            states = rps.FINAL
        elif isinstance(state, list):
            states = state
        else:
            states = [state]

        ret_list = True
        if not isinstance(uids, list):
            ret_list = False
            uids = [uids]

        self._log.report.info('<<wait for %d unit(s)\n\t' % len(uids))

        start    = time.time()
        to_check = None

        with self._units_lock:
            to_check = [self._units[uid] for uid in uids]

        # We don't want to iterate over all units again and again, as that would
        # duplicate checks on units which were found in matching states.  So we
        # create a list from which we drop the units as we find them in
        # a matching state
        self._log.report.idle(mode='start')
        while to_check and not self._terminate.is_set():

            # check timeout
            if timeout and (timeout <= (time.time() - start)):
                self._log.debug ("wait timed out")
                break

            time.sleep (0.1)

            # FIXME: print percentage...
            self._log.report.idle()
          # print 'wait units: %s' % [[u.uid, u.state] for u in to_check]

            check_again = list()
            for unit in to_check:
                if  unit.state not in states and \
                    unit.state not in rps.FINAL:
                    check_again.append(unit)
                else:
                    # stop watching this unit
                    if unit.state in [rps.FAILED]:
                        self._log.report.idle(color='error', c='-')
                    elif unit.state in [rps.CANCELED]:
                        self._log.report.idle(color='warn', c='*')
                    else:
                        self._log.report.idle(color='ok', c='+')

            to_check = check_again

            self.is_valid()

        self._log.report.idle(mode='stop')

        if to_check: self._log.report.warn('>>timeout\n')
        else       : self._log.report.ok(  '>>ok\n')

        # grab the current states to return
        state = None
        with self._units_lock:
            states = [self._units[uid].state for uid in uids]

        # done waiting
        if ret_list: return states
        else       : return states[0]


    # --------------------------------------------------------------------------
    #
    def cancel_units(self, uids=None):
        """
        Cancel one or more :class:`radical.pilot.ComputeUnits`.

        Note that cancellation of units is *immediate*, i.e. their state is
        immediately set to `CANCELED`, even if some RP component may still
        operate on the units.  Specifically, other state transitions, including
        other final states (`DONE`, `FAILED`) can occur *after* cancellation.
        This is a side effect of an optimization: we consider this 
        acceptable tradeoff in the sense "Oh, that unit was DONE at point of
        cancellation -- ok, we can use the results, sure!".

        If that behavior is not wanted, set the environment variable:

            export RADICAL_PILOT_STRICT_CANCEL=True

        **Arguments:**
            * **uids** [`string` or `list of strings`]: The IDs of the
              compute units objects to cancel.
        """

        self.is_valid()

        if not uids:
            with self._units_lock:
                uids  = self._units.keys()
        else:
            if not isinstance(uids, list):
                uids = [uids]

        # NOTE: We advance all units to cancelled, and send a cancellation
        #       control command.  If that command is picked up *after* some
        #       state progression, we'll see state transitions after cancel.
        #       For non-final states that is not a problem, as it is equivalent
        #       with a state update message race, which our state collapse
        #       mechanism accounts for.  For an eventual non-canceled final
        #       state, we do get an invalid state transition.  That is also
        #       corrected eventually in the state collapse, but the point
        #       remains, that the state model is temporarily violated.  We
        #       consider this a side effect of the fast-cancel optimization.
        #
        #       The env variable 'RADICAL_PILOT_STRICT_CANCEL == True' will
        #       disable this optimization.
        #
        # FIXME: the effect of the env var is not well tested
        if 'RADICAL_PILOT_STRICT_CANCEL' not in os.environ:
            with self._units_lock:
                units = [self._units[uid] for uid  in uids ]
            unit_docs = [unit.as_dict()   for unit in units]
            self.advance(unit_docs, state=rps.CANCELED, publish=True, push=True)

        # we *always* issue the cancellation command!
        self.publish(rpc.CONTROL_PUBSUB, {'cmd' : 'cancel_units', 
                                          'arg' : {'uids' : uids}})

        # In the default case of calling 'advance' above, we just set the state,
        # so we *know* units are canceled.  But we nevertheless wait until that
        # state progression trickled through, so that the application will see
        # the same state on unit inspection.
        self.wait_units(uids=uids)


    # --------------------------------------------------------------------------
    #
    def register_callback(self, cb, metric=rpt.UNIT_STATE, cb_data=None):
        """
        Registers a new callback function with the UnitManager.  Manager-level
        callbacks get called if the specified metric changes.  The default
        metric `UNIT_STATE` fires the callback if any of the ComputeUnits
        managed by the PilotManager change their state.

        All callback functions need to have the same signature::

            def cb(obj, value, cb_data)

        where ``object`` is a handle to the object that triggered the callback,
        ``value`` is the metric, and ``data`` is the data provided on
        callback registration..  In the example of `UNIT_STATE` above, the
        object would be the unit in question, and the value would be the new
        state of the unit.

        Available metrics are:

          * `UNIT_STATE`: fires when the state of any of the units which are
            managed by this unit manager instance is changing.  It communicates
            the unit object instance and the units new state.

          * `WAIT_QUEUE_SIZE`: fires when the number of unscheduled units (i.e.
            of units which have not been assigned to a pilot for execution)
            changes.
        """

        # FIXME: the signature should be (self, metrics, cb, cb_data)

        if  metric not in rpt.UMGR_METRICS :
            raise ValueError ("Metric '%s' is not available on the unit manager" % metric)

        with self._cb_lock:
            cb_name = cb.__name__
            self._callbacks[metric][cb_name] = {'cb'      : cb, 
                                                'cb_data' : cb_data}


    # --------------------------------------------------------------------------
    #
    def unregister_callback(self, cb=None, metric=None):


        if metric and metric not in rpt.UMGR_METRICS :
            raise ValueError ("Metric '%s' is not available on the unit manager" % metric)

        if not metric:
            metrics = rpt.UMGR_METRICS
        elif isinstance(metric, list):
            metrics = metric
        else:
            metrics = [metric]

        with self._cb_lock:

            for metric in metrics:

                if cb:
                    to_delete = [cb.__name__]
                else:
                    to_delete = self._callbacks[metric].keys()

                for cb_name in to_delete:

                    if cb_name not in self._callbacks[metric]:
                        raise ValueError("Callback '%s' is not registered" % cb_name)

                    del(self._callbacks[metric][cb_name])


# ------------------------------------------------------------------------------
<|MERGE_RESOLUTION|>--- conflicted
+++ resolved
@@ -150,10 +150,6 @@
         self._session._register_umgr(self)
 
         self._prof.prof('setup_done', uid=self._uid)
-<<<<<<< HEAD
-
-=======
->>>>>>> aad3d50b
         self._log.report.ok('>>ok\n')
 
 
@@ -305,11 +301,7 @@
             else:
                 units = list(unit_cursor)
 
-<<<<<<< HEAD
-            self._log.debug("units pulled: %3d (pilot dead)" % len(units))
-=======
             self._log.debug("units pulled: %3d (pilot dead)", len(units))
->>>>>>> aad3d50b
 
             if not units:
                 return True
