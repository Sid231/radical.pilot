
__copyright__ = "Copyright 2013-2016, http://radical.rutgers.edu"
__license__   = "MIT"


import os
import copy
import time
import pprint
import threading

import radical.utils as ru

from . import utils     as rpu
from . import states    as rps
from . import constants as rpc
from . import types     as rpt

from . import compute_unit_description as rpcud

from .umgr import scheduler as rpus


# ------------------------------------------------------------------------------
#
class UnitManager(rpu.Component):
    """
    A UnitManager manages :class:`radical.pilot.ComputeUnit` instances which
    represent the **executable** workload in RADICAL-Pilot. A UnitManager connects
    the ComputeUnits with one or more :class:`Pilot` instances (which represent
    the workload **executors** in RADICAL-Pilot) and a **scheduler** which
    determines which :class:`ComputeUnit` gets executed on which
    :class:`Pilot`.

    **Example**::

        s = radical.pilot.Session(database_url=DBURL)

        pm = radical.pilot.PilotManager(session=s)

        pd = radical.pilot.ComputePilotDescription()
        pd.resource = "futuregrid.alamo"
        pd.cores = 16

        p1 = pm.submit_pilots(pd) # create first pilot with 16 cores
        p2 = pm.submit_pilots(pd) # create second pilot with 16 cores

        # Create a workload of 128 '/bin/sleep' compute units
        compute_units = []
        for unit_count in range(0, 128):
            cu = radical.pilot.ComputeUnitDescription()
            cu.executable = "/bin/sleep"
            cu.arguments = ['60']
            compute_units.append(cu)

        # Combine the two pilots, the workload and a scheduler via
        # a UnitManager.
        um = radical.pilot.UnitManager(session=session,
                                       scheduler=radical.pilot.SCHEDULER_ROUND_ROBIN)
        um.add_pilot(p1)
        um.submit_units(compute_units)


    The unit manager can issue notification on unit state changes.  Whenever
    state notification arrives, any callback registered for that notification is
    fired.  
    
    NOTE: State notifications can arrive out of order wrt the unit state model!
    """

    # --------------------------------------------------------------------------
    #
    def __init__(self, session, scheduler=None):
        """
        Creates a new UnitManager and attaches it to the session.

        **Arguments:**
            * session [:class:`radical.pilot.Session`]:
              The session instance to use.
            * scheduler (`string`): 
              The name of the scheduler plug-in to use.

        **Returns:**
            * A new `UnitManager` object [:class:`radical.pilot.UnitManager`].
        """

        self._bridges     = dict()
        self._components  = dict()
        self._pilots      = dict()
        self._pilots_lock = threading.RLock()
        self._units       = dict()
        self._units_lock  = threading.RLock()
        self._callbacks   = dict()
        self._cb_lock     = threading.RLock()
        self._terminate   = threading.Event()
        self._closed      = False
        self._rec_id      = 0       # used for session recording

        for m in rpt.UMGR_METRICS:
            self._callbacks[m] = dict()

        cfg = ru.read_json("%s/configs/umgr_%s.json" \
                % (os.path.dirname(__file__),
                   os.environ.get('RADICAL_PILOT_UMGR_CFG', 'default')))

        if scheduler:
            # overwrite the scheduler from the config file
            cfg['scheduler'] = scheduler

        if not cfg.get('scheduler'):
            # set default scheduler if needed
            cfg['scheduler'] = rpus.SCHEDULER_DEFAULT

        assert(cfg['db_poll_sleeptime']), 'db_poll_sleeptime not configured'

        # initialize the base class (with no intent to fork)
        self._uid    = ru.generate_id('umgr')
        cfg['owner'] = self.uid
        rpu.Component.__init__(self, cfg, session)
        self.start(spawn=False)
        self._log.info('started umgr %s', self._uid)

        # only now we have a logger... :/
        self._log.report.info('<<create unit manager')

        # The output queue is used to forward submitted units to the
        # scheduling component.
        self.register_output(rps.UMGR_SCHEDULING_PENDING, 
                             rpc.UMGR_SCHEDULING_QUEUE)

        # the umgr will also collect units from the agent again, for output
        # staging and finalization
        self.register_output(rps.UMGR_STAGING_OUTPUT_PENDING, 
                             rpc.UMGR_STAGING_OUTPUT_QUEUE)

        # register the state notification pull cb
        # FIXME: this should be a tailing cursor in the update worker
        self.register_timed_cb(self._state_pull_cb,
                               timer=self._cfg['db_poll_sleeptime'])

        # register callback which pulls units back from agent
        # FIXME: this should be a tailing cursor in the update worker
        self.register_timed_cb(self._unit_pull_cb,
                               timer=self._cfg['db_poll_sleeptime'])

        # also listen to the state pubsub for unit state changes
        self.register_subscriber(rpc.STATE_PUBSUB, self._state_sub_cb)

        # let session know we exist
        self._session._register_umgr(self)

        self._prof.prof('setup_done', uid=self._uid)
        self._log.report.ok('>>ok\n')


    # --------------------------------------------------------------------------
    # 
    def initialize_common(self):

        # the manager must not carry bridge and component handles across forks
        ru.atfork(self._atfork_prepare, self._atfork_parent, self._atfork_child)


    # --------------------------------------------------------------------------
    #
    def _atfork_prepare(self): pass
    def _atfork_parent(self) : pass
    def _atfork_child(self)  : 
        self._bridges    = dict()
        self._components = dict()


    # --------------------------------------------------------------------------
    # 
    def finalize_parent(self):

        # terminate umgr components
        for c in self._components:
            c.stop()
            c.join()

        # terminate umgr bridges
        for b in self._bridges:
            b.stop()
            b.join()


    # --------------------------------------------------------------------------
    #
    def close(self):
        """
        Shut down the UnitManager, and all umgr components.
        """

        # we do not cancel units at this point, in case any component or pilot
        # wants to continue to progress unit states, which should indeed be
        # independent from the umgr life cycle.

        if self._closed:
            return

        self._terminate.set()
        self.stop()

        self._log.report.info('<<close unit manager')

        # we don't want any callback invokations during shutdown
        # FIXME: really?
        with self._cb_lock:
            self._callbacks = dict()
            for m in rpt.UMGR_METRICS:
                self._callbacks[m] = dict()

        self._log.info("Closed UnitManager %s." % self._uid)

        self._closed = True
        self._log.report.ok('>>ok\n')


    # --------------------------------------------------------------------------
    #
    def is_valid(self, term=True):

        # don't check during termination
        if self._closed:
            return True

        return super(UnitManager, self).is_valid(term)


    # --------------------------------------------------------------------------
    #
    def as_dict(self):
        """
        Returns a dictionary representation of the UnitManager object.
        """

        ret = {
            'uid': self.uid,
            'cfg': self.cfg
        }

        return ret


    # --------------------------------------------------------------------------
    #
    def __str__(self):
        """
        Returns a string representation of the UnitManager object.
        """

        return str(self.as_dict())


    #---------------------------------------------------------------------------
    #
    def _pilot_state_cb(self, pilot, state):

        if self._terminate.is_set():
            return False

        # we register this callback for pilots added to this umgr.  It will
        # specifically look out for pilots which complete, and will make sure
        # that all units are pulled back into umgr control if that happens
        # prematurely.
        #
        # If we find units which have not completed the agent part of the unit
        # state model, we declare them FAILED.  If they can be restarted, we
        # resubmit an identical unit, which then will get a new unit ID.  This
        # avoids state model confusion (the state model is right now expected to
        # be linear), but is not intuitive for the application (FIXME).
        #
        # FIXME: there is a race with the umgr scheduler which may, just now,
        #        and before being notified about the pilot's demise, send new
        #        units to the pilot.

        # we only look into pilot states when the umgr is still active
        # FIXME: note that there is a race in that the umgr can be closed while
        #        we are in the cb.
        # FIXME: should is_valid be used?  Either way, `self._closed` is not an
        #        `mt.Event`!
        if self._closed:
            self._log.debug('umgr closed, ignore pilot state (%s: %s)', 
                            pilot.uid, pilot.state)
            return True


        if state in rps.FINAL:

            self._log.debug('pilot %s is final - pull units', pilot.uid)

            unit_cursor = self.session._dbs._c.find(spec={
                'type'    : 'unit',
                'pilot'   : pilot.uid,
                'umgr'    : self.uid,
                'control' : {'$in' : ['agent_pending', 'agent']}})

            if not unit_cursor.count():
                units = list()
            else:
                units = list(unit_cursor)

            self._log.debug("units pulled: %3d (pilot dead)" % len(units))

            if not units:
                return True

            # update the units to avoid pulling them again next time.
            # NOTE:  this needs not locking with the unit pulling in the
            #        _unit_pull_cb, as that will only pull umgr_pending 
            #        units.
            uids = [unit['uid'] for unit in units]

            self._session._dbs._c.update(multi    = True,
                            spec     = {'type'  : 'unit',
                                        'uid'   : {'$in'     : uids}},
                            document = {'$set'  : {'control' : 'umgr'}})

            to_restart = list()

            for unit in units:
                unit['state'] = rps.FAILED
                if unit['description'].get('restartable'):
                    self._log.debug('unit %s is  restartable', unit['uid'])
                    unit['restarted'] = True
                    ud = rpcud.ComputeUnitDescription(unit['description'])
                    to_restart.append(ud)
                    # FIXME: should we increment some restart counter in the
                    #        description?
                    # FIXME: we could submit the units individually, and then
                    #        reference the resulting new uid in the old unit.
                else:
                    self._log.debug('unit %s not restartable', unit['uid'])

            if to_restart and not self._closed:
                self._log.debug('restart %s units', len(to_restart))
                restarted = self.submit_units(to_restart)
                for u in restarted:
                    self._log.debug('restart unit %s', u.uid)

            # final units are not pushed
            self.advance(units, publish=True, push=False)

            return True


    #---------------------------------------------------------------------------
    #
    def _state_pull_cb(self):

        if self._terminate.is_set():
            return False

        # pull all unit states from the DB, and compare to the states we know
        # about.  If any state changed, update the unit instance and issue
        # notification callbacks as needed.  Do not advance the state (again).
        # FIXME: we also pull for dead units.  That is not efficient...
        # FIXME: this needs to be converted into a tailed cursor in the update
        #        worker
        units  = self._session._dbs.get_units(umgr_uid=self.uid)

        for unit in units:
            if not self._update_unit(unit, publish=True, advance=False):
                return False

        return True


    #---------------------------------------------------------------------------
    #
    def _unit_pull_cb(self):

        if self._terminate.is_set():
            return False

        # pull units from the agent which are about to get back
        # under umgr control, and push them into the respective queues
        # FIXME: this should also be based on a tailed cursor
        # FIXME: Unfortunately, 'find_and_modify' is not bulkable, so we have
        #        to use 'find'.  To avoid finding the same units over and over 
        #        again, we update the 'control' field *before* running the next
        #        find -- so we do it right here.
        tgt_states  = rps.FINAL + [rps.UMGR_STAGING_OUTPUT_PENDING]
        unit_cursor = self.session._dbs._c.find(spec={
            'type'    : 'unit',
            'umgr'    : self.uid,
            'control' : 'umgr_pending'})

        if not unit_cursor.count():
            # no units whatsoever...
            self._log.info("units pulled:    0")
            return True  # this is not an error

        # update the units to avoid pulling them again next time.
        units = list(unit_cursor)
        uids  = [unit['uid'] for unit in units]

        self._session._dbs._c.update(multi    = True,
                        spec     = {'type'  : 'unit',
                                    'uid'   : {'$in'     : uids}},
                        document = {'$set'  : {'control' : 'umgr'}})

        self._log.info("units pulled: %4d %s", len(units), [u['uid'] for u in units])
        self._prof.prof('get', msg="bulk size: %d" % len(units), uid=self.uid)
        for unit in units:

            # we need to make sure to have the correct state:
            uid = unit['uid']
            self._prof.prof('get', uid=uid)

            old = unit['state']
            new = rps._unit_state_collapse(unit['states'])

            if old != new:
                self._log.debug("unit  pulled %s: %s / %s", uid, old, new)

            unit['state']   = new
            unit['control'] = 'umgr'

        # now we really own the CUs, and can start working on them (ie. push
        # them into the pipeline).  We don't record state transition profile
        # events though - the transition has already happened.
        self.advance(units, publish=True, push=True, prof=False)

        return True


    # --------------------------------------------------------------------------
    #
    def _state_sub_cb(self, topic, msg):

        if self._terminate.is_set():
            return False

        cmd = msg.get('cmd')
        arg = msg.get('arg')

        if cmd != 'update':
            self._log.debug('ignore state cb msg with cmd %s', cmd)
            return True

        if isinstance(arg, list): things =  arg
        else                    : things = [arg]

        for thing in things:

            if thing.get('type') == 'unit':
        
                self._log.debug('umgr state cb for unit: %s', thing['uid'])

                # we got the state update from the state callback - don't
                # publish it again
                self._update_unit(thing, publish=False, advance=False)

            else:

                self._log.debug('umgr state cb ignores %s/%s', thing.get('uid'),
                        thing.get('state'))

        return True


    # --------------------------------------------------------------------------
    #
    def _update_unit(self, unit_dict, publish=False, advance=False):

        # FIXME: this is breaking the bulk!

        uid = unit_dict['uid']

        with self._units_lock:

            # we don't care about units we don't know
            if uid not in self._units:
                return True

            # only update on state changes
            current = self._units[uid].state
            target  = unit_dict['state']
            if current == target:
                return True

            target, passed = rps._unit_state_progress(uid, current, target)

            if target in [rps.CANCELED, rps.FAILED]:
                # don't replay intermediate states
                passed = passed[-1:]

            for s in passed:
                unit_dict['state'] = s
                self._units[uid]._update(unit_dict)

<<<<<<< HEAD
                # we don't usually advance state at this point, but just keep up
                # with state changes reported from elsewhere
=======
>>>>>>> ca6ada57
                if advance:
                    self.advance(unit_dict, s, publish=publish, push=False,
                                 prof=False)

            return True


    # --------------------------------------------------------------------------
    #
    def _call_unit_callbacks(self, unit_obj, state):

        with self._cb_lock:
            for cb_name, cb_val in self._callbacks[rpt.UNIT_STATE].iteritems():
            
                self._log.debug('%s calls state cb %s for %s', self.uid, cb_name, unit_obj.uid)

                cb      = cb_val['cb']
                cb_data = cb_val['cb_data']
                
                if cb_data: cb(unit_obj, state, cb_data)
                else      : cb(unit_obj, state)


    # --------------------------------------------------------------------------
    #
    # FIXME: this needs to go to the scheduler
    def _default_wait_queue_size_cb(self, umgr, wait_queue_size):
        # FIXME: this needs to come from the scheduler?

        if self._terminate.is_set():
            return False

        self._log.info("[Callback]: wait_queue_size: %s.", wait_queue_size)


    # --------------------------------------------------------------------------
    #
    @property
    def uid(self):
        """
        Returns the unique id.
        """
        return self._uid


    # --------------------------------------------------------------------------
    #
    @property
    def scheduler(self):
        """
        Returns the scheduler name.
        """

        return self._cfg.get('scheduler')



    # --------------------------------------------------------------------------
    #
    def add_pilots(self, pilots):
        """
        Associates one or more pilots with the unit manager.

        **Arguments:**

            * **pilots** [:class:`radical.pilot.ComputePilot` or list of
              :class:`radical.pilot.ComputePilot`]: The pilot objects that will be
              added to the unit manager.
        """

        self.is_valid()

        if not isinstance(pilots, list):
            pilots = [pilots]

        if len(pilots) == 0:
            raise ValueError('cannot add no pilots')

        self._log.report.info('<<add %d pilot(s)' % len(pilots))

        with self._pilots_lock:

            # sanity check, and keep pilots around for inspection
            for pilot in pilots:
                pid = pilot.uid
                if pid in self._pilots:
                    raise ValueError('pilot %s already added' % pid)
                self._pilots[pid] = pilot

                # sinscribe for state updates
                pilot.register_callback(self._pilot_state_cb)

        pilot_docs = [pilot.as_dict() for pilot in pilots]

        # publish to the command channel for the scheduler to pick up
        self.publish(rpc.CONTROL_PUBSUB, {'cmd' : 'add_pilots',
                                          'arg' : {'pilots': pilot_docs,
                                                   'umgr'  : self.uid}})
        self._log.report.ok('>>ok\n')


    # --------------------------------------------------------------------------
    #
    def list_pilots(self):
        """
        Lists the UIDs of the pilots currently associated with the unit manager.

        **Returns:**
              * A list of :class:`radical.pilot.ComputePilot` UIDs [`string`].
        """

        self.is_valid()

        with self._pilots_lock:
            return self._pilots.keys()


    # --------------------------------------------------------------------------
    #
    def get_pilots(self):
        """
        Get the pilots instances currently associated with the unit manager.

        **Returns:**
              * A list of :class:`radical.pilot.ComputePilot` instances.
        """

        self.is_valid()

        with self._pilots_lock:
            return self._pilots.values()


    # --------------------------------------------------------------------------
    #
    def remove_pilots(self, pilot_ids, drain=False):
        """
        Disassociates one or more pilots from the unit manager.

        After a pilot has been removed from a unit manager, it won't process
        any of the unit manager's units anymore. Calling `remove_pilots`
        doesn't stop the pilot itself.

        **Arguments:**

            * **drain** [`boolean`]: Drain determines what happens to the units
              which are managed by the removed pilot(s). If `True`, all units
              currently assigned to the pilot are allowed to finish execution.
              If `False` (the default), then non-final units will be canceled.
        """

        # TODO: Implement 'drain'.
        # NOTE: the actual removal of pilots from the scheduler is asynchron!

        if drain:
            raise RuntimeError("'drain' is not yet implemented")

        self.is_valid()

        if not isinstance(pilot_ids, list):
            pilot_ids = [pilot_ids]

        if len(pilot_ids) == 0:
            raise ValueError('cannot remove no pilots')

        self._log.report.info('<<add %d pilot(s)' % len(pilot_ids))

        with self._pilots_lock:

            # sanity check, and keep pilots around for inspection
            for pid in pilot_ids:
                if pid not in self._pilots:
                    raise ValueError('pilot %s not added' % pid)
                del(self._pilots[pid])

        # publish to the command channel for the scheduler to pick up
        self.publish(rpc.CONTROL_PUBSUB, {'cmd' : 'remove_pilots',
                                          'arg' : {'pids'  : pilot_ids, 
                                                   'umgr'  : self.uid}})
        self._log.report.ok('>>ok\n')


    # --------------------------------------------------------------------------
    #
    def list_units(self):
        """
        Returns the UIDs of the :class:`radical.pilot.ComputeUnit` managed by
        this unit manager.

        **Returns:**
              * A list of :class:`radical.pilot.ComputeUnit` UIDs [`string`].
        """

        self.is_valid()

        with self._pilots_lock:
            return self._units.keys()


    # --------------------------------------------------------------------------
    #
    def submit_units(self, descriptions):
        """
        Submits on or more :class:`radical.pilot.ComputeUnit` instances to the
        unit manager.

        **Arguments:**
            * **descriptions** [:class:`radical.pilot.ComputeUnitDescription`
              or list of :class:`radical.pilot.ComputeUnitDescription`]: The
              description of the compute unit instance(s) to create.

        **Returns:**
              * A list of :class:`radical.pilot.ComputeUnit` objects.
        """

        from .compute_unit import ComputeUnit

        self.is_valid()

        ret_list = True
        if not isinstance(descriptions, list):
            ret_list     = False
            descriptions = [descriptions]

        if len(descriptions) == 0:
            raise ValueError('cannot submit no unit descriptions')

        self._log.report.info('<<submit %d unit(s)\n\t' % len(descriptions))

        # we return a list of compute units
        units = list()
        for ud in descriptions:

            if not ud.executable:
                raise ValueError('compute unit executable must be defined')

            if not ud.cores:
                raise ValueError('compute unit core count must be defined')

            if float(ud.cores) != int(ud.cores):
                raise ValueError('compute unit core count must be an integer')

            if int(ud.cores) <= 0:
                raise ValueError('compute unit core count must be positive')

            unit = ComputeUnit.create(umgr=self, descr=ud)
            units.append(unit)

            # keep units around
            with self._units_lock:
                self._units[unit.uid] = unit

            if self._session._rec:
                ru.write_json(ud.as_dict(), "%s/%s.batch.%03d.json" \
                        % (self._session._rec, unit.uid, self._rec_id))

            self._log.report.progress()

        if self._session._rec:
            self._rec_id += 1

        # insert units into the database, as a bulk.
        unit_docs = [unit.as_dict() for unit in units]
        self._session._dbs.insert_units(unit_docs)

        # Only after the insert can we hand the units over to the next
        # components (ie. advance state).
        self.advance(unit_docs, rps.UMGR_SCHEDULING_PENDING, publish=True, push=True)
        self._log.report.ok('>>ok\n')

        if ret_list: return units
        else       : return units[0]


    # --------------------------------------------------------------------------
    #
    def get_units(self, uids=None):
        """Returns one or more compute units identified by their IDs.

        **Arguments:**
            * **uids** [`string` or `list of strings`]: The IDs of the
              compute unit objects to return.

        **Returns:**
              * A list of :class:`radical.pilot.ComputeUnit` objects.
        """
        
        self.is_valid()

        if not uids:
            with self._units_lock:
                ret = self._units.values()
            return ret


        ret_list = True
        if (not isinstance(uids, list)) and (uids is not None):
            ret_list = False
            uids = [uids]

        ret = list()
        with self._units_lock:
            for uid in uids:
                if uid not in self._units:
                    raise ValueError('unit %s not known' % uid)
                ret.append(self._units[uid])

        if ret_list: return ret
        else       : return ret[0]


    # --------------------------------------------------------------------------
    #
    def wait_units(self, uids=None, state=None, timeout=None):
        """
        Returns when one or more :class:`radical.pilot.ComputeUnits` reach a
        specific state.

        If `uids` is `None`, `wait_units` returns when **all**
        ComputeUnits reach the state defined in `state`.  This may include
        units which have previously terminated or waited upon.

        **Example**::

            # TODO -- add example

        **Arguments:**

            * **uids** [`string` or `list of strings`]
              If uids is set, only the ComputeUnits with the specified
              uids are considered. If uids is `None` (default), all
              ComputeUnits are considered.

            * **state** [`string`]
              The state that ComputeUnits have to reach in order for the call
              to return.

              By default `wait_units` waits for the ComputeUnits to
              reach a terminal state, which can be one of the following:

              * :data:`radical.pilot.rps.DONE`
              * :data:`radical.pilot.rps.FAILED`
              * :data:`radical.pilot.rps.CANCELED`

            * **timeout** [`float`]
              Timeout in seconds before the call returns regardless of Pilot
              state changes. The default value **None** waits forever.
        """

        self.is_valid()

        if not uids:
            with self._units_lock:
                uids = list()
                for uid,unit in self._units.iteritems():
                    if unit.state not in rps.FINAL:
                        uids.append(uid)

        if not state:
            states = rps.FINAL
        elif isinstance(state, list):
            states = state
        else:
            states = [state]

        ret_list = True
        if not isinstance(uids, list):
            ret_list = False
            uids = [uids]

        self._log.report.info('<<wait for %d unit(s)\n\t' % len(uids))

        start    = time.time()
        to_check = None

        with self._units_lock:
            to_check = [self._units[uid] for uid in uids]

        # We don't want to iterate over all units again and again, as that would
        # duplicate checks on units which were found in matching states.  So we
        # create a list from which we drop the units as we find them in
        # a matching state
        self._log.report.idle(mode='start')
        while to_check and not self._terminate.is_set():

            # check timeout
            if timeout and (timeout <= (time.time() - start)):
                self._log.debug ("wait timed out")
                break

            time.sleep (0.1)

            # FIXME: print percentage...
            self._log.report.idle()
          # print 'wait units: %s' % [[u.uid, u.state] for u in to_check]

            check_again = list()
            for unit in to_check:
                if  unit.state not in states and \
                    unit.state not in rps.FINAL:
                    check_again.append(unit)
                else:
                    # stop watching this unit
                    if unit.state in [rps.FAILED]:
                        self._log.report.idle(color='error', c='-')
                    elif unit.state in [rps.CANCELED]:
                        self._log.report.idle(color='warn', c='*')
                    else:
                        self._log.report.idle(color='ok', c='+')

            to_check = check_again

            self.is_valid()

        self._log.report.idle(mode='stop')

        if to_check: self._log.report.warn('>>timeout\n')
        else       : self._log.report.ok(  '>>ok\n')

        # grab the current states to return
        state = None
        with self._units_lock:
            states = [self._units[uid].state for uid in uids]

        # done waiting
        if ret_list: return states
        else       : return states[0]


    # --------------------------------------------------------------------------
    #
    def cancel_units(self, uids=None):
        """
        Cancel one or more :class:`radical.pilot.ComputeUnits`.

        Note that cancellation of units is *immediate*, i.e. their state is
        immediately set to `CANCELED`, even if some RP component may still
        operate on the units.  Specifically, other state transitions, including
        other final states (`DONE`, `FAILED`) can occur *after* cancellation.
        This is a side effect of an optimization: we consider this 
        acceptable tradeoff in the sense "Oh, that unit was DONE at point of
        cancellation -- ok, we can use the results, sure!".

        If that behavior is not wanted, set the environment variable:

            export RADICAL_PILOT_STRICT_CANCEL=True

        **Arguments:**
            * **uids** [`string` or `list of strings`]: The IDs of the
              compute units objects to cancel.
        """

        self.is_valid()

        if not uids:
            with self._units_lock:
                uids  = self._units.keys()
        else:
            if not isinstance(uids, list):
                uids = [uids]

        # NOTE: We advance all units to cancelled, and send a cancellation
        #       control command.  If that command is picked up *after* some
        #       state progression, we'll see state transitions after cancel.
        #       For non-final states that is not a problem, as it is equivalent
        #       with a state update message race, which our state collapse
        #       mechanism accounts for.  For an eventual non-canceled final
        #       state, we do get an invalid state transition.  That is also
        #       corrected eventually in the state collapse, but the point
        #       remains, that the state model is temporarily violated.  We
        #       consider this a side effect of the fast-cancel optimization.
        #
        #       The env variable 'RADICAL_PILOT_STRICT_CANCEL == True' will
        #       disable this optimization.
        #
        # FIXME: the effect of the env var is not well tested
        if 'RADICAL_PILOT_STRICT_CANCEL' not in os.environ:
            with self._units_lock:
                units = [self._units[uid] for uid  in uids ]
            unit_docs = [unit.as_dict()   for unit in units]
            self.advance(unit_docs, state=rps.CANCELED, publish=True, push=True)

        # we *always* issue the cancellation command!
        self.publish(rpc.CONTROL_PUBSUB, {'cmd' : 'cancel_units', 
                                          'arg' : {'uids' : uids}})

        # In the default case of calling 'advance' above, we just set the state,
        # so we *know* units are canceled.  But we nevertheless wait until that
        # state progression trickled through, so that the application will see
        # the same state on unit inspection.
        self.wait_units(uids=uids)


    # --------------------------------------------------------------------------
    #
    def register_callback(self, cb, metric=rpt.UNIT_STATE, cb_data=None):
        """
        Registers a new callback function with the UnitManager.  Manager-level
        callbacks get called if the specified metric changes.  The default
        metric `UNIT_STATE` fires the callback if any of the ComputeUnits
        managed by the PilotManager change their state.

        All callback functions need to have the same signature::

            def cb(obj, value, cb_data)

        where ``object`` is a handle to the object that triggered the callback,
        ``value`` is the metric, and ``data`` is the data provided on
        callback registration..  In the example of `UNIT_STATE` above, the
        object would be the unit in question, and the value would be the new
        state of the unit.

        Available metrics are:

          * `UNIT_STATE`: fires when the state of any of the units which are
            managed by this unit manager instance is changing.  It communicates
            the unit object instance and the units new state.

          * `WAIT_QUEUE_SIZE`: fires when the number of unscheduled units (i.e.
            of units which have not been assigned to a pilot for execution)
            changes.
        """

        # FIXME: the signature should be (self, metrics, cb, cb_data)

        if  metric not in rpt.UMGR_METRICS :
            raise ValueError ("Metric '%s' is not available on the unit manager" % metric)

        with self._cb_lock:
            cb_name = cb.__name__
            self._callbacks[metric][cb_name] = {'cb'      : cb, 
                                                'cb_data' : cb_data}


    # --------------------------------------------------------------------------
    #
    def unregister_callback(self, cb=None, metric=None):


        if metric and metric not in rpt.UMGR_METRICS :
            raise ValueError ("Metric '%s' is not available on the unit manager" % metric)

        if not metric:
            metrics = rpt.UMGR_METRICS
        elif isinstance(metric, list):
            metrics = metric
        else:
            metrics = [metric]

        with self._cb_lock:

            for metric in metrics:

                if cb:
                    to_delete = [cb.__name__]
                else:
                    to_delete = self._callbacks[metric].keys()

                for cb_name in to_delete:

                    if cb_name not in self._callbacks[metric]:
                        raise ValueError("Callback '%s' is not registered" % cb_name)

                    del(self._callbacks[metric][cb_name])


# ------------------------------------------------------------------------------
<|MERGE_RESOLUTION|>--- conflicted
+++ resolved
@@ -491,11 +491,8 @@
                 unit_dict['state'] = s
                 self._units[uid]._update(unit_dict)
 
-<<<<<<< HEAD
                 # we don't usually advance state at this point, but just keep up
                 # with state changes reported from elsewhere
-=======
->>>>>>> ca6ada57
                 if advance:
                     self.advance(unit_dict, s, publish=publish, push=False,
                                  prof=False)
