
__copyright__ = "Copyright 2013-2016, http://radical.rutgers.edu"
__license__   = "MIT"


import os
import copy
import math
import time
import pprint
import shutil
import tempfile
import threading

import subprocess           as sp
import threading            as mt

import saga                 as rs
import saga.utils.pty_shell as rsup
import radical.utils        as ru

from .... import pilot      as rp
from ...  import utils      as rpu
from ...  import states     as rps
from ...  import constants  as rpc

from .base import PMGRLaunchingComponent


# ------------------------------------------------------------------------------
# local constants
DEFAULT_AGENT_SPAWNER = 'POPEN'
DEFAULT_RP_VERSION    = 'local'
DEFAULT_VIRTENV_MODE  = 'update'
DEFAULT_VIRTENV_DIST  = 'default'
DEFAULT_AGENT_CONFIG  = 'default'

<<<<<<< HEAD
JOB_CANCEL_DELAY      = 120  # seconds between cancel signal and job kill
=======
JOB_CANCEL_DELAY      = 300  # seconds between cancel signal and job kill
>>>>>>> 422a7f27
JOB_CHECK_INTERVAL    =  60  # seconds between runs of the job state check loop
JOB_CHECK_MAX_MISSES  =   3  # number of times to find a job missing before
                             # declaring it dead

LOCAL_SCHEME = 'file'
BOOTSTRAPPER = "bootstrap_1.sh"

# ==============================================================================
#
class Default(PMGRLaunchingComponent):

    # --------------------------------------------------------------------------
    #
    def __init__(self, cfg, session):

        PMGRLaunchingComponent.__init__(self, cfg, session)


    # --------------------------------------------------------------------------
    #
    def initialize_child(self):

        # we don't really have an output queue, as we pass control over the
        # pilot jobs to the resource management system (RM).

        self._pilots        = dict()             # dict for all known pilots
        self._pilots_lock   = threading.RLock()  # lock on maipulating the above
        self._checking      = list()             # pilots to check state on
        self._check_lock    = threading.RLock()  # lock on maipulating the above
        self._saga_fs_cache = dict()             # cache of saga directories
        self._saga_js_cache = dict()             # cache of saga job services
        self._sandboxes     = dict()             # cache of resource sandbox URLs
        self._cache_lock    = threading.RLock()  # lock for cache

        self._mod_dir       = os.path.dirname(os.path.abspath(__file__))
        self._root_dir      = "%s/../../"   % self._mod_dir  
        self._conf_dir      = "%s/configs/" % self._root_dir 

        self.register_input(rps.PMGR_LAUNCHING_PENDING, 
                            rpc.PMGR_LAUNCHING_QUEUE, self.work)

        # FIXME: make interval configurable
        self.register_timed_cb(self._pilot_watcher_cb, timer=10.0)
        
        # we listen for pilot cancel commands
        self.register_subscriber(rpc.CONTROL_PUBSUB, self._pmgr_control_cb)

        self._log.info(ru.get_version([self._mod_dir, self._root_dir]))
        self._rp_version, _, _, _, self._rp_sdist_name, self._rp_sdist_path = \
                ru.get_version([self._mod_dir, self._root_dir])


    # --------------------------------------------------------------------------
    #
    def finalize_child(self):

        # avoid shutdown races:
        
        self.unregister_timed_cb(self._pilot_watcher_cb)
        self.unregister_subscriber(rpc.CONTROL_PUBSUB, self._pmgr_control_cb)

        # FIXME: always kill all saga jobs for non-final pilots at termination,
        #        and set the pilot states to CANCELED.  This will confluct with
        #        disconnect/reconnect semantics.
        with self._pilots_lock:
            pids = self._pilots.keys()

        self._cancel_pilots(pids)
        self._kill_pilots(pids)

        with self._cache_lock:
            for url,js in self._saga_js_cache.iteritems():
                self._log.debug('close  js to %s', url)
                js.close()
                self._log.debug('closed js to %s', url)
            self._saga_js_cache.clear()
        self._log.debug('finalized child')


    # --------------------------------------------------------------------------
    #
    def _pmgr_control_cb(self, topic, msg):

        cmd = msg['cmd']
        arg = msg['arg']

        self._log.debug('launcher got %s', msg)

        if cmd == 'cancel_pilots':

            # on cancel_pilot requests, we forward the DB entries via MongoDB,
            # by pushing a pilot update.  We also mark the pilot for
            # cancelation, so that the pilot watcher can cancel the job after
            # JOB_CANCEL_DELAY seconds, in case the pilot did not react on the
            # command in time.

            pmgr = arg['pmgr']
            pids = arg['uids']

            if pmgr != self._pmgr:
                # this request is not for us to enact
                return True

            if not isinstance(pids, list):
                pids = [pids]

            self._log.info('received pilot_cancel command (%s)', pids)

            self._cancel_pilots(pids)

        return True


    # --------------------------------------------------------------------------
    #
    def _pilot_watcher_cb(self):

        # FIXME: we should actually use SAGA job state notifications!
        # FIXME: check how race conditions are handles: we may detect
        #        a finalized SAGA job and change the pilot state -- but that
        #        pilot may have transitioned into final state via the normal
        #        notification mechanism already.  That probably should be sorted
        #        out by the pilot manager, which will receive notifications for
        #        both transitions.  As long as the final state is the same,
        #        there should be no problem anyway.  If it differs, the
        #        'cleaner' final state should prevail, in this ordering:
        #          cancel
        #          timeout
        #          error
        #          disappeared
        #        This implies that we want to communicate 'final_cause'

        # we don't want to lock our members all the time.  For that reason we
        # use a copy of the pilots_tocheck list and iterate over that, and only
        # lock other members when they are manipulated.

        ru.raise_on('pilot_watcher_cb')
        
        tc = rs.job.Container()
        with self._pilots_lock, self._check_lock:

            for pid in self._checking:
                tc.add(self._pilots[pid]['job'])

        states = tc.get_states()

        self._log.debug('bulk states: %s', states)

        # if none of the states is final, we have nothing to do.
        # We can't rely on the ordering of tasks and states in the task
        # container, so we hope that the task container's bulk state query lead
        # to a caching of state information, and we thus have cache hits when
        # querying the pilots individually

        final_pilots = list()
        with self._pilots_lock, self._check_lock:

            for pid in self._checking:

                state = self._pilots[pid]['job'].state
                self._log.debug('=== saga job state: %s %s', pid, state)

                if state in [rs.job.DONE, rs.job.FAILED, rs.job.CANCELED]:
                    pilot = self._pilots[pid]['pilot']
                    if state == rs.job.DONE    : pilot['state'] = rps.DONE
                    if state == rs.job.FAILED  : pilot['state'] = rps.FAILED
                    if state == rs.job.CANCELED: pilot['state'] = rps.CANCELED
                    final_pilots.append(pilot)

        if final_pilots:

            for pilot in final_pilots:

                with self._check_lock:
                    # stop monitoring this pilot
                    self._checking.remove(pilot['uid'])

                self._log.debug('=== final pilot %s %s', pilot['uid'], pilot['state'])

            self.advance(final_pilots, push=False, publish=True)

        # all checks are done, final pilots are weeded out.  Now check if any
        # pilot is scheduled for cancellation and is overdue, and kill it
        # forcefully.
        to_cancel  = list()
        to_advance = list()
        with self._pilots_lock:

            for pid in self._pilots:

                pilot   = self._pilots[pid]['pilot']
                time_cr = pilot.get('cancel_requested')

                # check if the pilot is final meanwhile
                if pilot['state'] in rps.FINAL:
                    continue

                if time_cr and time_cr + JOB_CANCEL_DELAY < time.time():
                    self._log.debug('pilot needs killing: %s :  %s + %s < %s',
                            pid, time_cr, JOB_CANCEL_DELAY, time.time())
                    del(pilot['cancel_requested'])
                    self.log.debug(' === cancel pilot %s', pid)
                    to_cancel.append(pid)

        if to_cancel:
            self._kill_pilots(to_cancel)

        return True


    # --------------------------------------------------------------------------
    #
    def _cancel_pilots(self, pids):
        '''
        Send a cancellation request to the pilots.  This call will not wait for
        the request to get enacted, nor for it to arrive, but just send it.
        '''

<<<<<<< HEAD
=======
        if not pids or not self._pilots: 
            # nothing to do
            return

>>>>>>> 422a7f27
        # send the cancelation request to the pilots
        # FIXME: the cancellation request should not go directly to the DB, but
        #        through the DB abstraction layer...
        self._session._dbs.pilot_command('cancel_pilot', [], pids)
        self._log.debug('pilot(s).need(s) cancellation %s', pids)

        # recod time of request, so that forceful termination can happen
        # after a certain delay
        now = time.time()
        with self._pilots_lock:
            for pid in pids:
                if pid in self._pilots:
                    self._log.debug(' ==== update cancel req: %s %s', pid, now)
                    self._pilots[pid]['pilot']['cancel_requested'] = now


    # --------------------------------------------------------------------------
    #
    def _kill_pilots(self, pids):
        '''
        Forcefully kill a set of pilots.  For pilots which have just recently be
        cancelled, we will wait a certain amount of time to give them a chance
        to termimate on their own (which allows to flush profiles and logfiles,
        etc).  After that delay, we'll make sure they get killed.
        '''
<<<<<<< HEAD

        self._log.debug(' === killing pilots: %s', pids)
        # find the most recent cancellation request
        with self._pilots_lock:
            self._log.debug(' === killing pilots: %s', 
                              [p['pilot'].get('cancel_requested', 0) 
                               for p in self._pilots.values()])
            last_cancel = max([p['pilot'].get('cancel_requested', 0) 
                               for p in self._pilots.values()])

        self._log.debug(' === killing pilots: last cancel: %s', last_cancel)

        # we wait for up to JOB_CANCEL_DELAY for a pilt
        while time.time() < (last_cancel + JOB_CANCEL_DELAY):

            self._log.debug(' === killing pilots: check %s < %s + %s',
                    time.time(), last_cancel, JOB_CANCEL_DELAY)

            alive_pids = list()
            for pid in pids:

                if pid not in self._pilots:
                    self._log.error('unknown: %s', pid)
                    raise ValueError('unknown pilot %s' % pid)

                pilot = self._pilots[pid]['pilot']
                if pilot['state'] not in rp.FINAL:
                    self._log.debug(' === killing pilots: alive %s', pid)
                    alive_pids.append(pid)
                else:
                    self._log.debug(' === killing pilots: dead  %s', pid)

=======

        self._log.debug(' === killing pilots: %s', pids)

        if not pids or not self._pilots: 
            # nothing to do
            return

        # find the most recent cancellation request
        with self._pilots_lock:
            self._log.debug(' === killing pilots: %s', 
                              [p['pilot'].get('cancel_requested', 0) 
                               for p in self._pilots.values()])
            last_cancel = max([p['pilot'].get('cancel_requested', 0) 
                               for p in self._pilots.values()])

        self._log.debug(' === killing pilots: last cancel: %s', last_cancel)

        # we wait for up to JOB_CANCEL_DELAY for a pilt
        while time.time() < (last_cancel + JOB_CANCEL_DELAY):

            self._log.debug(' === killing pilots: check %s < %s + %s',
                    time.time(), last_cancel, JOB_CANCEL_DELAY)

            alive_pids = list()
            for pid in pids:

                if pid not in self._pilots:
                    self._log.error('unknown: %s', pid)
                    raise ValueError('unknown pilot %s' % pid)

                pilot = self._pilots[pid]['pilot']
                if pilot['state'] not in rp.FINAL:
                    self._log.debug(' === killing pilots: alive %s', pid)
                    alive_pids.append(pid)
                else:
                    self._log.debug(' === killing pilots: dead  %s', pid)

>>>>>>> 422a7f27
            pids = alive_pids
            if not alive_pids:
                # nothing to do anymore
                return

            # avoid busy poll)
            time.sleep(1)

        to_advance = list()

        # we don't want the watcher checking for these pilot anymore
        with self._check_lock:
            for pid in pids:
                if pid in self._checking:
                    self._checking.remove(pid)


        self._log.debug(' === killing pilots: kill! %s', pids)
        try:
            with self._pilots_lock:
                tc = rs.job.Container()
                for pid in pids:

                    if pid not in self._pilots:
                        self._log.error('unknown: %s', pid)
                        raise ValueError('unknown pilot %s' % pid)

                    pilot = self._pilots[pid]['pilot']
                    job   = self._pilots[pid]['job']

                    if pilot['state'] in rp.FINAL:
                        continue

                    self._log.debug('plan cancellation of %s : %s', pilot, job)
                    to_advance.append(pilot)
                    self._log.debug(' === request cancel for %s', pilot['uid'])
                    tc.add(job)

                self._log.debug('cancellation start')
                tc.cancel()
                tc.wait()
                self._log.debug('cancellation done')

            # set canceled state
            self.advance(to_advance, state=rps.CANCELED, push=False, publish=True)

        except Exception as e:
            self._log.exception('pilot kill failed')

        return True


    # --------------------------------------------------------------------------
    #
    def work(self, pilots):

        if not isinstance(pilots, list):
            pilots = [pilots]

        self.advance(pilots, rps.PMGR_LAUNCHING, publish=True, push=False)

        # We can only use bulk submission for pilots which go to the same
        # target, thus we sort them into buckets and lunch the buckets
        # individually
        buckets = dict()
        for pilot in pilots:
            resource = pilot['description']['resource']
            schema   = pilot['description']['access_schema']
            if resource not in buckets:
                buckets[resource] = dict()
            if schema not in buckets[resource]:
                buckets[resource][schema] = list()
            buckets[resource][schema].append(pilot)

        for resource in buckets:

            for schema in buckets[resource]:

                try:
                    pilots = buckets[resource][schema]
                    pids   = [p['uid'] for p in pilots]
                    self._log.info("Launching pilots on %s: %s", resource, pids)
                                   
                    self._start_pilot_bulk(resource, schema, pilots)
        
                    self.advance(pilots, rps.PMGR_ACTIVE_PENDING, push=False, publish=True)


                except Exception as e:
                    self._log.exception('bulk launch failed')
                    self.advance(pilots, rps.FAILED, push=False, publish=True)


    # --------------------------------------------------------------------------
    #
    def _start_pilot_bulk(self, resource, schema, pilots):
        """
        For each pilot, we prepare by determining what files need to be staged,
        and what job description needs to be submitted.

        We expect `_prepare_pilot(resource, pilot)` to return a dict with:

            { 
              'js' : saga.job.Description,
              'ft' : [ 
                { 'src' : string  # absolute source file name
                  'tgt' : string  # relative target file name
                  'rem' : bool    # shall we remove src?
                }, 
                ... ]
            }
        
        When transfering data, we'll ensure that each src is only transferred
        once (in fact, we put all src files into a tarball and unpack that on
        the target side).

        The returned dicts are expected to only contain files which actually
        need staging, ie. which have not been staged during a previous pilot
        submission.  That implies one of two things: either this component is
        stateful, and remembers what has been staged -- which makes it difficult
        to use multiple component instances; or the component inspects the
        target resource for existing files -- which involves additional
        expensive remote hops.
        FIXME: since neither is implemented at this point we won't discuss the
               tradeoffs further -- right now files are unique per pilot bulk.

        Once all dicts are collected, we create one additional file which
        contains the staging information, and then pack all src files into
        a tarball for staging.  We transfer the tarball, and *immediately*
        trigger the untaring on the target resource, which is thus *not* part of
        the bootstrapping process.
        NOTE: this is to avoid untaring race conditions for multiple pilots, and
              also to simplify bootstrapping dependencies -- the bootstrappers
              are likely within the tarball after all...
        """

        rcfg = self._session.get_resource_config(resource, schema)
        sid  = self._session.uid

        # we create a fake session_sandbox with all pilot_sandboxes in /tmp, and
        # then tar it up.  Once we untar that tarball on the target machine, we
        # should have all sandboxes and all files required to bootstrap the
        # pilots
        # FIXME: on untar, there is a race between multiple launcher components
        #        within the same session toward the same target resource.
        tmp_dir  = os.path.abspath(tempfile.mkdtemp(prefix='rp_agent_tar_dir'))
        tar_name = '%s.%s.tgz' % (sid, self.uid)
        tar_tgt  = '%s/%s'     % (tmp_dir, tar_name)
        tar_url  = rs.Url('file://localhost/%s' % tar_tgt)

        # we need the session sandbox url, but that is (at least in principle)
        # dependent on the schema to use for pilot startup.  So we confirm here
        # that the bulk is consistent wrt. to the schema.
        # FIXME: if it is not, it needs to be splitted into schema-specific
        # sub-bulks
        schema = pilots[0]['description'].get('access_schema')
        for pilot in pilots[1:]:
            assert(schema == pilot['description'].get('access_schema')), \
                    'inconsistent scheme on launch / staging'

        session_sandbox = self._session._get_session_sandbox(pilots[0]).path

        # we will create the session sandbox before we untar, so we can use that
        # as workdir, and pack all paths relative to that session sandbox.  That
        # implies that we have to recheck that all URLs in fact do point into
        # the session sandbox.

        ft_list = list()  # files to stage
        jd_list = list()  # jobs  to submit
        for pilot in pilots:
            info = self._prepare_pilot(resource, rcfg, pilot)
            ft_list += info['ft']
            jd_list.append(info['jd'])
            self._prof.prof('staging_in_start', uid=pilot['uid'])

        for ft in ft_list:
            src     = os.path.abspath(ft['src'])
            tgt     = os.path.relpath(os.path.normpath(ft['tgt']), session_sandbox)
            src_dir = os.path.dirname(src)
            tgt_dir = os.path.dirname(tgt)

            if tgt_dir.startswith('..'):
                raise ValueError('staging target %s outside of pilot sandbox' % ft['tgt'])

            if not os.path.isdir('%s/%s' % (tmp_dir, tgt_dir)):
                os.makedirs('%s/%s' % (tmp_dir, tgt_dir))

            if src == '/dev/null' :
                # we want an empty file -- touch it (tar will refuse to 
                # handle a symlink to /dev/null)
                open('%s/%s' % (tmp_dir, tgt), 'a').close()
            else:
                os.symlink(src, '%s/%s' % (tmp_dir, tgt))

        # tar.  If any command fails, this will raise.
        cmd = "cd %s && tar zchf %s *" % (tmp_dir, tar_tgt)
        self._log.debug('cmd: %s', cmd)
        out = sp.check_output(["/bin/sh", "-c", cmd], stderr=sp.STDOUT)
        self._log.debug('out: %s', out)

        # remove all files marked for removal-after-pack
        for ft in ft_list:
            if ft['rem']:
                os.unlink(ft['src'])

        fs_endpoint = rcfg['filesystem_endpoint']
        fs_url      = rs.Url(fs_endpoint)

        self._log.debug ("rs.file.Directory ('%s')" % fs_url)

        with self._cache_lock:
            if fs_url in self._saga_fs_cache:
                fs = self._saga_fs_cache[fs_url]
            else:
                fs = rs.filesystem.Directory(fs_url, session=self._session)
                self._saga_fs_cache[fs_url] = fs

        tar_rem      = rs.Url(fs_url)
        tar_rem.path = "%s/%s" % (session_sandbox, tar_name)

        fs.copy(tar_url, tar_rem, flags=rs.filesystem.CREATE_PARENTS)

        shutil.rmtree(tmp_dir)


        # we now need to untar on the target machine -- if needed use the hop
        js_ep   = rcfg['job_manager_endpoint']
        js_hop  = rcfg.get('job_manager_hop', js_ep)
        js_url  = rs.Url(js_hop)

        # well, we actually don't need to talk to the lrms, but only need
        # a shell on the headnode.  That seems true for all LRMSs we use right
        # now.  So, lets convert the URL:
        if '+' in js_url.scheme:
            parts = js_url.scheme.split('+')
            if 'gsissh' in parts: js_url.scheme = 'gsissh'
            elif  'ssh' in parts: js_url.scheme = 'ssh'
        else:
            # In the non-combined '+' case we need to distinguish between
            # a url that was the result of a hop or a local lrms.
            if js_url.scheme not in ['ssh', 'gsissh']:
                js_url.scheme = 'fork'

        with self._cache_lock:
            if  js_url in self._saga_js_cache:
                js_tmp  = self._saga_js_cache[js_url]
            else:
                js_tmp  = rs.job.Service(js_url, session=self._session)
                self._saga_js_cache[js_url] = js_tmp

     ## cmd = "tar zmxvf %s/%s -C / ; rm -f %s" % \
        cmd = "tar zmxvf %s/%s -C %s" % \
                (session_sandbox, tar_name, session_sandbox)
        j = js_tmp.run_job(cmd)
        j.wait()

        self._log.debug('tar cmd : %s', cmd)
        self._log.debug('tar done: %s, %s, %s', j.state, j.stdout, j.stderr)

        for pilot in pilots:
            self._prof.prof('staging_in_stop', uid=pilot['uid'])
            self._prof.prof('submission_start', uid=pilot['uid'])

        # look up or create JS for actual pilot submission.  This might result
        # in the same JS, or not.
        with self._cache_lock:
            if js_ep in self._saga_js_cache:
                js = self._saga_js_cache[js_ep]
            else:
                js = rs.job.Service(js_ep, session=self._session)
                self._saga_js_cache[js_ep] = js

        # now that the scripts are in place and configured, 
        # we can launch the agent
        jc = rs.job.Container()

        for jd in jd_list:
            self._log.debug('jd: %s', pprint.pformat(jd.as_dict()))
            jc.add(js.create_job(jd))

        jc.run()

        for j in jc.get_tasks():

            # do a quick error check
            if j.state == rs.FAILED:
                self._log.error('%s: %s : %s : %s', j.id, j.state, j.stderr, j.stdout)
                raise RuntimeError ("SAGA Job state is FAILED.")

            if not j.name:
                raise RuntimeError('cannot get job name for %s' % j.id)

            pilot = None
            for p in pilots:
                if p['uid'] == j.name:
                    pilot = p
                    break

            if not pilot:
                raise RuntimeError('job does not match any pilot: %s : %s'
                                  % (j.name, j.id))

            pid = pilot['uid']
            self._log.debug('pilot job: %s : %s : %s : %s', 
                            pid, j.id, j.name, j.state)

            # Update the Pilot's state to 'PMGR_ACTIVE_PENDING' if SAGA job
            # submission was successful.  Since the pilot leaves the scope of
            # the PMGR for the time being, we update the complete DB document
            pilot['$all'] = True

            # FIXME: update the right pilot
            with self._pilots_lock:

                self._pilots[pid] = dict()
                self._pilots[pid]['pilot'] = pilot
                self._pilots[pid]['job']   = j

            # make sure we watch that pilot
            with self._check_lock:
                self._checking.append(pid)

        for pilot in pilots:
            self._prof.prof('submission_stop', uid=pilot['uid'])


    # --------------------------------------------------------------------------
    #
    def _prepare_pilot(self, resource, rcfg, pilot):

        pid = pilot["uid"]
        ret = {'ft' : list(),
               'jd' : None  }

        # ------------------------------------------------------------------
        # Database connection parameters
        sid           = self._session.uid
        database_url  = self._session.dburl

        # some default values are determined at runtime
        default_virtenv = '%%(resource_sandbox)s/ve.%s.%s' % \
                          (resource, self._rp_version)

        # ------------------------------------------------------------------
        # get parameters from resource cfg, set defaults where needed
        agent_launch_method     = rcfg.get('agent_launch_method')
        agent_dburl             = rcfg.get('agent_mongodb_endpoint', database_url)
        agent_spawner           = rcfg.get('agent_spawner',       DEFAULT_AGENT_SPAWNER)
        rc_agent_config         = rcfg.get('agent_config',        DEFAULT_AGENT_CONFIG)
        agent_scheduler         = rcfg.get('agent_scheduler')
        tunnel_bind_device      = rcfg.get('tunnel_bind_device')
        default_queue           = rcfg.get('default_queue')
        forward_tunnel_endpoint = rcfg.get('forward_tunnel_endpoint')
        lrms                    = rcfg.get('lrms')
        mpi_launch_method       = rcfg.get('mpi_launch_method', '')
        pre_bootstrap_1         = rcfg.get('pre_bootstrap_1', [])
        pre_bootstrap_2         = rcfg.get('pre_bootstrap_2', [])
        python_interpreter      = rcfg.get('python_interpreter')
        task_launch_method      = rcfg.get('task_launch_method')
        rp_version              = rcfg.get('rp_version',          DEFAULT_RP_VERSION)
        virtenv_mode            = rcfg.get('virtenv_mode',        DEFAULT_VIRTENV_MODE)
        virtenv                 = rcfg.get('virtenv',             default_virtenv)
        cores_per_node          = rcfg.get('cores_per_node', 0)
        health_check            = rcfg.get('health_check', True)
        python_dist             = rcfg.get('python_dist')
        virtenv_dist            = rcfg.get('virtenv_dist',        DEFAULT_VIRTENV_DIST)
        cu_tmp                  = rcfg.get('cu_tmp')
        spmd_variation          = rcfg.get('spmd_variation')
        shared_filesystem       = rcfg.get('shared_filesystem', True)
        stage_cacerts           = rcfg.get('stage_cacerts', False)
        cu_pre_exec             = rcfg.get('cu_pre_exec')
        cu_post_exec            = rcfg.get('cu_post_exec')
        export_to_cu            = rcfg.get('export_to_cu')
        mandatory_args          = rcfg.get('mandatory_args', [])

        # ------------------------------------------------------------------
        # get parameters from the pilot description
        number_cores    = pilot['description']['cores']
        runtime         = pilot['description']['runtime']
        queue           = pilot['description']['queue']
        project         = pilot['description']['project']
        cleanup         = pilot['description']['cleanup']
        memory          = pilot['description']['memory']
        candidate_hosts = pilot['description']['candidate_hosts']

        # make sure that mandatory args are known
        for ma in mandatory_args:
            if pilot['description'].get(ma) is None:
                raise  ValueError('attribute "%s" is required for "%s"' \
                                 % (ma, resource))

        # get pilot and global sandbox
        resource_sandbox = self._session._get_resource_sandbox (pilot).path
        session_sandbox  = self._session._get_session_sandbox(pilot).path
        pilot_sandbox    = self._session._get_pilot_sandbox  (pilot).path

        pilot['resource_sandbox'] = str(self._session._get_resource_sandbox(pilot))
        pilot['pilot_sandbox']    = str(self._session._get_pilot_sandbox(pilot))
        pilot['client_sandbox']   = str(self._session._get_client_sandbox())

        # Agent configuration that is not part of the public API.
        # The agent config can either be a config dict, or
        # a string pointing to a configuration name.  If neither
        # is given, check if 'RADICAL_PILOT_AGENT_CONFIG' is
        # set.  The last fallback is 'agent_default'
        agent_config = pilot['description'].get('_config')
        if not agent_config:
            agent_config = os.environ.get('RADICAL_PILOT_AGENT_CONFIG')
        if not agent_config:
            agent_config = rc_agent_config

        if isinstance(agent_config, dict):

            # use dict as is
            agent_cfg = agent_config

        elif isinstance(agent_config, basestring):
            try:
                # interpret as a config name
                agent_cfg_file = os.path.join(self._conf_dir, "agent_%s.json" % agent_config)

                self._log.info("Read agent config file: %s",  agent_cfg_file)
                agent_cfg = ru.read_json(agent_cfg_file)

                # allow for user level overload
                user_cfg_file = '%s/.radical/pilot/config/%s' \
                              % (os.environ['HOME'], os.path.basename(agent_cfg_file))

                if os.path.exists(user_cfg_file):
                    self._log.info("merging user config: %s" % user_cfg_file)
                    user_cfg = ru.read_json(user_cfg_file)
                    ru.dict_merge (agent_cfg, user_cfg, policy='overwrite')

            except Exception as e:
                self._log.exception("Error reading agent config file: %s" % e)
                raise

        else:
            # we can't handle this type
            raise TypeError('agent config must be string (config name) or dict')

        # expand variables in virtenv string
        virtenv = virtenv % {'pilot_sandbox'   : pilot_sandbox,
                             'session_sandbox' : session_sandbox,
                             'resource_sandbox': resource_sandbox}

        # Check for deprecated global_virtenv
        if 'global_virtenv' in rcfg:
            raise RuntimeError("'global_virtenv' is deprecated (%s)" % resource)

        # Create a host:port string for use by the bootstrap_1.
        db_url = rs.Url(agent_dburl)
        if db_url.port:
            db_hostport = "%s:%d" % (db_url.host, db_url.port)
        else:
            db_hostport = "%s:%d" % (db_url.host, 27017) # mongodb default

        # ------------------------------------------------------------------
        # the version of the agent is derived from
        # rp_version, which has the following format
        # and interpretation:
        #
        # case rp_version:
        #   @<token>:
        #   @tag/@branch/@commit: # no sdist staging
        #       git clone $github_base radical.pilot.src
        #       (cd radical.pilot.src && git checkout token)
        #       pip install -t $VIRTENV/rp_install/ radical.pilot.src
        #       rm -rf radical.pilot.src
        #       export PYTHONPATH=$VIRTENV/rp_install:$PYTHONPATH
        #
        #   release: # no sdist staging
        #       pip install -t $VIRTENV/rp_install radical.pilot
        #       export PYTHONPATH=$VIRTENV/rp_install:$PYTHONPATH
        #
        #   local: # needs sdist staging
        #       tar zxf $sdist.tgz
        #       pip install -t $VIRTENV/rp_install $sdist/
        #       export PYTHONPATH=$VIRTENV/rp_install:$PYTHONPATH
        #
        #   debug: # needs sdist staging
        #       tar zxf $sdist.tgz
        #       pip install -t $SANDBOX/rp_install $sdist/
        #       export PYTHONPATH=$SANDBOX/rp_install:$PYTHONPATH
        #
        #   installed: # no sdist staging
        #       true
        # esac
        #
        # virtenv_mode
        #   private : error  if ve exists, otherwise create, then use
        #   update  : update if ve exists, otherwise create, then use
        #   create  : use    if ve exists, otherwise create, then use
        #   use     : use    if ve exists, otherwise error,  then exit
        #   recreate: delete if ve exists, otherwise create, then use
        #      
        # examples   :
        #   virtenv@v0.20
        #   virtenv@devel
        #   virtenv@release
        #   virtenv@installed
        #   stage@local
        #   stage@/tmp/my_agent.py
        #
        # Note that some combinations may be invalid,
        # specifically in the context of virtenv_mode.  If, for
        # example, virtenv_mode is 'use', then the 'virtenv:tag'
        # will not make sense, as the virtenv is not updated.
        # In those cases, the virtenv_mode is honored, and
        # a warning is printed.
        #
        # Also, the 'stage' mode can only be combined with the
        # 'local' source, or with a path to the agent (relative
        # to root_dir, or absolute).
        #
        # A rp_version which does not adhere to the
        # above syntax is ignored, and the fallback stage@local
        # is used.

        if  not rp_version.startswith('@') and \
            not rp_version in ['installed', 'local', 'debug', 'release']:
            raise ValueError("invalid rp_version '%s'" % rp_version)

        if rp_version.startswith('@'):
            rp_version  = rp_version[1:]  # strip '@'


        # ------------------------------------------------------------------
        # sanity checks
        if not python_dist        : raise RuntimeError("missing python distribution")
        if not virtenv_dist       : raise RuntimeError("missing virtualenv distribution")
        if not agent_spawner      : raise RuntimeError("missing agent spawner")
        if not agent_scheduler    : raise RuntimeError("missing agent scheduler")
        if not lrms               : raise RuntimeError("missing LRMS")
        if not agent_launch_method: raise RuntimeError("missing agentlaunch method")
        if not task_launch_method : raise RuntimeError("missing task launch method")

        # massage some values
        if not queue :
            queue = default_queue

        if  cleanup and isinstance (cleanup, bool) :
            #  l : log files
            #  u : unit work dirs
            #  v : virtualenv
            #  e : everything (== pilot sandbox)
            if shared_filesystem:
                cleanup = 'luve'
            else:
                # we cannot clean the sandbox from within the agent, as the hop
                # staging would then fail, and we'd get nothing back.
                # FIXME: cleanup needs to be done by the pmgr.launcher, or
                #        someone else, really, after fetching all logs and 
                #        profiles.
                cleanup = 'luv'

            # we never cleanup virtenvs which are not private
            if virtenv_mode is not 'private' :
                cleanup = cleanup.replace ('v', '')

        # add dists to staging files, if needed
        if rp_version in ['local', 'debug']:
            sdist_names = [ru.sdist_name, rs.sdist_name, self._rp_sdist_name]
            sdist_paths = [ru.sdist_path, rs.sdist_path, self._rp_sdist_path]
        else:
            sdist_names = list()
            sdist_paths = list()

        # if cores_per_node is set (!= None), then we need to
        # allocation full nodes, and thus round up
        if cores_per_node:
            cores_per_node = int(cores_per_node)
            number_cores   = int(cores_per_node
                           * math.ceil(float(number_cores)/cores_per_node))

        # set mandatory args
        bootstrap_args  = ""
        bootstrap_args += " -d '%s'" % ':'.join(sdist_names)
        bootstrap_args += " -p '%s'" % pid
        bootstrap_args += " -s '%s'" % sid
        bootstrap_args += " -m '%s'" % virtenv_mode
        bootstrap_args += " -r '%s'" % rp_version
        bootstrap_args += " -b '%s'" % python_dist
        bootstrap_args += " -g '%s'" % virtenv_dist
        bootstrap_args += " -v '%s'" % virtenv
        bootstrap_args += " -y '%d'" % runtime

        # set optional args
        if lrms == "CCM":           bootstrap_args += " -c"
        if forward_tunnel_endpoint: bootstrap_args += " -f '%s'" % forward_tunnel_endpoint
        if forward_tunnel_endpoint: bootstrap_args += " -h '%s'" % db_hostport
        if python_interpreter:      bootstrap_args += " -i '%s'" % python_interpreter
        if tunnel_bind_device:      bootstrap_args += " -t '%s'" % tunnel_bind_device
        if cleanup:                 bootstrap_args += " -x '%s'" % cleanup

        for arg in pre_bootstrap_1:
            bootstrap_args += " -e '%s'" % arg
        for arg in pre_bootstrap_2:
            bootstrap_args += " -w '%s'" % arg

        agent_cfg['owner']              = 'agent_0'
        agent_cfg['cores']              = number_cores
        agent_cfg['lrms']               = lrms
        agent_cfg['spawner']            = agent_spawner
        agent_cfg['scheduler']          = agent_scheduler
        agent_cfg['runtime']            = runtime
        agent_cfg['dburl']              = str(database_url)
        agent_cfg['session_id']         = sid
        agent_cfg['pilot_id']           = pid
        agent_cfg['logdir']             = '.'
        agent_cfg['pilot_sandbox']      = pilot_sandbox
        agent_cfg['session_sandbox']    = session_sandbox
        agent_cfg['resource_sandbox']   = resource_sandbox
        agent_cfg['agent_launch_method']= agent_launch_method
        agent_cfg['task_launch_method'] = task_launch_method
        agent_cfg['mpi_launch_method']  = mpi_launch_method
        agent_cfg['cores_per_node']     = cores_per_node
        agent_cfg['cu_tmp']             = cu_tmp
        agent_cfg['export_to_cu']       = export_to_cu
        agent_cfg['cu_pre_exec']        = cu_pre_exec
        agent_cfg['cu_post_exec']       = cu_post_exec
        agent_cfg['resource_cfg']       = copy.deepcopy(rcfg)

        debug = os.environ.get('RADICAL_PILOT_AGENT_VERBOSE', 
                               self._log.getEffectiveLevel())
        if isinstance(debug, basestring):
            agent_cfg['debug'] = debug.upper()
        else:
            agent_cfg['debug'] = debug

        # we'll also push the agent config into MongoDB
        pilot['cfg'] = agent_cfg

        # ------------------------------------------------------------------
        # Write agent config dict to a json file in pilot sandbox.

        agent_cfg_name = 'agent_0.cfg'
        cfg_tmp_handle, cfg_tmp_file = tempfile.mkstemp(prefix='rp.agent_cfg.')
        os.close(cfg_tmp_handle)  # file exists now

        # Convert dict to json file
        self._log.debug("Write agent cfg to '%s'.", cfg_tmp_file)
        self._log.debug(pprint.pformat(agent_cfg))
        ru.write_json(agent_cfg, cfg_tmp_file)

        ret['ft'].append({'src' : cfg_tmp_file, 
                          'tgt' : '%s/%s' % (pilot_sandbox, agent_cfg_name),
                          'rem' : True})  # purge the tmp file after packing

        # ----------------------------------------------------------------------
        # we also touch the log and profile tarballs in the target pilot sandbox
        ret['ft'].append({'src' : '/dev/null',
                          'tgt' : '%s/%s' % (pilot_sandbox, '%s.log.tgz' % pid),
                          'rem' : False})  # don't remove /dev/null
        # only stage profiles if we profile
        if self._prof.enabled:
            ret['ft'].append({
                          'src' : '/dev/null',
                          'tgt' : '%s/%s' % (pilot_sandbox, '%s.prof.tgz' % pid),
                          'rem' : False})  # don't remove /dev/null

        # check if we have a sandbox cached for that resource.  If so, we have
        # nothing to do.  Otherwise we create the sandbox and stage the RP
        # stack etc.
        # NOTE: this will race when multiple pilot launcher instances are used!
        with self._cache_lock:

            if not resource in self._sandboxes:

                for sdist in sdist_paths:
                    base = os.path.basename(sdist)
                    ret['ft'].append({'src' : sdist, 
                                      'tgt' : '%s/%s' % (session_sandbox, base),
                                      'rem' : False})

                # Copy the bootstrap shell script.
                bootstrapper_path = os.path.abspath("%s/agent/%s" \
                        % (self._root_dir, BOOTSTRAPPER))
                self._log.debug("use bootstrapper %s", bootstrapper_path)

                ret['ft'].append({'src' : bootstrapper_path, 
                                  'tgt' : '%s/%s' % (session_sandbox, BOOTSTRAPPER),
                                  'rem' : False})

                # Some machines cannot run pip due to outdated CA certs.
                # For those, we also stage an updated certificate bundle
                # TODO: use booleans all the way?
                if stage_cacerts:

                    cc_name = 'cacert.pem.gz'
                    cc_path = os.path.abspath("%s/agent/%s" % (self._root_dir, cc_name))
                    self._log.debug("use CAs %s", cc_path)

                    ret['ft'].append({'src' : cc_path, 
                                      'tgt' : '%s/%s' % (session_sandbox, cc_name),
                                      'rem' : False})

                self._sandboxes[resource] = True


        # ------------------------------------------------------------------
        # Create SAGA Job description and submit the pilot job

        jd = rs.job.Description()

        if shared_filesystem:
            bootstrap_tgt = '%s/%s' % (session_sandbox, BOOTSTRAPPER)
        else:
            bootstrap_tgt = '%s/%s' % ('.', BOOTSTRAPPER)

        jd.name                  = pid
        jd.executable            = "/bin/bash"
        jd.arguments             = ['-l %s' % bootstrap_tgt, bootstrap_args]
        jd.working_directory     = pilot_sandbox
        jd.project               = project
        jd.output                = "bootstrap_1.out"
        jd.error                 = "bootstrap_1.err"
        jd.total_cpu_count       = number_cores
        jd.processes_per_host    = cores_per_node
        jd.spmd_variation        = spmd_variation
        jd.wall_time_limit       = runtime
        jd.total_physical_memory = memory
        jd.queue                 = queue
        jd.candidate_hosts       = candidate_hosts
        jd.environment           = dict()

        if 'RADICAL_PILOT_PROFILE' in os.environ :
            jd.environment['RADICAL_PILOT_PROFILE'] = 'TRUE'

        # for condor backends and the like which do not have shared FSs, we add
        # additional staging directives so that the backend system binds the
        # files from the session and pilot sandboxes to the pilot job.
        jd.file_transfer = list()
        if not shared_filesystem:

            jd.file_transfer.extend([
                'site:%s/%s > %s' % (session_sandbox, BOOTSTRAPPER,   BOOTSTRAPPER),
                'site:%s/%s > %s' % (pilot_sandbox,   agent_cfg_name, agent_cfg_name),
                'site:%s/%s.log.tgz > %s.log.tgz' % (pilot_sandbox, pid, pid),
                'site:%s/%s.log.tgz < %s.log.tgz' % (pilot_sandbox, pid, pid)
            ])

            if 'RADICAL_PILOT_PROFILE' in os.environ:
                jd.file_transfer.extend([
                    'site:%s/%s.prof.tgz > %s.prof.tgz' % (pilot_sandbox, pid, pid),
                    'site:%s/%s.prof.tgz < %s.prof.tgz' % (pilot_sandbox, pid, pid)
                ])

            for sdist in sdist_names:
                jd.file_transfer.extend([
                    'site:%s/%s > %s' % (session_sandbox, sdist, sdist)
                ])

            if stage_cacerts:
                jd.file_transfer.extend([
                    'site:%s/%s > %s' % (session_sandbox, cc_name, cc_name)
                ])

        self._log.debug("Bootstrap command line: %s %s" % (jd.executable, jd.arguments))

        ret['jd'] = jd
        return ret


# ------------------------------------------------------------------------------
<|MERGE_RESOLUTION|>--- conflicted
+++ resolved
@@ -35,11 +35,7 @@
 DEFAULT_VIRTENV_DIST  = 'default'
 DEFAULT_AGENT_CONFIG  = 'default'
 
-<<<<<<< HEAD
 JOB_CANCEL_DELAY      = 120  # seconds between cancel signal and job kill
-=======
-JOB_CANCEL_DELAY      = 300  # seconds between cancel signal and job kill
->>>>>>> 422a7f27
 JOB_CHECK_INTERVAL    =  60  # seconds between runs of the job state check loop
 JOB_CHECK_MAX_MISSES  =   3  # number of times to find a job missing before
                              # declaring it dead
@@ -241,7 +237,7 @@
                     self._log.debug('pilot needs killing: %s :  %s + %s < %s',
                             pid, time_cr, JOB_CANCEL_DELAY, time.time())
                     del(pilot['cancel_requested'])
-                    self.log.debug(' === cancel pilot %s', pid)
+                    self._log.debug(' === cancel pilot %s', pid)
                     to_cancel.append(pid)
 
         if to_cancel:
@@ -258,13 +254,10 @@
         the request to get enacted, nor for it to arrive, but just send it.
         '''
 
-<<<<<<< HEAD
-=======
         if not pids or not self._pilots: 
             # nothing to do
             return
 
->>>>>>> 422a7f27
         # send the cancelation request to the pilots
         # FIXME: the cancellation request should not go directly to the DB, but
         #        through the DB abstraction layer...
@@ -290,9 +283,13 @@
         to termimate on their own (which allows to flush profiles and logfiles,
         etc).  After that delay, we'll make sure they get killed.
         '''
-<<<<<<< HEAD
 
         self._log.debug(' === killing pilots: %s', pids)
+
+        if not pids or not self._pilots: 
+            # nothing to do
+            return
+
         # find the most recent cancellation request
         with self._pilots_lock:
             self._log.debug(' === killing pilots: %s', 
@@ -323,45 +320,6 @@
                 else:
                     self._log.debug(' === killing pilots: dead  %s', pid)
 
-=======
-
-        self._log.debug(' === killing pilots: %s', pids)
-
-        if not pids or not self._pilots: 
-            # nothing to do
-            return
-
-        # find the most recent cancellation request
-        with self._pilots_lock:
-            self._log.debug(' === killing pilots: %s', 
-                              [p['pilot'].get('cancel_requested', 0) 
-                               for p in self._pilots.values()])
-            last_cancel = max([p['pilot'].get('cancel_requested', 0) 
-                               for p in self._pilots.values()])
-
-        self._log.debug(' === killing pilots: last cancel: %s', last_cancel)
-
-        # we wait for up to JOB_CANCEL_DELAY for a pilt
-        while time.time() < (last_cancel + JOB_CANCEL_DELAY):
-
-            self._log.debug(' === killing pilots: check %s < %s + %s',
-                    time.time(), last_cancel, JOB_CANCEL_DELAY)
-
-            alive_pids = list()
-            for pid in pids:
-
-                if pid not in self._pilots:
-                    self._log.error('unknown: %s', pid)
-                    raise ValueError('unknown pilot %s' % pid)
-
-                pilot = self._pilots[pid]['pilot']
-                if pilot['state'] not in rp.FINAL:
-                    self._log.debug(' === killing pilots: alive %s', pid)
-                    alive_pids.append(pid)
-                else:
-                    self._log.debug(' === killing pilots: dead  %s', pid)
-
->>>>>>> 422a7f27
             pids = alive_pids
             if not alive_pids:
                 # nothing to do anymore
