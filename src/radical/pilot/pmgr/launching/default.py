
__copyright__ = "Copyright 2013-2016, http://radical.rutgers.edu"
__license__   = "MIT"


import os
import copy
import math
import time
import pprint
import shutil
import tempfile
import threading

import subprocess           as sp
import threading            as mt

import saga                 as rs
import saga.filesystem      as rsfs
import saga.utils.pty_shell as rsup
import radical.utils        as ru

from .... import pilot      as rp
from ...  import utils      as rpu
from ...  import states     as rps
from ...  import constants  as rpc

from .base import PMGRLaunchingComponent

from ...staging_directives import complete_url
from ...staging_directives import TRANSFER, COPY, LINK, MOVE


# ------------------------------------------------------------------------------
# local constants
DEFAULT_AGENT_SPAWNER = 'POPEN'
DEFAULT_RP_VERSION    = 'local'
DEFAULT_VIRTENV_MODE  = 'update'
DEFAULT_VIRTENV_DIST  = 'default'
DEFAULT_AGENT_CONFIG  = 'default'

JOB_CANCEL_DELAY      = 120  # seconds between cancel signal and job kill
JOB_CHECK_INTERVAL    =  60  # seconds between runs of the job state check loop
JOB_CHECK_MAX_MISSES  =   3  # number of times to find a job missing before
                             # declaring it dead

LOCAL_SCHEME = 'file'
BOOTSTRAPPER = "bootstrap_1.sh"

# ==============================================================================
#
class Default(PMGRLaunchingComponent):

    # --------------------------------------------------------------------------
    #
    def __init__(self, cfg, session):

        PMGRLaunchingComponent.__init__(self, cfg, session)


    # --------------------------------------------------------------------------
    #
    def initialize_child(self):

        # we don't really have an output queue, as we pass control over the
        # pilot jobs to the resource management system (RM).

        self._pilots        = dict()             # dict for all known pilots
        self._pilots_lock   = threading.RLock()  # lock on maipulating the above
        self._checking      = list()             # pilots to check state on
        self._check_lock    = threading.RLock()  # lock on maipulating the above
        self._saga_fs_cache = dict()             # cache of saga directories
        self._saga_js_cache = dict()             # cache of saga job services
        self._sandboxes     = dict()             # cache of resource sandbox URLs
        self._cache_lock    = threading.RLock()  # lock for cache

        self._mod_dir       = os.path.dirname(os.path.abspath(__file__))
        self._root_dir      = "%s/../../"   % self._mod_dir  
        self._conf_dir      = "%s/configs/" % self._root_dir 

        self.register_input(rps.PMGR_LAUNCHING_PENDING, 
                            rpc.PMGR_LAUNCHING_QUEUE, self.work)

        # FIXME: make interval configurable
        self.register_timed_cb(self._pilot_watcher_cb, timer=10.0)

        # we listen for pilot cancel and input staging commands
        self.register_subscriber(rpc.CONTROL_PUBSUB, self._pmgr_control_cb)

        self._log.info(ru.get_version([self._mod_dir, self._root_dir]))
        self._rp_version, _, _, _, self._rp_sdist_name, self._rp_sdist_path = \
                ru.get_version([self._mod_dir, self._root_dir])


    # --------------------------------------------------------------------------
    #
    def finalize_child(self):

        # avoid shutdown races:

        self.unregister_timed_cb(self._pilot_watcher_cb)
        self.unregister_subscriber(rpc.CONTROL_PUBSUB, self._pmgr_control_cb)

        # FIXME: always kill all saga jobs for non-final pilots at termination,
        #        and set the pilot states to CANCELED.  This will confluct with
        #        disconnect/reconnect semantics.
        with self._pilots_lock:
            pids = self._pilots.keys()

        self._cancel_pilots(pids)
        self._kill_pilots(pids)

        with self._cache_lock:
            for url,js in self._saga_js_cache.iteritems():
                self._log.debug('close  js to %s', url)
                js.close()
                self._log.debug('closed js to %s', url)
            self._saga_js_cache.clear()
        self._log.debug('finalized child')


    # --------------------------------------------------------------------------
    #
    def _pmgr_control_cb(self, topic, msg):

        cmd = msg['cmd']
        arg = msg['arg']

        self._log.debug('launcher got %s', msg)

        if cmd == 'cancel_pilots':

            # on cancel_pilot requests, we forward the DB entries via MongoDB,
            # by pushing a pilot update.  We also mark the pilot for
            # cancelation, so that the pilot watcher can cancel the job after
            # JOB_CANCEL_DELAY seconds, in case the pilot did not react on the
            # command in time.

            pmgr = arg['pmgr']
            pids = arg['uids']

            if pmgr != self._pmgr:
                # this request is not for us to enact
                return True

            if not isinstance(pids, list):
                pids = [pids]

            self._log.info('received pilot_cancel command (%s)', pids)

            self._cancel_pilots(pids)
<<<<<<< HEAD
=======


        elif cmd == 'pilot_staging_input_request':

            self._handle_pilot_input_staging(arg['pilot'], arg['sds'])
>>>>>>> aad3d50b

        return True


    # --------------------------------------------------------------------------
    #
    def _handle_pilot_input_staging(self, pilot, sds):

        pid = pilot['uid']

        # NOTE: no unit sandboxes defined!
        src_context = {'pwd'      : pilot['client_sandbox'],
                       'pilot'    : pilot['pilot_sandbox'],
                       'resource' : pilot['resource_sandbox']}
        tgt_context = {'pwd'      : pilot['pilot_sandbox'],
                       'pilot'    : pilot['pilot_sandbox'],
                       'resource' : pilot['resource_sandbox']}

        # Iterate over all directives
        for sd in sds:

            # TODO: respect flags in directive

            action = sd['action']
            flags  = sd['flags']
            did    = sd['uid']
            src    = sd['source']
            tgt    = sd['target']

            assert(action in [COPY, LINK, MOVE, TRANSFER])

            self._prof.prof('staging_in_start', uid=pid, msg=did)

            src = complete_url(src, src_context, self._log)
            tgt = complete_url(tgt, tgt_context, self._log)

            if action in [COPY, LINK, MOVE]:
                self._prof.prof('staging_in_fail', uid=pid, msg=did)
                raise ValueError("invalid action '%s' on pilot level" % action)

            self._log.info('transfer %s to %s', src, tgt)

            # FIXME: make sure that tgt URL points to the right resource
            # FIXME: honor sd flags if given (recursive...)
            flags = rsfs.CREATE_PARENTS

            # Define and open the staging directory for the pilot
            # We use the target dir construct here, so that we can create
            # the directory if it does not yet exist.

            # url used for cache (sandbox url w/o path)
            tmp      = rs.Url(pilot['pilot_sandbox'])
            tmp.path = '/'
            key = str(tmp)

            self._log.debug ("rs.file.Directory ('%s')", key)

            with self._cache_lock:
                if key in self._saga_fs_cache:
                    fs = self._saga_fs_cache[key]

                else:
                    fs = rsfs.Directory(key, session=self._session)
                    self._saga_fs_cache[key] = fs

            fs.copy(src, tgt, flags=flags)

            sd['pmgr_state'] = rps.DONE

            self._prof.prof('staging_in_stop', uid=pid, msg=did)

        self.publish(rpc.CONTROL_PUBSUB, {'cmd' : 'pilot_staging_input_result', 
                                          'arg' : {'pilot' : pilot,
                                                   'sds'   : sds}})


    # --------------------------------------------------------------------------
    #
    def _pilot_watcher_cb(self):

        # FIXME: we should actually use SAGA job state notifications!
        # FIXME: check how race conditions are handles: we may detect
        #        a finalized SAGA job and change the pilot state -- but that
        #        pilot may have transitioned into final state via the normal
        #        notification mechanism already.  That probably should be sorted
        #        out by the pilot manager, which will receive notifications for
        #        both transitions.  As long as the final state is the same,
        #        there should be no problem anyway.  If it differs, the
        #        'cleaner' final state should prevail, in this ordering:
        #          cancel
        #          timeout
        #          error
        #          disappeared
        #        This implies that we want to communicate 'final_cause'

        # we don't want to lock our members all the time.  For that reason we
        # use a copy of the pilots_tocheck list and iterate over that, and only
        # lock other members when they are manipulated.

        ru.raise_on('pilot_watcher_cb')
        
        tc = rs.job.Container()
        with self._pilots_lock, self._check_lock:

            for pid in self._checking:
                tc.add(self._pilots[pid]['job'])

        states = tc.get_states()

        self._log.debug('bulk states: %s', states)

        # if none of the states is final, we have nothing to do.
        # We can't rely on the ordering of tasks and states in the task
        # container, so we hope that the task container's bulk state query lead
        # to a caching of state information, and we thus have cache hits when
        # querying the pilots individually

        final_pilots = list()
        with self._pilots_lock, self._check_lock:

            for pid in self._checking:

                state = self._pilots[pid]['job'].state
                self._log.debug('saga job state: %s %s', pid, state)

                if state in [rs.job.DONE, rs.job.FAILED, rs.job.CANCELED]:
                    pilot = self._pilots[pid]['pilot']
                    if state == rs.job.DONE    : pilot['state'] = rps.DONE
                    if state == rs.job.FAILED  : pilot['state'] = rps.FAILED
                    if state == rs.job.CANCELED: pilot['state'] = rps.CANCELED
                    final_pilots.append(pilot)

        if final_pilots:

            for pilot in final_pilots:

                with self._check_lock:
                    # stop monitoring this pilot
                    self._checking.remove(pilot['uid'])

                self._log.debug('final pilot %s %s', pilot['uid'], pilot['state'])

            self.advance(final_pilots, push=False, publish=True)

        # all checks are done, final pilots are weeded out.  Now check if any
        # pilot is scheduled for cancellation and is overdue, and kill it
        # forcefully.
        to_cancel  = list()
        to_advance = list()
        with self._pilots_lock:

            for pid in self._pilots:

                pilot   = self._pilots[pid]['pilot']
                time_cr = pilot.get('cancel_requested')

                # check if the pilot is final meanwhile
                if pilot['state'] in rps.FINAL:
                    continue

                if time_cr and time_cr + JOB_CANCEL_DELAY < time.time():
                    self._log.debug('pilot needs killing: %s :  %s + %s < %s',
                            pid, time_cr, JOB_CANCEL_DELAY, time.time())
                    del(pilot['cancel_requested'])
                    self._log.debug(' cancel pilot %s', pid)
                    to_cancel.append(pid)

        if to_cancel:
            self._kill_pilots(to_cancel)

        return True


    # --------------------------------------------------------------------------
    #
    def _cancel_pilots(self, pids):
        '''
        Send a cancellation request to the pilots.  This call will not wait for
        the request to get enacted, nor for it to arrive, but just send it.
        '''

<<<<<<< HEAD
=======
        if not pids or not self._pilots: 
            # nothing to do
            return

>>>>>>> aad3d50b
        # send the cancelation request to the pilots
        # FIXME: the cancellation request should not go directly to the DB, but
        #        through the DB abstraction layer...
        self._session._dbs.pilot_command('cancel_pilot', [], pids)
        self._log.debug('pilot(s).need(s) cancellation %s', pids)

        # recod time of request, so that forceful termination can happen
        # after a certain delay
        now = time.time()
        with self._pilots_lock:
            for pid in pids:
                if pid in self._pilots:
<<<<<<< HEAD
                    self._log.debug(' ==== update cancel req: %s %s', pid, now)
=======
                    self._log.debug('update cancel req: %s %s', pid, now)
>>>>>>> aad3d50b
                    self._pilots[pid]['pilot']['cancel_requested'] = now


    # --------------------------------------------------------------------------
    #
    def _kill_pilots(self, pids):
        '''
        Forcefully kill a set of pilots.  For pilots which have just recently be
        cancelled, we will wait a certain amount of time to give them a chance
        to termimate on their own (which allows to flush profiles and logfiles,
        etc).  After that delay, we'll make sure they get killed.
        '''

<<<<<<< HEAD
        self._log.debug(' === killing pilots: %s', pids)
        # find the most recent cancellation request
        with self._pilots_lock:
            self._log.debug(' === killing pilots: %s', 
                              [p['pilot'].get('cancel_requested', 0) 
                               for p in self._pilots.values()])
            last_cancel = max([p['pilot'].get('cancel_requested', 0) 
                               for p in self._pilots.values()])

        self._log.debug(' === killing pilots: last cancel: %s', last_cancel)

        # we wait for up to JOB_CANCEL_DELAY for a pilt
        while time.time() < (last_cancel + JOB_CANCEL_DELAY):

            self._log.debug(' === killing pilots: check %s < %s + %s',
                    time.time(), last_cancel, JOB_CANCEL_DELAY)

            alive_pids = list()
            for pid in pids:

                if pid not in self._pilots:
                    self._log.error('unknown: %s', pid)
                    raise ValueError('unknown pilot %s' % pid)

                pilot = self._pilots[pid]['pilot']
                if pilot['state'] not in rp.FINAL:
                    self._log.debug(' === killing pilots: alive %s', pid)
                    alive_pids.append(pid)
                else:
                    self._log.debug(' === killing pilots: dead  %s', pid)

=======
        self._log.debug('killing pilots: %s', pids)

        if not pids or not self._pilots: 
            # nothing to do
            return

        # find the most recent cancellation request
        with self._pilots_lock:
            self._log.debug('killing pilots: %s', 
                              [p['pilot'].get('cancel_requested', 0) 
                               for p in self._pilots.values()])
            last_cancel = max([p['pilot'].get('cancel_requested', 0) 
                               for p in self._pilots.values()])

        self._log.debug('killing pilots: last cancel: %s', last_cancel)

        # we wait for up to JOB_CANCEL_DELAY for a pilt
        while time.time() < (last_cancel + JOB_CANCEL_DELAY):

            self._log.debug('killing pilots: check %s < %s + %s',
                    time.time(), last_cancel, JOB_CANCEL_DELAY)

            alive_pids = list()
            for pid in pids:

                if pid not in self._pilots:
                    self._log.error('unknown: %s', pid)
                    raise ValueError('unknown pilot %s' % pid)

                pilot = self._pilots[pid]['pilot']
                if pilot['state'] not in rp.FINAL:
                    self._log.debug('killing pilots: alive %s', pid)
                    alive_pids.append(pid)
                else:
                    self._log.debug('killing pilots: dead  %s', pid)

>>>>>>> aad3d50b
            pids = alive_pids
            if not alive_pids:
                # nothing to do anymore
                return

            # avoid busy poll)
            time.sleep(1)

        to_advance = list()

        # we don't want the watcher checking for these pilot anymore
        with self._check_lock:
            for pid in pids:
                if pid in self._checking:
                    self._checking.remove(pid)


<<<<<<< HEAD
        self._log.debug(' === killing pilots: kill! %s', pids)
=======
        self._log.debug('killing pilots: kill! %s', pids)
>>>>>>> aad3d50b
        try:
            with self._pilots_lock:
                tc = rs.job.Container()
                for pid in pids:

                    if pid not in self._pilots:
                        self._log.error('unknown: %s', pid)
                        raise ValueError('unknown pilot %s' % pid)

                    pilot = self._pilots[pid]['pilot']
                    job   = self._pilots[pid]['job']

                    if pilot['state'] in rp.FINAL:
                        continue

                    self._log.debug('plan cancellation of %s : %s', pilot, job)
                    to_advance.append(pilot)
                    self._log.debug('request cancel for %s', pilot['uid'])
                    tc.add(job)

                self._log.debug('cancellation start')
                tc.cancel()
                tc.wait()
                self._log.debug('cancellation done')

            # set canceled state
            self.advance(to_advance, state=rps.CANCELED, push=False, publish=True)

        except Exception as e:
            self._log.exception('pilot kill failed')

        return True


    # --------------------------------------------------------------------------
    #
    def work(self, pilots):

        if not isinstance(pilots, list):
            pilots = [pilots]

        self.advance(pilots, rps.PMGR_LAUNCHING, publish=True, push=False)

        # We can only use bulk submission for pilots which go to the same
        # target, thus we sort them into buckets and lunch the buckets
        # individually
        buckets = dict()
        for pilot in pilots:
            resource = pilot['description']['resource']
            schema   = pilot['description']['access_schema']
            if resource not in buckets:
                buckets[resource] = dict()
            if schema not in buckets[resource]:
                buckets[resource][schema] = list()
            buckets[resource][schema].append(pilot)

        for resource in buckets:

            for schema in buckets[resource]:

                try:
                    pilots = buckets[resource][schema]
                    pids   = [p['uid'] for p in pilots]
                    self._log.info("Launching pilots on %s: %s", resource, pids)
                                   
                    self._start_pilot_bulk(resource, schema, pilots)
        
                    self.advance(pilots, rps.PMGR_ACTIVE_PENDING, push=False, publish=True)


                except Exception as e:
                    self._log.exception('bulk launch failed')
                    self.advance(pilots, rps.FAILED, push=False, publish=True)


    # --------------------------------------------------------------------------
    #
    def _start_pilot_bulk(self, resource, schema, pilots):
        """
        For each pilot, we prepare by determining what files need to be staged,
        and what job description needs to be submitted.

        We expect `_prepare_pilot(resource, pilot)` to return a dict with:

            { 
              'js' : saga.job.Description,
              'ft' : [ 
                { 'src' : string  # absolute source file name
                  'tgt' : string  # relative target file name
                  'rem' : bool    # shall we remove src?
                }, 
                ... ]
            }
        
        When transfering data, we'll ensure that each src is only transferred
        once (in fact, we put all src files into a tarball and unpack that on
        the target side).

        The returned dicts are expected to only contain files which actually
        need staging, ie. which have not been staged during a previous pilot
        submission.  That implies one of two things: either this component is
        stateful, and remembers what has been staged -- which makes it difficult
        to use multiple component instances; or the component inspects the
        target resource for existing files -- which involves additional
        expensive remote hops.
        FIXME: since neither is implemented at this point we won't discuss the
               tradeoffs further -- right now files are unique per pilot bulk.

        Once all dicts are collected, we create one additional file which
        contains the staging information, and then pack all src files into
        a tarball for staging.  We transfer the tarball, and *immediately*
        trigger the untaring on the target resource, which is thus *not* part of
        the bootstrapping process.
        NOTE: this is to avoid untaring race conditions for multiple pilots, and
              also to simplify bootstrapping dependencies -- the bootstrappers
              are likely within the tarball after all...
        """

        rcfg = self._session.get_resource_config(resource, schema)
        sid  = self._session.uid

        # we create a fake session_sandbox with all pilot_sandboxes in /tmp, and
        # then tar it up.  Once we untar that tarball on the target machine, we
        # should have all sandboxes and all files required to bootstrap the
        # pilots
        # FIXME: on untar, there is a race between multiple launcher components
        #        within the same session toward the same target resource.
        tmp_dir  = os.path.abspath(tempfile.mkdtemp(prefix='rp_agent_tar_dir'))
        tar_name = '%s.%s.tgz' % (sid, self.uid)
        tar_tgt  = '%s/%s'     % (tmp_dir, tar_name)
        tar_url  = rs.Url('file://localhost/%s' % tar_tgt)

        # we need the session sandbox url, but that is (at least in principle)
        # dependent on the schema to use for pilot startup.  So we confirm here
        # that the bulk is consistent wrt. to the schema.
        # FIXME: if it is not, it needs to be splitted into schema-specific
        # sub-bulks
        schema = pilots[0]['description'].get('access_schema')
        for pilot in pilots[1:]:
            assert(schema == pilot['description'].get('access_schema')), \
                    'inconsistent scheme on launch / staging'

        session_sandbox = self._session._get_session_sandbox(pilots[0]).path


        # we will create the session sandbox before we untar, so we can use that
        # as workdir, and pack all paths relative to that session sandbox.  That
        # implies that we have to recheck that all URLs in fact do point into
        # the session sandbox.

        ft_list = list()  # files to stage
        jd_list = list()  # jobs  to submit
        for pilot in pilots:
            info = self._prepare_pilot(resource, rcfg, pilot)
            ft_list += info['ft']
            jd_list.append(info['jd'])
            self._prof.prof('staging_in_start', uid=pilot['uid'])

        for ft in ft_list:
            src     = os.path.abspath(ft['src'])
            tgt     = os.path.relpath(os.path.normpath(ft['tgt']), session_sandbox)
            src_dir = os.path.dirname(src)
            tgt_dir = os.path.dirname(tgt)

            if tgt_dir.startswith('..'):
                raise ValueError('staging target %s outside of pilot sandbox' % ft['tgt'])

            if not os.path.isdir('%s/%s' % (tmp_dir, tgt_dir)):
                os.makedirs('%s/%s' % (tmp_dir, tgt_dir))

            if src == '/dev/null' :
                # we want an empty file -- touch it (tar will refuse to 
                # handle a symlink to /dev/null)
                open('%s/%s' % (tmp_dir, tgt), 'a').close()
            else:
                os.symlink(src, '%s/%s' % (tmp_dir, tgt))

        # tar.  If any command fails, this will raise.
        cmd = "cd %s && tar zchf %s *" % (tmp_dir, tar_tgt)
        self._log.debug('cmd: %s', cmd)
        try:
            out = sp.check_output(["/bin/sh", "-c", cmd], stderr=sp.STDOUT)
        except Exception as e:
            self._log.exception('callout failed: %s', out)
            raise
        else:
            self._log.debug('out: %s', out)

        # remove all files marked for removal-after-pack
        for ft in ft_list:
            if ft['rem']:
                os.unlink(ft['src'])

        fs_endpoint = rcfg['filesystem_endpoint']
        fs_url      = rs.Url(fs_endpoint)

        self._log.debug ("rs.file.Directory ('%s')", fs_url)

        with self._cache_lock:
            if fs_url in self._saga_fs_cache:
                fs = self._saga_fs_cache[fs_url]
            else:
                fs = rsfs.Directory(fs_url, session=self._session)
                self._saga_fs_cache[fs_url] = fs

        tar_rem      = rs.Url(fs_url)
        tar_rem.path = "%s/%s" % (session_sandbox, tar_name)

        fs.copy(tar_url, tar_rem, flags=rsfs.CREATE_PARENTS)

        shutil.rmtree(tmp_dir)

        # we now need to untar on the target machine.
        js_url = ru.Url(pilots[0]['js_url'])

        # well, we actually don't need to talk to the lrms, but only need
        # a shell on the headnode.  That seems true for all LRMSs we use right
        # now.  So, lets convert the URL:
        if '+' in js_url.scheme:
            parts = js_url.scheme.split('+')
            if 'gsissh' in parts: js_url.scheme = 'gsissh'
            elif  'ssh' in parts: js_url.scheme = 'ssh'
        else:
            # In the non-combined '+' case we need to distinguish between
            # a url that was the result of a hop or a local lrms.
            if js_url.scheme not in ['ssh', 'gsissh']:
                js_url.scheme = 'fork'

        with self._cache_lock:
            if  js_url in self._saga_js_cache:
                js_tmp  = self._saga_js_cache[js_url]
            else:
                js_tmp  = rs.job.Service(js_url, session=self._session)
                self._saga_js_cache[js_url] = js_tmp

     ## cmd = "tar zmxvf %s/%s -C / ; rm -f %s" % \
        cmd = "tar zmxvf %s/%s -C %s" % \
                (session_sandbox, tar_name, session_sandbox)
        j = js_tmp.run_job(cmd)
        j.wait()

        self._log.debug('tar cmd : %s', cmd)
        self._log.debug('tar done: %s, %s, %s', j.state, j.stdout, j.stderr)

        for pilot in pilots:
            self._prof.prof('staging_in_stop', uid=pilot['uid'])
            self._prof.prof('submission_start', uid=pilot['uid'])

        # look up or create JS for actual pilot submission.  This might result
        # in the same js url as above, or not.
        js_ep  = rcfg['job_manager_endpoint']
        with self._cache_lock:
            if js_ep in self._saga_js_cache:
                js = self._saga_js_cache[js_ep]
            else:
                js = rs.job.Service(js_ep, session=self._session)
                self._saga_js_cache[js_ep] = js

        # now that the scripts are in place and configured, 
        # we can launch the agent
        jc = rs.job.Container()

        for jd in jd_list:
            self._log.debug('jd: %s', pprint.pformat(jd.as_dict()))
            jc.add(js.create_job(jd))

        jc.run()

        for j in jc.get_tasks():

            # do a quick error check
            if j.state == rs.FAILED:
                self._log.error('%s: %s : %s : %s', j.id, j.state, j.stderr, j.stdout)
                raise RuntimeError ("SAGA Job state is FAILED.")

            if not j.name:
                raise RuntimeError('cannot get job name for %s' % j.id)

            pilot = None
            for p in pilots:
                if p['uid'] == j.name:
                    pilot = p
                    break

            if not pilot:
                raise RuntimeError('job does not match any pilot: %s : %s'
                                  % (j.name, j.id))

            pid = pilot['uid']
            self._log.debug('pilot job: %s : %s : %s : %s', 
                            pid, j.id, j.name, j.state)

            # Update the Pilot's state to 'PMGR_ACTIVE_PENDING' if SAGA job
            # submission was successful.  Since the pilot leaves the scope of
            # the PMGR for the time being, we update the complete DB document
            pilot['$all'] = True

            # FIXME: update the right pilot
            with self._pilots_lock:

                self._pilots[pid] = dict()
                self._pilots[pid]['pilot'] = pilot
                self._pilots[pid]['job']   = j

            # make sure we watch that pilot
            with self._check_lock:
                self._checking.append(pid)

        for pilot in pilots:
            self._prof.prof('submission_stop', uid=pilot['uid'])


    # --------------------------------------------------------------------------
    #
    def _prepare_pilot(self, resource, rcfg, pilot):

        pid = pilot["uid"]
        ret = {'ft' : list(),
               'jd' : None  }

        # ------------------------------------------------------------------
        # Database connection parameters
        sid           = self._session.uid
        database_url  = self._session.dburl

        # some default values are determined at runtime
        default_virtenv = '%%(resource_sandbox)s/ve.%s.%s' % \
                          (resource, self._rp_version)

        # ------------------------------------------------------------------
        # pilot description and resource configuration
        number_cores    = pilot['description']['cores']
        number_gpus     = pilot['description']['gpus']
        runtime         = pilot['description']['runtime']
        queue           = pilot['description']['queue']
        project         = pilot['description']['project']
        cleanup         = pilot['description']['cleanup']
        memory          = pilot['description']['memory']
        candidate_hosts = pilot['description']['candidate_hosts']

        # ------------------------------------------------------------------
        # get parameters from resource cfg, set defaults where needed
        agent_launch_method     = rcfg.get('agent_launch_method')
        agent_dburl             = rcfg.get('agent_mongodb_endpoint', database_url)
        agent_spawner           = rcfg.get('agent_spawner',       DEFAULT_AGENT_SPAWNER)
        rc_agent_config         = rcfg.get('agent_config',        DEFAULT_AGENT_CONFIG)
        agent_scheduler         = rcfg.get('agent_scheduler')
        tunnel_bind_device      = rcfg.get('tunnel_bind_device')
        default_queue           = rcfg.get('default_queue')
        forward_tunnel_endpoint = rcfg.get('forward_tunnel_endpoint')
        lrms                    = rcfg.get('lrms')
        mpi_launch_method       = rcfg.get('mpi_launch_method', '')
        pre_bootstrap_1         = rcfg.get('pre_bootstrap_1', [])
        pre_bootstrap_2         = rcfg.get('pre_bootstrap_2', [])
        python_interpreter      = rcfg.get('python_interpreter')
        task_launch_method      = rcfg.get('task_launch_method')
        rp_version              = rcfg.get('rp_version',          DEFAULT_RP_VERSION)
        virtenv_mode            = rcfg.get('virtenv_mode',        DEFAULT_VIRTENV_MODE)
        virtenv                 = rcfg.get('virtenv',             default_virtenv)
        cores_per_node          = rcfg.get('cores_per_node', 0)
        gpus_per_node           = rcfg.get('gpus_per_node',  0)
        health_check            = rcfg.get('health_check', True)
        python_dist             = rcfg.get('python_dist')
        virtenv_dist            = rcfg.get('virtenv_dist',        DEFAULT_VIRTENV_DIST)
        cu_tmp                  = rcfg.get('cu_tmp')
        spmd_variation          = rcfg.get('spmd_variation')
        shared_filesystem       = rcfg.get('shared_filesystem', True)
        stage_cacerts           = rcfg.get('stage_cacerts', False)
        cu_pre_exec             = rcfg.get('cu_pre_exec')
        cu_post_exec            = rcfg.get('cu_post_exec')
        export_to_cu            = rcfg.get('export_to_cu')
        mandatory_args          = rcfg.get('mandatory_args', [])
        saga_jd_supplement      = rcfg.get('saga_jd_supplement', {})

        import pprint
        self._log.debug(cores_per_node)
        self._log.debug(pprint.pformat(rcfg))

        # make sure that mandatory args are known
        for ma in mandatory_args:
            if pilot['description'].get(ma) is None:
                raise  ValueError('attribute "%s" is required for "%s"' \
                                 % (ma, resource))

        # get pilot and global sandbox
        resource_sandbox = self._session._get_resource_sandbox (pilot).path
        session_sandbox  = self._session._get_session_sandbox(pilot).path
        pilot_sandbox    = self._session._get_pilot_sandbox  (pilot).path

        pilot['resource_sandbox'] = str(self._session._get_resource_sandbox(pilot))
        pilot['pilot_sandbox']    = str(self._session._get_pilot_sandbox(pilot))
        pilot['client_sandbox']   = str(self._session._get_client_sandbox())

        # Agent configuration that is not part of the public API.
        # The agent config can either be a config dict, or
        # a string pointing to a configuration name.  If neither
        # is given, check if 'RADICAL_PILOT_AGENT_CONFIG' is
        # set.  The last fallback is 'agent_default'
        agent_config = pilot['description'].get('_config')
        if not agent_config:
            agent_config = os.environ.get('RADICAL_PILOT_AGENT_CONFIG')
        if not agent_config:
            agent_config = rc_agent_config

        if isinstance(agent_config, dict):

            # use dict as is
            agent_cfg = agent_config

        elif isinstance(agent_config, basestring):
            try:
                # interpret as a config name
                agent_cfg_file = os.path.join(self._conf_dir, "agent_%s.json" % agent_config)

                self._log.info("Read agent config file: %s",  agent_cfg_file)
                agent_cfg = ru.read_json(agent_cfg_file)

                # allow for user level overload
                user_cfg_file = '%s/.radical/pilot/config/%s' \
                              % (os.environ['HOME'], os.path.basename(agent_cfg_file))

                if os.path.exists(user_cfg_file):
                    self._log.info("merging user config: %s" % user_cfg_file)
                    user_cfg = ru.read_json(user_cfg_file)
                    ru.dict_merge (agent_cfg, user_cfg, policy='overwrite')

            except Exception as e:
                self._log.exception("Error reading agent config file: %s" % e)
                raise

        else:
            # we can't handle this type
            raise TypeError('agent config must be string (config name) or dict')

        # expand variables in virtenv string
        virtenv = virtenv % {'pilot_sandbox'   : pilot_sandbox,
                             'session_sandbox' : session_sandbox,
                             'resource_sandbox': resource_sandbox}

        # Check for deprecated global_virtenv
        if 'global_virtenv' in rcfg:
            raise RuntimeError("'global_virtenv' is deprecated (%s)" % resource)

        # Create a host:port string for use by the bootstrap_1.
        db_url = rs.Url(agent_dburl)
        if db_url.port:
            db_hostport = "%s:%d" % (db_url.host, db_url.port)
        else:
            db_hostport = "%s:%d" % (db_url.host, 27017) # mongodb default

        # ------------------------------------------------------------------
        # the version of the agent is derived from
        # rp_version, which has the following format
        # and interpretation:
        #
        # case rp_version:
        #   @<token>:
        #   @tag/@branch/@commit: # no sdist staging
        #       git clone $github_base radical.pilot.src
        #       (cd radical.pilot.src && git checkout token)
        #       pip install -t $VIRTENV/rp_install/ radical.pilot.src
        #       rm -rf radical.pilot.src
        #       export PYTHONPATH=$VIRTENV/rp_install:$PYTHONPATH
        #
        #   release: # no sdist staging
        #       pip install -t $VIRTENV/rp_install radical.pilot
        #       export PYTHONPATH=$VIRTENV/rp_install:$PYTHONPATH
        #
        #   local: # needs sdist staging
        #       tar zxf $sdist.tgz
        #       pip install -t $VIRTENV/rp_install $sdist/
        #       export PYTHONPATH=$VIRTENV/rp_install:$PYTHONPATH
        #
        #   debug: # needs sdist staging
        #       tar zxf $sdist.tgz
        #       pip install -t $SANDBOX/rp_install $sdist/
        #       export PYTHONPATH=$SANDBOX/rp_install:$PYTHONPATH
        #
        #   installed: # no sdist staging
        #       true
        # esac
        #
        # virtenv_mode
        #   private : error  if ve exists, otherwise create, then use
        #   update  : update if ve exists, otherwise create, then use
        #   create  : use    if ve exists, otherwise create, then use
        #   use     : use    if ve exists, otherwise error,  then exit
        #   recreate: delete if ve exists, otherwise create, then use
        #      
        # examples   :
        #   virtenv@v0.20
        #   virtenv@devel
        #   virtenv@release
        #   virtenv@installed
        #   stage@local
        #   stage@/tmp/my_agent.py
        #
        # Note that some combinations may be invalid,
        # specifically in the context of virtenv_mode.  If, for
        # example, virtenv_mode is 'use', then the 'virtenv:tag'
        # will not make sense, as the virtenv is not updated.
        # In those cases, the virtenv_mode is honored, and
        # a warning is printed.
        #
        # Also, the 'stage' mode can only be combined with the
        # 'local' source, or with a path to the agent (relative
        # to root_dir, or absolute).
        #
        # A rp_version which does not adhere to the
        # above syntax is ignored, and the fallback stage@local
        # is used.

        if  not rp_version.startswith('@') and \
            not rp_version in ['installed', 'local', 'debug', 'release']:
            raise ValueError("invalid rp_version '%s'" % rp_version)

        if rp_version.startswith('@'):
            rp_version  = rp_version[1:]  # strip '@'


        # ------------------------------------------------------------------
        # sanity checks
        if not python_dist        : raise RuntimeError("missing python distribution")
        if not virtenv_dist       : raise RuntimeError("missing virtualenv distribution")
        if not agent_spawner      : raise RuntimeError("missing agent spawner")
        if not agent_scheduler    : raise RuntimeError("missing agent scheduler")
        if not lrms               : raise RuntimeError("missing LRMS")
        if not agent_launch_method: raise RuntimeError("missing agentlaunch method")
        if not task_launch_method : raise RuntimeError("missing task launch method")

        # massage some values
        if not queue :
            queue = default_queue

        if  cleanup and isinstance (cleanup, bool) :
            #  l : log files
            #  u : unit work dirs
            #  v : virtualenv
            #  e : everything (== pilot sandbox)
            if shared_filesystem:
                cleanup = 'luve'
            else:
                # we cannot clean the sandbox from within the agent, as the hop
                # staging would then fail, and we'd get nothing back.
                # FIXME: cleanup needs to be done by the pmgr.launcher, or
                #        someone else, really, after fetching all logs and 
                #        profiles.
                cleanup = 'luv'

            # we never cleanup virtenvs which are not private
            if virtenv_mode is not 'private' :
                cleanup = cleanup.replace ('v', '')

        # add dists to staging files, if needed
        if rp_version in ['local', 'debug']:
            sdist_names = [ru.sdist_name, rs.sdist_name, self._rp_sdist_name]
            sdist_paths = [ru.sdist_path, rs.sdist_path, self._rp_sdist_path]
        else:
            sdist_names = list()
            sdist_paths = list()

        # if cores_per_node is set (!= None), then we need to
        # allocation full nodes, and thus round up
        if cores_per_node:
            cores_per_node = int(cores_per_node)
            number_cores   = int(cores_per_node
                           * math.ceil(float(number_cores)/cores_per_node))

        # if gpus_per_node is set (!= None), then we need to
        # allocation full nodes, and thus round up
        if gpus_per_node:
            gpus_per_node = int(gpus_per_node)
            number_gpus   = int(gpus_per_node
                           * math.ceil(float(number_gpus)/gpus_per_node))

        # set mandatory args
        bootstrap_args  = ""
        bootstrap_args += " -d '%s'" % ':'.join(sdist_names)
        bootstrap_args += " -p '%s'" % pid
        bootstrap_args += " -s '%s'" % sid
        bootstrap_args += " -m '%s'" % virtenv_mode
        bootstrap_args += " -r '%s'" % rp_version
        bootstrap_args += " -b '%s'" % python_dist
        bootstrap_args += " -g '%s'" % virtenv_dist
        bootstrap_args += " -v '%s'" % virtenv
        bootstrap_args += " -y '%d'" % runtime

        # set optional args
        if lrms == "CCM":           bootstrap_args += " -c"
        if forward_tunnel_endpoint: bootstrap_args += " -f '%s'" % forward_tunnel_endpoint
        if forward_tunnel_endpoint: bootstrap_args += " -h '%s'" % db_hostport
        if python_interpreter:      bootstrap_args += " -i '%s'" % python_interpreter
        if tunnel_bind_device:      bootstrap_args += " -t '%s'" % tunnel_bind_device
        if cleanup:                 bootstrap_args += " -x '%s'" % cleanup

        for arg in pre_bootstrap_1:
            bootstrap_args += " -e '%s'" % arg
        for arg in pre_bootstrap_2:
            bootstrap_args += " -w '%s'" % arg

        agent_cfg['owner']              = 'agent_0'
        agent_cfg['cores']              = number_cores
        agent_cfg['gpus']               = number_gpus
        agent_cfg['lrms']               = lrms
        agent_cfg['spawner']            = agent_spawner
        agent_cfg['scheduler']          = agent_scheduler
        agent_cfg['runtime']            = runtime
        agent_cfg['dburl']              = str(database_url)
        agent_cfg['session_id']         = sid
        agent_cfg['pilot_id']           = pid
        agent_cfg['logdir']             = '.'
        agent_cfg['pilot_sandbox']      = pilot_sandbox
        agent_cfg['session_sandbox']    = session_sandbox
        agent_cfg['resource_sandbox']   = resource_sandbox
        agent_cfg['agent_launch_method']= agent_launch_method
        agent_cfg['task_launch_method'] = task_launch_method
        agent_cfg['mpi_launch_method']  = mpi_launch_method
        agent_cfg['cores_per_node']     = cores_per_node
        agent_cfg['gpus_per_node']      = gpus_per_node
        agent_cfg['cu_tmp']             = cu_tmp
        agent_cfg['export_to_cu']       = export_to_cu
        agent_cfg['cu_pre_exec']        = cu_pre_exec
        agent_cfg['cu_post_exec']       = cu_post_exec
        agent_cfg['resource_cfg']       = copy.deepcopy(rcfg)

        debug = os.environ.get('RADICAL_PILOT_AGENT_VERBOSE', 
                               self._log.getEffectiveLevel())
        if isinstance(debug, basestring):
            agent_cfg['debug'] = debug.upper()
        else:
            agent_cfg['debug'] = debug

        # we'll also push the agent config into MongoDB
        pilot['cfg'] = agent_cfg

        # ------------------------------------------------------------------
        # Write agent config dict to a json file in pilot sandbox.

        agent_cfg_name = 'agent_0.cfg'
        cfg_tmp_handle, cfg_tmp_file = tempfile.mkstemp(prefix='rp.agent_cfg.')
        os.close(cfg_tmp_handle)  # file exists now

        # Convert dict to json file
        self._log.debug("Write agent cfg to '%s'.", cfg_tmp_file)
        self._log.debug(pprint.pformat(agent_cfg))
        ru.write_json(agent_cfg, cfg_tmp_file)

        ret['ft'].append({'src' : cfg_tmp_file, 
                          'tgt' : '%s/%s' % (pilot_sandbox, agent_cfg_name),
                          'rem' : True})  # purge the tmp file after packing

        # ----------------------------------------------------------------------
        # we also touch the log and profile tarballs in the target pilot sandbox
        ret['ft'].append({'src' : '/dev/null',
                          'tgt' : '%s/%s' % (pilot_sandbox, '%s.log.tgz' % pid),
                          'rem' : False})  # don't remove /dev/null
        # only stage profiles if we profile
        if self._prof.enabled:
            ret['ft'].append({
                          'src' : '/dev/null',
                          'tgt' : '%s/%s' % (pilot_sandbox, '%s.prof.tgz' % pid),
                          'rem' : False})  # don't remove /dev/null

        # check if we have a sandbox cached for that resource.  If so, we have
        # nothing to do.  Otherwise we create the sandbox and stage the RP
        # stack etc.
        # NOTE: this will race when multiple pilot launcher instances are used!
        with self._cache_lock:

            if not resource in self._sandboxes:

                for sdist in sdist_paths:
                    base = os.path.basename(sdist)
                    ret['ft'].append({'src' : sdist, 
                                      'tgt' : '%s/%s' % (session_sandbox, base),
                                      'rem' : False})

                # Copy the bootstrap shell script.
                bootstrapper_path = os.path.abspath("%s/agent/%s" \
                        % (self._root_dir, BOOTSTRAPPER))
                self._log.debug("use bootstrapper %s", bootstrapper_path)

                ret['ft'].append({'src' : bootstrapper_path, 
                                  'tgt' : '%s/%s' % (session_sandbox, BOOTSTRAPPER),
                                  'rem' : False})

                # Some machines cannot run pip due to outdated CA certs.
                # For those, we also stage an updated certificate bundle
                # TODO: use booleans all the way?
                if stage_cacerts:

                    cc_name = 'cacert.pem.gz'
                    cc_path = os.path.abspath("%s/agent/%s" % (self._root_dir, cc_name))
                    self._log.debug("use CAs %s", cc_path)

                    ret['ft'].append({'src' : cc_path, 
                                      'tgt' : '%s/%s' % (session_sandbox, cc_name),
                                      'rem' : False})

                self._sandboxes[resource] = True


        # ------------------------------------------------------------------
        # Create SAGA Job description and submit the pilot job

        jd = rs.job.Description()

        if shared_filesystem:
            bootstrap_tgt = '%s/%s' % (session_sandbox, BOOTSTRAPPER)
        else:
            bootstrap_tgt = '%s/%s' % ('.', BOOTSTRAPPER)

        jd.name                  = pid
        jd.executable            = "/bin/bash"
        jd.arguments             = ['-l %s' % bootstrap_tgt, bootstrap_args]
        jd.working_directory     = pilot_sandbox
        jd.project               = project
        jd.output                = "bootstrap_1.out"
        jd.error                 = "bootstrap_1.err"
        jd.total_cpu_count       = number_cores
        jd.total_gpu_count       = number_gpus
        jd.processes_per_host    = cores_per_node
        jd.spmd_variation        = spmd_variation
        jd.wall_time_limit       = runtime
        jd.total_physical_memory = memory
        jd.queue                 = queue
        jd.candidate_hosts       = candidate_hosts
        jd.environment           = dict()

        # we set any saga_jd_supplement keys which are not already set above
        for key, val in saga_jd_supplement.iteritems():
            if not jd[key]:
                self._log.debug('supplement %s: %s', key, val)
                jd[key] = val

        if 'RADICAL_PILOT_PROFILE' in os.environ :
            jd.environment['RADICAL_PILOT_PROFILE'] = 'TRUE'

        # for condor backends and the like which do not have shared FSs, we add
        # additional staging directives so that the backend system binds the
        # files from the session and pilot sandboxes to the pilot job.
        jd.file_transfer = list()
        if not shared_filesystem:

            jd.file_transfer.extend([
                'site:%s/%s > %s' % (session_sandbox, BOOTSTRAPPER,   BOOTSTRAPPER),
                'site:%s/%s > %s' % (pilot_sandbox,   agent_cfg_name, agent_cfg_name),
                'site:%s/%s.log.tgz > %s.log.tgz' % (pilot_sandbox, pid, pid),
                'site:%s/%s.log.tgz < %s.log.tgz' % (pilot_sandbox, pid, pid)
            ])

            if 'RADICAL_PILOT_PROFILE' in os.environ:
                jd.file_transfer.extend([
                    'site:%s/%s.prof.tgz > %s.prof.tgz' % (pilot_sandbox, pid, pid),
                    'site:%s/%s.prof.tgz < %s.prof.tgz' % (pilot_sandbox, pid, pid)
                ])

            for sdist in sdist_names:
                jd.file_transfer.extend([
                    'site:%s/%s > %s' % (session_sandbox, sdist, sdist)
                ])

            if stage_cacerts:
                jd.file_transfer.extend([
                    'site:%s/%s > %s' % (session_sandbox, cc_name, cc_name)
                ])

        self._log.debug("Bootstrap command line: %s %s", jd.executable, jd.arguments)

        ret['jd'] = jd
        return ret


# ------------------------------------------------------------------------------
<|MERGE_RESOLUTION|>--- conflicted
+++ resolved
@@ -128,7 +128,12 @@
 
         self._log.debug('launcher got %s', msg)
 
-        if cmd == 'cancel_pilots':
+        if cmd == 'pilot_staging_input_request':
+
+            self._handle_pilot_input_staging(arg['pilot'], arg['sds'])
+
+
+        elif cmd == 'cancel_pilots':
 
             # on cancel_pilot requests, we forward the DB entries via MongoDB,
             # by pushing a pilot update.  We also mark the pilot for
@@ -149,14 +154,7 @@
             self._log.info('received pilot_cancel command (%s)', pids)
 
             self._cancel_pilots(pids)
-<<<<<<< HEAD
-=======
-
-
-        elif cmd == 'pilot_staging_input_request':
-
-            self._handle_pilot_input_staging(arg['pilot'], arg['sds'])
->>>>>>> aad3d50b
+
 
         return True
 
@@ -338,13 +336,10 @@
         the request to get enacted, nor for it to arrive, but just send it.
         '''
 
-<<<<<<< HEAD
-=======
         if not pids or not self._pilots: 
             # nothing to do
             return
 
->>>>>>> aad3d50b
         # send the cancelation request to the pilots
         # FIXME: the cancellation request should not go directly to the DB, but
         #        through the DB abstraction layer...
@@ -357,11 +352,7 @@
         with self._pilots_lock:
             for pid in pids:
                 if pid in self._pilots:
-<<<<<<< HEAD
-                    self._log.debug(' ==== update cancel req: %s %s', pid, now)
-=======
                     self._log.debug('update cancel req: %s %s', pid, now)
->>>>>>> aad3d50b
                     self._pilots[pid]['pilot']['cancel_requested'] = now
 
 
@@ -375,39 +366,6 @@
         etc).  After that delay, we'll make sure they get killed.
         '''
 
-<<<<<<< HEAD
-        self._log.debug(' === killing pilots: %s', pids)
-        # find the most recent cancellation request
-        with self._pilots_lock:
-            self._log.debug(' === killing pilots: %s', 
-                              [p['pilot'].get('cancel_requested', 0) 
-                               for p in self._pilots.values()])
-            last_cancel = max([p['pilot'].get('cancel_requested', 0) 
-                               for p in self._pilots.values()])
-
-        self._log.debug(' === killing pilots: last cancel: %s', last_cancel)
-
-        # we wait for up to JOB_CANCEL_DELAY for a pilt
-        while time.time() < (last_cancel + JOB_CANCEL_DELAY):
-
-            self._log.debug(' === killing pilots: check %s < %s + %s',
-                    time.time(), last_cancel, JOB_CANCEL_DELAY)
-
-            alive_pids = list()
-            for pid in pids:
-
-                if pid not in self._pilots:
-                    self._log.error('unknown: %s', pid)
-                    raise ValueError('unknown pilot %s' % pid)
-
-                pilot = self._pilots[pid]['pilot']
-                if pilot['state'] not in rp.FINAL:
-                    self._log.debug(' === killing pilots: alive %s', pid)
-                    alive_pids.append(pid)
-                else:
-                    self._log.debug(' === killing pilots: dead  %s', pid)
-
-=======
         self._log.debug('killing pilots: %s', pids)
 
         if not pids or not self._pilots: 
@@ -444,7 +402,6 @@
                 else:
                     self._log.debug('killing pilots: dead  %s', pid)
 
->>>>>>> aad3d50b
             pids = alive_pids
             if not alive_pids:
                 # nothing to do anymore
@@ -462,11 +419,7 @@
                     self._checking.remove(pid)
 
 
-<<<<<<< HEAD
-        self._log.debug(' === killing pilots: kill! %s', pids)
-=======
         self._log.debug('killing pilots: kill! %s', pids)
->>>>>>> aad3d50b
         try:
             with self._pilots_lock:
                 tc = rs.job.Container()
