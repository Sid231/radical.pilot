--- conflicted
+++ resolved
@@ -567,7 +567,6 @@
         database_url  = self._session.dburl
 
         # ------------------------------------------------------------------
-<<<<<<< HEAD
         # pilot description and resource configuration
         number_cores    = pilot['description']['cores']
         number_gpus     = pilot['description']['gpus']
@@ -579,8 +578,6 @@
         candidate_hosts = pilot['description']['candidate_hosts']
 
         # ------------------------------------------------------------------
-=======
->>>>>>> 1d2fc610
         # get parameters from resource cfg, set defaults where needed
         agent_launch_method     = rcfg.get('agent_launch_method')
         agent_dburl             = rcfg.get('agent_mongodb_endpoint', database_url)
@@ -611,16 +608,6 @@
         cu_post_exec            = rcfg.get('cu_post_exec')
         export_to_cu            = rcfg.get('export_to_cu')
         mandatory_args          = rcfg.get('mandatory_args', [])
-
-        # ------------------------------------------------------------------
-        # get parameters from the pilot description
-        number_cores    = pilot['description']['cores']
-        runtime         = pilot['description']['runtime']
-        queue           = pilot['description']['queue']
-        project         = pilot['description']['project']
-        cleanup         = pilot['description']['cleanup']
-        memory          = pilot['description']['memory']
-        candidate_hosts = pilot['description']['candidate_hosts']
 
         # make sure that mandatory args are known
         print 'mas: %s' % mandatory_args
@@ -850,12 +837,7 @@
 
         agent_cfg['owner']              = 'agent_0'
         agent_cfg['cores']              = number_cores
-<<<<<<< HEAD
         agent_cfg['gpus']               = number_gpus
-        agent_cfg['debug']              = os.environ.get('RADICAL_PILOT_AGENT_VERBOSE', 
-                                                         self._log.getEffectiveLevel())
-=======
->>>>>>> 1d2fc610
         agent_cfg['lrms']               = lrms
         agent_cfg['spawner']            = agent_spawner
         agent_cfg['scheduler']          = agent_scheduler
