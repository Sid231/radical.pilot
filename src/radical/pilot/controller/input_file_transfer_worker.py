"""
.. module:: radical.pilot.controller.input_file_transfer_worker
.. moduleauthor:: Ole Weidner <ole.weidner@rutgers.edu>
"""

__copyright__ = "Copyright 2013-2014, http://radical.rutgers.edu"
__license__ = "MIT"

import os
import time
import saga
import datetime
import traceback
import multiprocessing

from bson.objectid import ObjectId
from radical.pilot.states import * 
from radical.pilot.utils.logger import logger
from radical.pilot.staging_directives import TRANSFER

# BULK_LIMIT defines the max. number of transfer requests to pull from DB.
BULK_LIMIT=1

# ----------------------------------------------------------------------------
#
class InputFileTransferWorker(multiprocessing.Process):
    """InputFileTransferWorker handles the staging of input files
    for a UnitManagerController.
    """

    # ------------------------------------------------------------------------
    #
    def __init__(self, session, db_connection_info, unit_manager_id, number=None):

        self._session = session

        # Multiprocessing stuff
        multiprocessing.Process.__init__(self)
        self.daemon = True

        self.db_connection_info = db_connection_info
        self.unit_manager_id = unit_manager_id

        self._worker_number = number
        self.name = "InputFileTransferWorker-%s" % str(self._worker_number)

    # ------------------------------------------------------------------------
    #
    def run(self):
        """Starts the process when Process.start() is called.
        """

        logger.info("Starting InputFileTransferWorker")

        # saga_session holds the SSH context infos.
        saga_session = saga.Session()

        # Try to connect to the database and create a tailable cursor.
        try:
            connection = self.db_connection_info.get_db_handle()
            db = connection[self.db_connection_info.dbname]
            um_col = db["%s.w" % self.db_connection_info.session_id]
            logger.debug("Connected to MongoDB. Serving requests for UnitManager %s." % self.unit_manager_id)

        except Exception, ex:
            logger.error("Connection error: %s. %s" % (str(ex), traceback.format_exc()))
            return

        while True:
            # See if we can find a ComputeUnit that is waiting for
            # input file transfer.
            compute_unit = None

            ts = datetime.datetime.utcnow()
            compute_unit = um_col.find_and_modify(
                query={"unitmanager": self.unit_manager_id,
                       "FTW_Input_Status": PENDING},
                update={"$set" : {"FTW_Input_Status": EXECUTING,
                                  "state": STAGING_INPUT},
                        "$push": {"statehistory": {"state": STAGING_INPUT, "timestamp": ts}}},
                limit=BULK_LIMIT # TODO: bulklimit is probably not the best way to ensure there is just one
            )
<<<<<<< HEAD
            state = TRANSFERRING_INPUT
=======
            state = STAGING_INPUT
>>>>>>> 448806b7

            if compute_unit is None:
                # Sleep a bit if no new units are available.
                time.sleep(1) # TODO: Probably need better sleep logic as we also have the logic on the end now
            else:
                # AM: The code below seems wrong when BULK_LIMIT != 1 -- the
                # compute_unit will be a list then I assume.
                try:
                    log_messages = []

                    # We have found a new CU. Now we can process the transfer
                    # directive(s) wit SAGA.
<<<<<<< HEAD
                    compute_unit_id      = str(compute_unit["_id"])
                    unit_sandbox         = compute_unit["sandbox"]
                    pilot_sandbox        = compute_unit["pilot_sandbox"]
                    remote_sandbox       = saga.Url (pilot_sandbox)
                    remote_sandbox.path += "/unit-" + compute_unit_id
                    transfer_directives  = compute_unit["description"]["input_data"]

=======
                    compute_unit_id = str(compute_unit["_id"])
                    remote_sandbox = compute_unit["sandbox"]
                    input_staging = compute_unit["FTW_Input_Directives"]
>>>>>>> 448806b7

                    # We need to create the WU's directory in case it doesn't exist yet.
                    log_msg = "Creating ComputeUnit sandbox directory %s." % remote_sandbox
                    log_messages.append(log_msg)
                    logger.info(log_msg)

                    # Creating the sandbox directory.
                    try:
                        wu_dir = saga.filesystem.Directory(
                            remote_sandbox,
                            flags=saga.filesystem.CREATE_PARENTS,
                            session=self._session)
                        wu_dir.close()
                    except Exception, ex:
                        tb = traceback.format_exc()
                        logger.info('Error: %s. %s' % (str(ex), tb))

                    logger.info("Processing input file transfers for ComputeUnit %s" % compute_unit_id)
                    # Loop over all transfer directives and execute them.
<<<<<<< HEAD
                    for td in transfer_directives:
=======
                    for sd in input_staging:
>>>>>>> 448806b7

                        state_doc = um_col.find_one(
                            {"_id": ObjectId(compute_unit_id)},
                            fields=["state"]
                        )
                        if state_doc['state'] == CANCELED:
                            logger.info("Compute Unit Canceled, interrupting input file transfers.")
                            state = CANCELED
                            break

<<<<<<< HEAD
                        st = td.split(">")
                        abs_t = os.path.abspath(st[0].strip())
                        input_file_url = saga.Url("file://localhost/%s" % abs_t)
                        if len(st) == 1:
=======
                        abs_src = os.path.abspath(sd['source'])
                        input_file_url = saga.Url("file://localhost/%s" % abs_src)
                        if not sd['target']:
>>>>>>> 448806b7
                            target = remote_sandbox
                        else:
                            target = "%s/%s" % (remote_sandbox, sd['target'])

                        log_msg = "Transferring input file %s -> %s" % (input_file_url, target)
                        logmessage = "Transferred input file %s -> %s" % (input_file_url, target)
                        log_messages.append(log_msg)
                        logger.debug(log_msg)

                        # Execute the transfer.
                        input_file = saga.filesystem.File(
                            input_file_url,
                            session=self._session
                        )
                        try:
                            input_file.copy(target)
                        except Exception, ex:
                            tb = traceback.format_exc()
                            logger.info('Error: %s. %s' % (str(ex), tb))

                        input_file.close()

<<<<<<< HEAD
                        # Update the CU's state to 'PENDING_EXECUTION' if all
                        # transfers were successful.
                        state = PENDING_EXECUTION
                    
                    ts = datetime.datetime.utcnow()
                    um_col.update(
                        {"_id": ObjectId(compute_unit_id)},
                        {"$set": {"state": state},
                         "$push": {"statehistory": {"state": state, "timestamp": ts}},
                         "$pushAll": {"log": log_messages}}                    
                    )
=======
                        # If all went fine, update the state of this StagingDirective to Done
                        um_col.find_and_modify(
                            query={"_id" : ObjectId(compute_unit_id),
                                   'FTW_Input_Status': EXECUTING,
                                   'FTW_Input_Directives.state': PENDING,
                                   'FTW_Input_Directives.source': sd['source'],
                                   'FTW_Input_Directives.target': sd['target'],
                                   },
                            update={'$set': {'FTW_Input_Directives.$.state': 'Done'},
                                    '$push': {'log': logmessage}
                            }
                        )
>>>>>>> 448806b7

                except Exception, ex:
                    # Update the CU's state 'FAILED'.
                    ts = datetime.datetime.utcnow()
                    log_messages = "Input transfer failed: %s\n%s" % (str(ex), traceback.format_exc())
                    logger.error(log_messages)
                    um_col.update(
                        {"_id": ObjectId(compute_unit_id)},
                        {"$set": {"state": FAILED},
                         "$push": {"statehistory": {"state": FAILED, "timestamp": ts}},
                         "$push": {"log": log_messages}}
                    )

            # Code below is only to be run by the "first" or only worker
            if self._worker_number > 1:
                continue

            # If the CU was canceled we can skip the remainder of this loop.
            if state == CANCELED:
                continue

            #
            # Check to see if there are more pending Directives, if not, we are Done
            #
            cursor_w = um_col.find({"unitmanager": self.unit_manager_id,
                                    "$or": [ {"Agent_Input_Status": EXECUTING},
                                             {"FTW_Input_Status": EXECUTING}
                                           ]
                                    }
                                   )
            # Iterate over all the returned CUs (if any)
            for wu in cursor_w:
                # See if there are any FTW Input Directives still pending
                if wu['FTW_Input_Status'] == EXECUTING and \
                        not any(d['state'] == EXECUTING or d['state'] == PENDING for d in wu['FTW_Input_Directives']):
                    # All Input Directives for this FTW are done, mark the WU accordingly
                    #wu['FTW_Input_Status'] = DONE # TODO: Is this changing of the "local" copy required?
                    um_col.update({"_id": ObjectId(wu["_id"])},
                                  {'$set': {'FTW_Input_Status': DONE},
                                   '$push': {'log': 'All FTW Input Staging Directives done - %d.' % self._worker_number}})

                # See if there are any Agent Input Directives still pending
                if wu['Agent_Input_Status'] == EXECUTING and \
                        not any(d['state'] == EXECUTING or d['state'] == PENDING for d in wu['Agent_Input_Directives']):
                    # All Input Directives for this Agent are done, mark the WU accordingly
                    #wu['Agent_Input_Status'] = DONE # TODO: Is this changing of the "local" copy required?
                    um_col.update({"_id": ObjectId(wu["_id"])},
                                   {'$set': {'Agent_Input_Status': DONE},
                                    '$push': {'log': 'All Agent Input Staging Directives done - %d.' % self._worker_number}
                                   })

            #
            # Check for all CUs if both Agent and FTW staging is done, we can then mark the CU PendingExecution
            #
            ts = datetime.datetime.utcnow()
            um_col.find_and_modify(
                query={"unitmanager": self.unit_manager_id,
                       "Agent_Input_Status": { "$in": [ NULL, DONE ] },
                       "FTW_Input_Status": { "$in": [ NULL, DONE ] },
                       "state": STAGING_INPUT
                },
                update={"$set": {
                            "state": PENDING_EXECUTION
                        },
                        "$push": {
                            "statehistory": {"state": PENDING_EXECUTION, "timestamp": ts}
                        }
                }
            )<|MERGE_RESOLUTION|>--- conflicted
+++ resolved
@@ -80,11 +80,7 @@
                         "$push": {"statehistory": {"state": STAGING_INPUT, "timestamp": ts}}},
                 limit=BULK_LIMIT # TODO: bulklimit is probably not the best way to ensure there is just one
             )
-<<<<<<< HEAD
-            state = TRANSFERRING_INPUT
-=======
             state = STAGING_INPUT
->>>>>>> 448806b7
 
             if compute_unit is None:
                 # Sleep a bit if no new units are available.
@@ -97,19 +93,9 @@
 
                     # We have found a new CU. Now we can process the transfer
                     # directive(s) wit SAGA.
-<<<<<<< HEAD
-                    compute_unit_id      = str(compute_unit["_id"])
-                    unit_sandbox         = compute_unit["sandbox"]
-                    pilot_sandbox        = compute_unit["pilot_sandbox"]
-                    remote_sandbox       = saga.Url (pilot_sandbox)
-                    remote_sandbox.path += "/unit-" + compute_unit_id
-                    transfer_directives  = compute_unit["description"]["input_data"]
-
-=======
                     compute_unit_id = str(compute_unit["_id"])
                     remote_sandbox = compute_unit["sandbox"]
                     input_staging = compute_unit["FTW_Input_Directives"]
->>>>>>> 448806b7
 
                     # We need to create the WU's directory in case it doesn't exist yet.
                     log_msg = "Creating ComputeUnit sandbox directory %s." % remote_sandbox
@@ -129,11 +115,7 @@
 
                     logger.info("Processing input file transfers for ComputeUnit %s" % compute_unit_id)
                     # Loop over all transfer directives and execute them.
-<<<<<<< HEAD
-                    for td in transfer_directives:
-=======
                     for sd in input_staging:
->>>>>>> 448806b7
 
                         state_doc = um_col.find_one(
                             {"_id": ObjectId(compute_unit_id)},
@@ -144,16 +126,9 @@
                             state = CANCELED
                             break
 
-<<<<<<< HEAD
-                        st = td.split(">")
-                        abs_t = os.path.abspath(st[0].strip())
-                        input_file_url = saga.Url("file://localhost/%s" % abs_t)
-                        if len(st) == 1:
-=======
                         abs_src = os.path.abspath(sd['source'])
                         input_file_url = saga.Url("file://localhost/%s" % abs_src)
                         if not sd['target']:
->>>>>>> 448806b7
                             target = remote_sandbox
                         else:
                             target = "%s/%s" % (remote_sandbox, sd['target'])
@@ -176,19 +151,6 @@
 
                         input_file.close()
 
-<<<<<<< HEAD
-                        # Update the CU's state to 'PENDING_EXECUTION' if all
-                        # transfers were successful.
-                        state = PENDING_EXECUTION
-                    
-                    ts = datetime.datetime.utcnow()
-                    um_col.update(
-                        {"_id": ObjectId(compute_unit_id)},
-                        {"$set": {"state": state},
-                         "$push": {"statehistory": {"state": state, "timestamp": ts}},
-                         "$pushAll": {"log": log_messages}}                    
-                    )
-=======
                         # If all went fine, update the state of this StagingDirective to Done
                         um_col.find_and_modify(
                             query={"_id" : ObjectId(compute_unit_id),
@@ -201,7 +163,6 @@
                                     '$push': {'log': logmessage}
                             }
                         )
->>>>>>> 448806b7
 
                 except Exception, ex:
                     # Update the CU's state 'FAILED'.
