"""
.. module:: radical.pilot.controller.pilot_launcher_worker
.. moduleauthor:: Ole Weidner <ole.weidner@rutgers.edu>
"""

__copyright__ = "Copyright 2013-2014, http://radical.rutgers.edu"
__license__ = "MIT"

import os
import copy
import math
import time
import traceback
import threading
import tempfile

import saga
import radical.utils as ru

from ..states    import *
from ..utils     import logger
from ..utils     import timestamp
from ..context   import Context
from ..logentry  import Logentry

pwd = os.path.dirname(__file__)
root = "%s/../" % pwd
_, _, _, rp_sdist_name, rp_sdist_path = ru.get_version([root, pwd])

IDLE_TIMER           =  1  # seconds to sleep if notthing to do
JOB_CHECK_INTERVAL   = 60  # seconds between runs of the job state check loop
JOB_CHECK_MAX_MISSES =  3  # number of times to find a job missing before
                           # declaring it dead

DEFAULT_AGENT_TYPE    = 'multicore'
DEFAULT_AGENT_SPAWNER = 'POPEN'
DEFAULT_RP_VERSION    = 'local'
DEFAULT_VIRTENV       = '%(global_sandbox)s/ve'
DEFAULT_VIRTENV_MODE  = 'update'
DEFAULT_AGENT_CONFIG  = 'default'

# ----------------------------------------------------------------------------
#
class PilotLauncherWorker(threading.Thread):
    """PilotLauncherWorker handles bootstrapping and launching of
       the pilot agents.
    """

    # ------------------------------------------------------------------------
    #
    def __init__(self, session, pilot_manager_id,
                 shared_worker_data, number=None):
        """Creates a new pilot launcher background process.
        """
        self._session = session

        # threading stuff
        threading.Thread.__init__(self)

        self.pilot_manager_id   = pilot_manager_id
        self.name               = "PilotLauncherWorker-%s" % str(number)
        self.missing_pilots     = dict()
        self._shared_worker_data = shared_worker_data

        # disable event for launcher functionality (not state check
        # functionality)
        self._disabled = threading.Event()
        self._disabled.clear()

        # Stop event can be set to terminate the main loop
        self._terminate = threading.Event()
        self._terminate.clear()

    # ------------------------------------------------------------------------
    #
    def disable(self):
        """disable() stops the launcher, but leaves the state checking alive
        """
        logger.debug("launcher %s disabling" % (self.name))
        self._disabled.set()
        logger.debug("launcher %s disabled" % (self.name))


    # ------------------------------------------------------------------------
    #
    def stop(self):
        """stop() signals the process to finish up and terminate.
        """
        logger.debug("launcher %s stopping" % (self.name))
        self._terminate.set()
        self.join()
        logger.debug("launcher %s stopped" % (self.name))
      # logger.debug("Launcher thread (ID: %s[%s]) for PilotManager %s stopped." %
      #             (self.name, self.ident, self.pilot_manager_id))


    # ------------------------------------------------------------------------
    #
    def _get_pilot_logs (self, pilot_col, pilot_id) :

        out, err, log = ["", "", ""]
        # TODO: can this be linked to an #issue ?
        return out, err, log

        # attempt to get stdout/stderr/log.  We only expect those if pilot was
        # attempting launch at some point
        launched = False
        pilot    = pilot_col.find ({"_id": pilot_id})[0]

        for entry in pilot['statehistory'] :
            if entry['state'] == LAUNCHING :
                launched = True
                break

        if  launched :
            MAX_IO_LOGLENGTH = 10240    # 10k should be enough for anybody...

            try :
                f_out = saga.filesystem.File ("%s/%s" % (pilot['sandbox'], 'agent_0.out'))
                out   = f_out.read()[-MAX_IO_LOGLENGTH:]
                f_out.close ()
            except :
                pass

            try :
                f_err = saga.filesystem.File ("%s/%s" % (pilot['sandbox'], 'agent_0.err'))
                err   = f_err.read()[-MAX_IO_LOGLENGTH:]
                f_err.close ()
            except :
                pass

            try :
                f_log = saga.filesystem.File ("%s/%s" % (pilot['sandbox'], 'agent_0.log'))
                log   = f_log.read()[-MAX_IO_LOGLENGTH:]
                f_log.close ()
            except :
                pass

        return out, err, log


    # --------------------------------------------------------------------------
    #
    def check_pilot_states (self, pilot_col) :

        pending_pilots = pilot_col.find(
            {"pilotmanager": self.pilot_manager_id,
             "state"       : {"$in": [PENDING_ACTIVE, ACTIVE]}}
        )

        for pending_pilot in pending_pilots:

            pilot_failed = False
            pilot_done   = False
            reconnected  = False
            pilot_id     = pending_pilot["_id"]
            log_message  = ""
            saga_job_id  = pending_pilot["saga_job_id"]

            logger.info("Performing periodical health check for %s (SAGA job id %s)" % (str(pilot_id), saga_job_id))

            if  not pilot_id in self.missing_pilots :
                self.missing_pilots[pilot_id] = 0

            # Create a job service object:
            try:
                js_url = saga_job_id.split("]-[")[0][1:]

                if  js_url in self._shared_worker_data['job_services'] :
                    js = self._shared_worker_data['job_services'][js_url]
                else :
                    js = saga.job.Service(js_url, session=self._session)
                    self._shared_worker_data['job_services'][js_url] = js

                saga_job     = js.get_job(saga_job_id)
                reconnected  = True

                if  saga_job.state in [saga.job.FAILED, saga.job.CANCELED] :
                    pilot_failed = True
                    log_message  = "SAGA job state for ComputePilot %s is %s."\
                                 % (pilot_id, saga_job.state)

                if  saga_job.state in [saga.job.DONE] :
                    pilot_done = True
                    log_message  = "SAGA job state for ComputePilot %s is %s."\
                                 % (pilot_id, saga_job.state)

            except Exception as e:

                if  not reconnected :
                    logger.warning ('could not reconnect to pilot for state check (%s)' % e)
                    self.missing_pilots[pilot_id] += 1

                    if  self.missing_pilots[pilot_id] >= JOB_CHECK_MAX_MISSES :
                        logger.debug ('giving up after 10 attempts')
                        pilot_failed = True
                        log_message  = "Could not reconnect to pilot %s "\
                                       "multiple times - giving up" % pilot_id
                else :
                    logger.warning ('pilot state check failed: %s' % e)
                    pilot_failed = True
                    log_message  = "Couldn't determine job state for ComputePilot %s. " \
                                   "Assuming it has failed." % pilot_id


            if  pilot_failed :
                out, err, log = self._get_pilot_logs (pilot_col, pilot_id)
                ts = timestamp()
                pilot_col.update(
                    {"_id"  : pilot_id,
                     "state": {"$ne"     : DONE}},
                    {"$set" : {
                        "state"          : FAILED,
                        "stdout"         : out,
                        "stderr"         : err,
                        "logfile"        : log
                        },
                     "$push": {
                         "statehistory"  : {
                             "state"     : FAILED,
                             "timestamp" : ts
                             },
                         "log": {
                             "message"   : log_message,
                             "timestamp" : ts
                             }
                         }
                     }
                )
                logger.debug (log_message)
                logger.warn  ('pilot %s declared dead' % pilot_id)


            elif pilot_done :
                # FIXME: this should only be done if the state is not yet
                # done...
                out, err, log = self._get_pilot_logs (pilot_col, pilot_id)
                ts = timestamp()
                pilot_col.update(
                    {"_id"  : pilot_id,
                     "state": {"$ne"     : DONE}},
                    {"$set" : {
                        "state"          : DONE,
                        "stdout"         : out,
                        "stderr"         : err,
                        "logfile"        : log},
                     "$push": {
                         "statehistory"  : {
                             "state"     : DONE,
                             "timestamp" : ts
                             },
                         "log": {
                             "message"   : log_message,
                             "timestamp" : ts
                             }
                         }
                     }
                )
                logger.debug (log_message)
                logger.warn  ('pilot %s declared dead' % pilot_id)

            else :
                if self.missing_pilots[pilot_id] :
                    logger.info ('pilot %s *assumed* alive and well (%s)' \
                              % (pilot_id, self.missing_pilots[pilot_id]))
                else :
                    logger.info ('pilot %s seems alive and well' \
                              % (pilot_id))


    # ------------------------------------------------------------------------
    #
    def run(self):
        """Starts the process when Process.start() is called.
        """

        global JOB_CHECK_INTERVAL

        # make sure to catch sys.exit (which raises SystemExit)
        try :
            # Get directory where this module lives
            mod_dir = os.path.dirname(os.path.realpath(__file__))

            # Try to connect to the database
            try:
                db = self._session.get_db()
                pilot_col = db["%s.p" % self._session.uid]
                logger.debug("Connected to MongoDB. Serving requests for PilotManager %s." % self.pilot_manager_id)

            except Exception as e :
                logger.exception ("Connection error: %s" % e)
                return

            last_job_check = time.time()

            while not self._terminate.is_set():

                # Periodically, we pull up all ComputePilots that are pending 
                # execution or were last seen executing and check if the corresponding  
                # SAGA job is still pending in the queue. If that is not the case, 
                # we assume that the job has failed for some reasons and update
                # the state of the ComputePilot accordingly.
                if  last_job_check + JOB_CHECK_INTERVAL < time.time() :
                    last_job_check = time.time()
                    self.check_pilot_states (pilot_col)

                if self._disabled.is_set():
                    # don't process any new pilot start requests.  
                    # NOTE: this is not clean, in principle there could be other
                    #       launchers alive which want to still start those 
<<<<<<< HEAD
                    #       pending pilots.  In parctive we only ever use one
=======
                    #       pending pilots.  In practice we only ever use one
>>>>>>> 985ab36b
                    #       pmgr though, and its during its shutdown that we get
                    #       here...
                    ts = timestamp()
                    compute_pilot = pilot_col.find_and_modify(
                        query={"pilotmanager": self.pilot_manager_id,
                               "state" : PENDING_LAUNCH},
                        update={"$set" : {"state": CANCELED},
                                "$push": {"statehistory": {"state": CANCELED, "timestamp": ts}}}
                    )

                    # run state checks more frequently.
                    JOB_CHECK_INTERVAL = 3
                    time.sleep(1)
                    continue


                # See if we can find a ComputePilot that is waiting to be launched.
                # If we find one, we use SAGA to create a job service, a job
                # description and a job that is then send to the local or remote
                # queueing system. If this succedes, we set the ComputePilot's
                # state to pending, otherwise to failed.
                compute_pilot = None

                ts = timestamp()
                compute_pilot = pilot_col.find_and_modify(
                    query={"pilotmanager": self.pilot_manager_id,
                           "state" : PENDING_LAUNCH},
                    update={"$set" : {"state": LAUNCHING},
                            "$push": {"statehistory": {"state": LAUNCHING, "timestamp": ts}}}
                )

                if  not compute_pilot :
                    time.sleep(IDLE_TIMER)

                else:
                    try:
                        # ------------------------------------------------------
                        #
                        # LAUNCH THE PILOT AGENT VIA SAGA
                        #
                        logentries = []
                        pilot_id   = str(compute_pilot["_id"])

                        logger.info("Launching ComputePilot %s" % pilot_id)


                        # ------------------------------------------------------
                        # Database connection parameters
                        session_id    = self._session.uid
                        database_url  = self._session.dburl

                        # ------------------------------------------------------
                        # pilot description and resource configuration
                        number_cores   = compute_pilot['description']['cores']
                        runtime        = compute_pilot['description']['runtime']
                        queue          = compute_pilot['description']['queue']
                        project        = compute_pilot['description']['project']
                        cleanup        = compute_pilot['description']['cleanup']
                        resource_key   = compute_pilot['description']['resource']
                        schema         = compute_pilot['description']['access_schema']
                        memory         = compute_pilot['description']['memory']
                        pilot_sandbox  = compute_pilot['sandbox']
                        global_sandbox = compute_pilot['global_sandbox']

                        # we expand and exchange keys in the resource config,
                        # depending on the selected schema so better use a deep
                        # copy..
                        resource_cfg = self._session.get_resource_config(resource_key, schema)

                        # import pprint
                        # pprint.pprint (resource_cfg)

                        # ------------------------------------------------------
                        # get parameters from cfg, set defaults where needed
                        agent_launch_method     = resource_cfg.get ('agent_launch_method')
                        agent_dburl             = resource_cfg.get ('agent_mongodb_endpoint', database_url)
                        agent_spawner           = resource_cfg.get ('agent_spawner',       DEFAULT_AGENT_SPAWNER)
                        agent_type              = resource_cfg.get ('agent_type',          DEFAULT_AGENT_TYPE)
                        rc_agent_config         = resource_cfg.get ('agent_config',        DEFAULT_AGENT_CONFIG)
                        agent_scheduler         = resource_cfg.get ('agent_scheduler')
                        tunnel_bind_device      = resource_cfg.get ('tunnel_bind_device')
                        default_queue           = resource_cfg.get ('default_queue')
                        forward_tunnel_endpoint = resource_cfg.get ('forward_tunnel_endpoint')
                        js_endpoint             = resource_cfg.get ('job_manager_endpoint')
                        lrms                    = resource_cfg.get ('lrms')
                        mpi_launch_method       = resource_cfg.get ('mpi_launch_method')
                        pre_bootstrap_1         = resource_cfg.get ('pre_bootstrap_1')
                        pre_bootstrap_2         = resource_cfg.get ('pre_bootstrap_2')
                        python_interpreter      = resource_cfg.get ('python_interpreter')
                        spmd_variation          = resource_cfg.get ('spmd_variation')
                        task_launch_method      = resource_cfg.get ('task_launch_method')
                        rp_version              = resource_cfg.get ('rp_version',          DEFAULT_RP_VERSION)
                        virtenv_mode            = resource_cfg.get ('virtenv_mode',        DEFAULT_VIRTENV_MODE)
                        virtenv                 = resource_cfg.get ('virtenv',             DEFAULT_VIRTENV)
                        stage_cacerts           = resource_cfg.get ('stage_cacerts',       'False')
                        cores_per_node          = resource_cfg.get ('cores_per_node')


                        # Agent configuration that is not part of the public API.
                        # The agent config can either be a config dict, or
                        # a string pointing to a configuration name.  If neither
                        # is given, check if 'RADICAL_PILOT_AGENT_CONFIG' is
                        # set.  The last fallback is 'agent_default'
                        agent_config = compute_pilot['description'].get('_config')
                        if not agent_config:
                            agent_config = os.environ.get('RADICAL_PILOT_AGENT_CONFIG')
                        if not agent_config:
                            agent_config = rc_agent_config

                        if isinstance(agent_config, dict):
                            # nothing to do
                            agent_cfg_dict = agent_config
                            pass

                        elif isinstance(agent_config, basestring):
                            try:
                                if os.path.exists(agent_config):
                                    # try to open as file name
                                    logger.info("Read agent config file: %s" % agent_config)
                                    agent_cfg_dict = ru.read_json(agent_config)
                                else:
                                    # otherwise interpret as a config name
                                    # FIXME: load in session just like resource
                                    #        configs, including user level overloads
                                    module_path = os.path.dirname(os.path.abspath(__file__))
                                    config_path = "%s/../configs/" % module_path
                                    agent_cfg_file = os.path.join(config_path, "agent_%s.json" % agent_config)
                                    logger.info("Read agent config file: %s" % agent_cfg_file)
                                    agent_cfg_dict = ru.read_json(agent_cfg_file)
                            except Exception as e:
                                logger.exception("Error reading agent config file: %s" % e)
                                raise

                        else:
                            # we can't handle this type
                            raise TypeError('agent config must be string (filename) or dict')

                        # TODO: use booleans all the way?
                        if stage_cacerts.lower() == 'true':
                            stage_cacerts = True
                        else:
                            stage_cacerts = False

                        # expand variables in virtenv string
                        virtenv = virtenv % {'pilot_sandbox' : saga.Url(pilot_sandbox).path,
                                             'global_sandbox': saga.Url(global_sandbox).path }

                        # Check for deprecated global_virtenv
                        global_virtenv = resource_cfg.get('global_virtenv')
                        if global_virtenv:
                            logger.warn ("'global_virtenv' keyword is deprecated -- use 'virtenv' and 'virtenv_mode'")
                            virtenv = global_virtenv
                            virtenv_mode = 'use'

                        # Create a host:port string for use by the bootstrap_1.
                        db_url = saga.Url(agent_dburl)
                        if db_url.port:
                            db_hostport = "%s:%d" % (db_url.host, db_url.port)
                        else:
                            db_hostport = "%s:%d" % (db_url.host, 27017) # mongodb default

                        # Open the remote sandbox
                        sandbox_tgt = saga.filesystem.Directory(pilot_sandbox,
                                                                session=self._session,
                                                                flags=saga.filesystem.CREATE_PARENTS)

                        BOOTSTRAPPER_SCRIPT = "bootstrap_1.sh"
                        LOCAL_SCHEME = 'file'

                        # ------------------------------------------------------
                        # Copy the bootstrap shell script.  This also creates
                        # the sandbox. We use always "default_bootstrapper.sh"
                        # TODO: Is this still configurable and/or in the resource configs?
                        bootstrapper = "default_bootstrapper.sh"
                        bootstrapper_path = os.path.abspath("%s/../bootstrapper/%s" \
                                % (mod_dir, bootstrapper))

                        msg = "Using bootstrapper %s" % bootstrapper_path
                        logentries.append(Logentry(msg, logger=logger.info))

                        bs_script_url = saga.Url("%s://localhost%s" % (LOCAL_SCHEME, bootstrapper_path))

                        msg = "Copying bootstrapper '%s' to agent sandbox (%s)." \
                                % (bs_script_url, sandbox_tgt)
                        logentries.append(Logentry (msg, logger=logger.debug))

                        sandbox_tgt.copy(bs_script_url, BOOTSTRAPPER_SCRIPT)


                        # ------------------------------------------------------
                        # the version of the agent is derived from
                        # rp_version, which has the following format
                        # and interpretation:
                        #
                        # case rp_version:
                        #   @<token>:
                        #   @tag/@branch/@commit: # no sdist staging
                        #       git clone $github_base radical.pilot.src
                        #       (cd radical.pilot.src && git checkout token)
                        #       pip install -t $VIRTENV/rp_install/ radical.pilot.src
                        #       rm -rf radical.pilot.src
                        #       export PYTHONPATH=$VIRTENV/rp_install:$PYTHONPATH
                        #
                        #   release: # no sdist staging
                        #       pip install -t $VIRTENV/rp_install radical.pilot
                        #       export PYTHONPATH=$VIRTENV/rp_install:$PYTHONPATH
                        #
                        #   local: # needs sdist staging
                        #       tar zxf $sdist.tgz
                        #       pip install -t $VIRTENV/rp_install $sdist/
                        #       export PYTHONPATH=$VIRTENV/rp_install:$PYTHONPATH
                        #
                        #   debug: # needs sdist staging
                        #       tar zxf $sdist.tgz
                        #       pip install -t $SANDBOX/rp_install $sdist/
                        #       export PYTHONPATH=$SANDBOX/rp_install:$PYTHONPATH
                        #
                        #   installed: # no sdist staging
                        #       true
                        # esac
                        #
                        # virtenv_mode
                        #   private : error  if ve exists, otherwise create, then use
                        #   update  : update if ve exists, otherwise create, then use
                        #   create  : use    if ve exists, otherwise create, then use
                        #   use     : use    if ve exists, otherwise error,  then exit
                        #   recreate: delete if ve exists, otherwise create, then use
                        #      
                        # examples   :
                        #   virtenv@v0.20
                        #   virtenv@devel
                        #   virtenv@release
                        #   virtenv@installed
                        #   stage@local
                        #   stage@/tmp/my_agent.py
                        #
                        # Note that some combinations may be invalid,
                        # specifically in the context of virtenv_mode.  If, for
                        # example, virtenv_mode is 'use', then the 'virtenv:tag'
                        # will not make sense, as the virtenv is not updated.
                        # In those cases, the virtenv_mode is honored, and
                        # a warning is printed.
                        #
                        # Also, the 'stage' mode can only be combined with the
                        # 'local' source, or with a path to the agent (relative
                        # to mod_dir, or absolute).
                        #
                        # A rp_version which does not adhere to the
                        # above syntax is ignored, and the fallback stage@local
                        # is used.

                        if  not rp_version.startswith('@') and \
                            not rp_version in ['installed', 'local', 'debug']:
                            raise ValueError("invalid rp_version '%s'" % rp_version)

                        stage_sdist=True
                        if rp_version in ['installed', 'release']:
                            stage_sdist = False

                        if rp_version.startswith('@'):
                            stage_sdist = False
                            rp_version  = rp_version[1:]  # strip '@'


                        # ------------------------------------------------------
                        # Copy the rp sdist if needed.  We actually also stage
                        # the sdists for radical.utils and radical.saga, so that
                        # we have the complete stack to install...
                        if stage_sdist:

                            for sdist_path in [ru.sdist_path, saga.sdist_path, rp_sdist_path]:

                                sdist_url = saga.Url("%s://localhost%s" % (LOCAL_SCHEME, sdist_path))
                                msg = "Copying sdist '%s' to sandbox (%s)." % (sdist_url, pilot_sandbox)
                                logentries.append(Logentry (msg, logger=logger.debug))
                                sandbox_tgt.copy(sdist_url, os.path.basename(str(sdist_url)))


                        # ------------------------------------------------------
                        # Some machines cannot run pip due to outdated CA certs.
                        # For those, we also stage an updated certificate bundle
                        if stage_cacerts:
                            cc_path = os.path.abspath("%s/../bootstrapper/%s" \
                                    % (mod_dir, 'cacert.pem.gz'))

                            cc_url= saga.Url("%s://localhost/%s" % (LOCAL_SCHEME, cc_path))
                            msg = "Copying CA certificate bundle '%s' to sandbox (%s)." % (cc_url, pilot_sandbox)
                            logentries.append(Logentry (msg, logger=logger.debug))
                            sandbox_tgt.copy(cc_url, os.path.basename(str(cc_url)))

                        # ------------------------------------------------------
                        # sanity checks
                        if not agent_spawner      : raise RuntimeError("missing agent spawner")
                        if not agent_scheduler    : raise RuntimeError("missing agent scheduler")
                        if not lrms               : raise RuntimeError("missing LRMS")
                        if not agent_launch_method: raise RuntimeError("missing agentlaunch method")
                        if not task_launch_method : raise RuntimeError("missing task launch method")
                        if not mpi_launch_method  : raise RuntimeError("missing mpi launch method")

                        # massage some values
                        if not queue :
                            queue = default_queue

                        if  cleanup and isinstance (cleanup, bool) :
                            cleanup = 'luve'    #  l : log files
                                                #  u : unit work dirs
                                                #  v : virtualenv
                                                #  e : everything (== pilot sandbox)
                                                #
                            # we never cleanup virtenvs which are not private
                            if virtenv_mode is not 'private' :
                                cleanup = cleanup.replace ('v', '')

                        sdists = ':'.join([ru.sdist_name, saga.sdist_name, rp_sdist_name])

                        # if cores_per_node is set (!= None), then we need to
                        # allocation full nodes, and thus round up
                        if cores_per_node:
                            cores_per_node = int(cores_per_node)
                            number_cores = int(cores_per_node
                                    * math.ceil(float(number_cores)/cores_per_node))

                        # set mandatory args
                        bootstrap_args  = ""
                        bootstrap_args += " -d '%s'" % sdists
                        bootstrap_args += " -m '%s'" % virtenv_mode
                        bootstrap_args += " -p '%s'" % pilot_id
                        bootstrap_args += " -r '%s'" % rp_version
                        bootstrap_args += " -s '%s'" % session_id
                        bootstrap_args += " -v '%s'" % virtenv

                        # set optional args
                        if agent_type:              bootstrap_args += " -a '%s'" % agent_type
                        if lrms == "CCM":           bootstrap_args += " -c"
                        if pre_bootstrap_1:         bootstrap_args += " -e '%s'" % "' -e '".join (pre_bootstrap_1)
                        if pre_bootstrap_2:         bootstrap_args += " -w '%s'" % "' -w '".join (pre_bootstrap_2)
                        if forward_tunnel_endpoint: bootstrap_args += " -f '%s'" % forward_tunnel_endpoint
                        if forward_tunnel_endpoint: bootstrap_args += " -h '%s'" % db_hostport
                        if python_interpreter:      bootstrap_args += " -i '%s'" % python_interpreter
                        if tunnel_bind_device:      bootstrap_args += " -t '%s'" % tunnel_bind_device
                        if cleanup:                 bootstrap_args += " -x '%s'" % cleanup

                        # set some agent configuration
                        agent_cfg_dict['cores']              = number_cores
                        agent_cfg_dict['debug']              = os.environ.get('RADICAL_PILOT_AGENT_VERBOSE', logger.getEffectiveLevel())
                        agent_cfg_dict['mongodb_url']        = str(agent_dburl)
                        agent_cfg_dict['lrms']               = lrms
                        agent_cfg_dict['spawner']            = agent_spawner
                        agent_cfg_dict['scheduler']          = agent_scheduler
                        agent_cfg_dict['runtime']            = runtime
                        agent_cfg_dict['pilot_id']           = pilot_id
                        agent_cfg_dict['session_id']         = session_id
                        agent_cfg_dict['agent_launch_method']= agent_launch_method
                        agent_cfg_dict['task_launch_method'] = task_launch_method
                        agent_cfg_dict['mpi_launch_method']  = mpi_launch_method
                        if cores_per_node:
                            agent_cfg_dict['cores_per_node'] = cores_per_node

                        # ------------------------------------------------------
                        # Write agent config dict to a json file in pilot sandbox.
                        
                        cfg_tmp_handle, cf_tmp_file = tempfile.mkstemp(suffix='.json', prefix='rp_agent_cfg_')

                        # Convert dict to json file
                        msg = "Writing agent configuration to file '%s'." % cf_tmp_file
                        logentries.append(Logentry (msg, logger=logger.debug))
                        ru.write_json(agent_cfg_dict, cf_tmp_file)

                        cf_url = saga.Url("%s://localhost%s" % (LOCAL_SCHEME, cf_tmp_file))
                        msg = "Copying agent configuration file '%s' to sandbox (%s)." % (cf_url, pilot_sandbox)
                        logentries.append(Logentry (msg, logger=logger.debug))
                        sandbox_tgt.copy(cf_url, 'agent_0.cfg')

                        # close and remove temp file
                        os.close(cfg_tmp_handle)
                        os.unlink(cf_tmp_file)

                        # ------------------------------------------------------
                        # Done with all transfers to pilot sandbox, close handle
                        sandbox_tgt.close()

                        # ------------------------------------------------------
                        # now that the scripts are in place and configured, 
                        # we can launch the agent
                        js_url = saga.Url(js_endpoint)
                        logger.debug ("saga.job.Service ('%s')" % js_url)
                        if  js_url in self._shared_worker_data['job_services'] :
                            js = self._shared_worker_data['job_services'][js_url]
                        else :
                            js = saga.job.Service(js_url, session=self._session)
                            self._shared_worker_data['job_services'][js_url] = js


                        # ------------------------------------------------------
                        # Create SAGA Job description and submit the pilot job

                        jd = saga.job.Description()

                        jd.executable            = "/bin/bash"
                        jd.arguments             = ["-l %s" % BOOTSTRAPPER_SCRIPT, bootstrap_args]
                        jd.working_directory     = saga.Url(pilot_sandbox).path
                        jd.project               = project
                        jd.output                = "bootstrap_1.out"
                        jd.error                 = "bootstrap_1.err"
                        jd.total_cpu_count       = number_cores
                        jd.processes_per_host    = cores_per_node
                        jd.wall_time_limit       = runtime
                        jd.total_physical_memory = memory
                        jd.queue                 = queue
                        jd.environment           = dict()

                        # Set the SPMD variation only if required
                        if spmd_variation:
                            jd.spmd_variation = spmd_variation

                        if 'RADICAL_PILOT_PROFILE' in os.environ :
                            jd.environment['RADICAL_PILOT_PROFILE'] = 'TRUE'

                        logger.debug("Bootstrap command line: %s %s" % (jd.executable, jd.arguments))

                        msg = "Submitting SAGA job with description: %s" % str(jd.as_dict())
                        logentries.append(Logentry (msg, logger=logger.debug))

                        pilotjob = js.create_job(jd)
                        pilotjob.run()

                        # do a quick error check
                        if pilotjob.state == saga.FAILED:
                            raise RuntimeError ("SAGA Job state is FAILED.")

                        saga_job_id = pilotjob.id
                        self._shared_worker_data['job_ids'][pilot_id] = [saga_job_id, js_url]

                        msg = "SAGA job submitted with job id %s" % str(saga_job_id)
                        logentries.append(Logentry (msg, logger=logger.debug))

                        #
                        # ------------------------------------------------------

                        log_dicts = list()
                        for le in logentries :
                            log_dicts.append (le.as_dict())

                        # Update the Pilot's state to 'PENDING_ACTIVE' if SAGA job submission was successful.
                        ts = timestamp()
                        ret = pilot_col.update(
                            {"_id"  : pilot_id,
                             "state": LAUNCHING},
                            {"$set" : {"state": PENDING_ACTIVE,
                                       "saga_job_id": saga_job_id,
                                       "agent_config": agent_cfg_dict},
                             "$push": {"statehistory": {"state": PENDING_ACTIVE, "timestamp": ts}},
                             "$pushAll": {"log": log_dicts}
                            }
                        )

                        if  ret['n'] == 0 :
                            # could not update, probably because the agent is
                            # running already.  Just update state history and
                            # jobid then
                            # FIXME: make sure of the agent state!
                            ret = pilot_col.update(
                                {"_id"  : pilot_id},
                                {"$set" : {"saga_job_id": saga_job_id},
                                 "$push": {"statehistory": {"state": PENDING_ACTIVE, "timestamp": ts}},
                                 "$pushAll": {"log": log_dicts}}
                            )


                    except Exception as e:
                        # Update the Pilot's state 'FAILED'.
                        out, err, log = self._get_pilot_logs (pilot_col, pilot_id)
                        ts = timestamp()

                        # FIXME: we seem to be unable to bson/json handle saga
                        # log messages containing an '#'.  This shows up here.
                        # Until we find a clean workaround, make log shorter and
                        # rely on saga logging to reveal the problem.
                        msg = "Pilot launching failed! (%s)" % e
                        logentries.append (Logentry (msg))

                        log_dicts    = list()
                        log_messages = list()
                        for le in logentries :
                            log_dicts.append (le.as_dict())
                            log_messages.append (le.message)

                        pilot_col.update(
                            {"_id"  : pilot_id,
                             "state": {"$ne" : FAILED}},
                            {"$set" : {
                                "state"   : FAILED,
                                "stdout"  : out,
                                "stderr"  : err,
                                "logfile" : log},
                             "$push": {"statehistory": {"state"    : FAILED,
                                                        "timestamp": ts}},
                             "$pushAll": {"log": log_dicts}}
                        )
                        logger.exception ('\n'.join (log_messages))

        except SystemExit as e :
            logger.exception("pilot launcher thread caught system exit -- forcing application shutdown")
            import thread
            thread.interrupt_main ()

<|MERGE_RESOLUTION|>--- conflicted
+++ resolved
@@ -308,11 +308,7 @@
                     # don't process any new pilot start requests.  
                     # NOTE: this is not clean, in principle there could be other
                     #       launchers alive which want to still start those 
-<<<<<<< HEAD
-                    #       pending pilots.  In parctive we only ever use one
-=======
                     #       pending pilots.  In practice we only ever use one
->>>>>>> 985ab36b
                     #       pmgr though, and its during its shutdown that we get
                     #       here...
                     ts = timestamp()
