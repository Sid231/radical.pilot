--- conflicted
+++ resolved
@@ -274,16 +274,10 @@
             last_job_check = time.time()
 
             while not self._stop.is_set():
-<<<<<<< HEAD
-                # Periodically, we pull up all ComputePilots that are pending
-                # execution or were last seen executing and check if the corresponding
-                # SAGA job is still pending in the queue. If that is not the case,
-=======
 
                 # Periodically, we pull up all ComputePilots that are pending 
                 # execution or were last seen executing and check if the corresponding  
                 # SAGA job is still pending in the queue. If that is not the case, 
->>>>>>> 58e32312
                 # we assume that the job has failed for some reasons and update
                 # the state of the ComputePilot accordingly.
                 if  last_job_check + JOB_CHECK_INTERVAL < time.time() :
