--- conflicted
+++ resolved
@@ -174,11 +174,7 @@
                     project      = compute_pilot['description']['project']
                     cleanup      = compute_pilot['description']['cleanup']
                     pilot_agent  = compute_pilot['description']['pilot_agent_priv']
-<<<<<<< HEAD
                     agent_worker = compute_pilot['description']['agent_worker']
-
-=======
->>>>>>> d851530b
                     sandbox      = compute_pilot['sandbox']
 
                     use_local_endpoints = False
