"""
.. module:: radical.pilot.controller.pilot_launcher_worker
.. moduleauthor:: Ole Weidner <ole.weidner@rutgers.edu>
"""

__copyright__ = "Copyright 2013-2014, http://radical.rutgers.edu"
__license__ = "MIT"

import os
import time
import Queue
import weakref
import threading

from multiprocessing import Pool

from radical.utils        import which
from radical.utils        import Url
from radical.pilot.types  import *
from radical.pilot.states import *
from radical.pilot.utils  import timestamp
from radical.pilot.utils.logger import logger

from radical.pilot.controller.input_file_transfer_worker  import InputFileTransferWorker
from radical.pilot.controller.output_file_transfer_worker import OutputFileTransferWorker

from radical.pilot.staging_directives import TRANSFER, LINK, COPY, MOVE

IDLE_TIME = 1.0  # seconds to sleep between activities

# ----------------------------------------------------------------------------
#
class UnitManagerController(threading.Thread):
    """UnitManagerController handles backend interaction for the UnitManager 
    class. It is threaded and manages background worker processes. 
    """

    # ------------------------------------------------------------------------
    #
<<<<<<< HEAD
    def __init__(self, unit_manager_uid, session,
=======
    def __init__(self, umgr_uid, session, db_connection, db_connection_info,
>>>>>>> 7118f9a9
        scheduler=None, input_transfer_workers=None,
        output_transfer_workers=None):

        self._session = session
        self.uid      = umgr_uid

        # Multithreading stuff
        threading.Thread.__init__(self)

        # Stop event can be set to terminate the main loop
        self._stop = threading.Event()
        self._stop.clear()

        # Initialized is set, once the run loop has pulled status
        # at least once. Other functions use it as a guard.
        self._initialized = threading.Event()
        self._initialized.clear()

        # The shard_data_manager handles data exchange between the worker
        # process and the API objects. The communication is unidirectional:
        # workers WRITE to _shared_data and API methods READ from _shared_data.
        # The strucuture of _shared_data is as follows:
        #
        # { unit1_uid: MongoDB document (dict),
        #   unit2_uid: MongoDB document (dict),
        #   ...
        # }
        #
        self._shared_data = dict()
        self._shared_data_lock = threading.Lock()

        # The manager-level list.
        #
        self._manager_callbacks = dict()
        self._dbs = self._session.get_dbs()

<<<<<<< HEAD
        if unit_manager_uid is None:
            # Try to register the UnitManager with the database.
            self._um_id = self._dbs.insert_unit_manager(
                scheduler=scheduler,
                input_transfer_workers=input_transfer_workers,
                output_transfer_workers=output_transfer_workers)
            self._num_input_transfer_workers = input_transfer_workers
            self._num_output_transfer_workers = output_transfer_workers
        else:
            um_json = self._dbs.get_unit_manager(unit_manager_id=unit_manager_uid)
            self._um_id = unit_manager_uid
            self._num_input_transfer_workers = um_json["input_transfer_workers"]
            self._num_output_transfer_workers = um_json["output_transfer_workers"]
=======
        # Try to register the UnitManager with the database.
        self._db.insert_unit_manager(umgr_uid=self.uid, 
            scheduler=scheduler,
            input_transfer_workers=input_transfer_workers,
            output_transfer_workers=output_transfer_workers)
        self._num_input_transfer_workers  = input_transfer_workers
        self._num_output_transfer_workers = output_transfer_workers
>>>>>>> 7118f9a9

        # The INPUT transfer worker(s) are autonomous processes that
        # execute input file transfer requests concurrently.
        self._input_file_transfer_worker_pool = []
        for worker_number in range(1, self._num_input_transfer_workers+1):
            worker = InputFileTransferWorker(
<<<<<<< HEAD
                session=self._session, 
                unit_manager_id=self._um_id,
=======
                session=self._session,
                db_connection_info=db_connection_info, 
                unit_manager_id=self.uid,
>>>>>>> 7118f9a9
                number=worker_number
            )
            self._input_file_transfer_worker_pool.append(worker)
            worker.start()

        # The OUTPUT transfer worker(s) are autonomous processes that
        # execute output file transfer requests concurrently.
        self._output_file_transfer_worker_pool = []
        for worker_number in range(1, self._num_output_transfer_workers+1):
            worker = OutputFileTransferWorker(
<<<<<<< HEAD
                session=self._session, 
                unit_manager_id=self._um_id,
=======
                session=self._session,
                db_connection_info=db_connection_info, 
                unit_manager_id=self.uid,
>>>>>>> 7118f9a9
                number=worker_number
            )
            self._output_file_transfer_worker_pool.append(worker)
            worker.start()

        self._callback_histories = dict ()

<<<<<<< HEAD
    # ------------------------------------------------------------------------
    #
    @classmethod
    def uid_exists(cls, dbs, unit_manager_uid):
        """Checks wether a particular unit manager UID exists.
        """
        exists = False

        if unit_manager_uid in dbs.list_unit_manager_uids():
            exists = True

        return exists
=======
>>>>>>> 7118f9a9

    # ------------------------------------------------------------------------
    #
    @property
    def unit_manager_uid(self):
        """Returns the uid of the associated UnitManager
        """
        return self.uid

    # ------------------------------------------------------------------------
    #
    def stop(self):
        """stop() signals the process to finish up and terminate.
        """
        logger.debug("uworker  %s stopping" % (self.name))
        self._stop.set()
        self.join()
        logger.debug("uworker  %s stopped" % (self.name))
      # logger.debug("Worker thread (ID: %s[%s]) for UnitManager %s stopped." %
      #             (self.name, self.ident, self.uid))

    # ------------------------------------------------------------------------
    #
    def get_compute_unit_data(self, unit_uid):
        """Returns the raw data (json dicts) of one or more ComputeUnits
           registered with this Worker / UnitManager
        """
        # Wait for the initialized event to assert proper operation.
        self._initialized.wait()

        return self._shared_data[unit_uid]["data"]

    # ------------------------------------------------------------------------
    #
    def call_unit_state_callbacks(self, unit_id, new_state):
        """Wrapper function to call all all relevant callbacks, on unit-level
        as well as manager-level.
        """

        # this is the point where, at the earliest, the application could have
        # been notified about unit state changes.  So we record that event.
        if  not unit_id in self._callback_histories :
            self._callback_histories[unit_id] = list()
        self._callback_histories[unit_id].append (
                {'timestamp' : timestamp(), 
                 'state'     : new_state})

        for [cb, cb_data] in self._shared_data[unit_id]['callbacks']:
            try:

                if self._shared_data[unit_id]['facade_object'] :
                    if  cb_data :
                        cb(self._shared_data[unit_id]['facade_object'], new_state, cb_data)
                    else :
                        cb(self._shared_data[unit_id]['facade_object'], new_state)
                else :
                    logger.error("Couldn't call callback (no pilot instance)")
            except Exception as e:
                logger.exception(
                    "Couldn't call callback function %s" % e)
                raise

        # If we have any manager-level callbacks registered, we
        # call those as well!
        if  not UNIT_STATE in self._manager_callbacks :
            self._manager_callbacks[UNIT_STATE] = list()

        for [cb, cb_data] in self._manager_callbacks[UNIT_STATE]:
            if not self._shared_data[unit_id]['facade_object'] :
                logger.warning ('skip cb for incomple unit (%s: %s)' % (unit_id, new_state))
                break

            try:
                if  cb_data :
                    cb(self._shared_data[unit_id]['facade_object'], new_state, cb_data)
                else :
                    cb(self._shared_data[unit_id]['facade_object'], new_state)
            except Exception as e:
                logger.exception(
                    "Couldn't call callback function %s" % e)
                raise

        # If we meet a final state, we record the object's callback history for
        # later evaluation.
        if  new_state in (DONE, FAILED, CANCELED) :
            self._dbs.publish_compute_unit_callback_history (unit_id, self._callback_histories[unit_id])


    # ------------------------------------------------------------------------
    #
    def run(self):
        """run() is called when the process is started via
           PilotManagerController.start().
        """

        # make sure to catch sys.exit (which raises SystemExit)
        try :

            logger.debug("Worker thread (ID: %s[%s]) for UnitManager %s started." %
                        (self.name, self.ident, self.uid))

            # transfer results contains the futures to the results of the
            # asynchronous transfer operations.
            transfer_results = list()

            while not self._stop.is_set():

                # =================================================================
                #
                # Check and update units. This needs to be optimized at
                # some point, i.e., state pulling should be conditional
                # or triggered by a tailable MongoDB cursor, etc.
<<<<<<< HEAD
                unit_list = self._dbs.get_compute_units(unit_manager_id=self._um_id)
=======
                unit_list = self._db.get_compute_units(unit_manager_id=self.uid)
>>>>>>> 7118f9a9
                action    = False

                for unit in unit_list:
                    unit_id = str(unit["_id"])

                    new_state = unit["state"]
                    if unit_id in self._shared_data:
                        old_state = self._shared_data[unit_id]["data"]["state"]
                    else:
                        old_state = None
                        self._shared_data_lock.acquire()
                        self._shared_data[unit_id] = {
                            'data':          unit,
                            'callbacks':     [],
                            'facade_object': None
                        }
                        self._shared_data_lock.release()

                    self._shared_data_lock.acquire()
                    self._shared_data[unit_id]["data"] = unit
                    self._shared_data_lock.release()

                    if new_state != old_state:
                        # On a state change, we fire zee callbacks.
                        logger.info("RUN ComputeUnit '%s' state changed from '%s' to '%s'." % (unit_id, old_state, new_state))

                        # The state of the unit has changed, We call all
                        # unit-level callbacks to propagate this.
                        self.call_unit_state_callbacks(unit_id, new_state)

                        action = True

                # After the first iteration, we are officially initialized!
                if not self._initialized.is_set():
                    self._initialized.set()

                # sleep a little if this cycle was idle
                if  not action :
                    time.sleep(IDLE_TIME)


        except SystemExit as e :
            logger.exception ("unit manager controller thread caught system exit -- forcing application shutdown")
            import thread
            thread.interrupt_main ()


        finally :
            # shut down the autonomous input / output transfer worker(s)
            for worker in self._input_file_transfer_worker_pool:
                logger.debug("uworker %s stops   itransfer %s" % (self.name, worker.name))
                worker.stop ()
                logger.debug("uworker %s stopped itransfer %s" % (self.name, worker.name))

            for worker in self._output_file_transfer_worker_pool:
                logger.debug("uworker %s stops   otransfer %s" % (self.name, worker.name))
                worker.stop ()
                logger.debug("uworker %s stopped otransfer %s" % (self.name, worker.name))


    # ------------------------------------------------------------------------
    #
    def register_unit_callback(self, unit, callback_func, callback_data=None):
        """Registers a callback function for a ComputeUnit.
        """
        unit_uid = unit.uid

        self._shared_data_lock.acquire()
        self._shared_data[unit_uid]['callbacks'].append([callback_func, callback_data])
        self._shared_data_lock.release()

        # Add the facade object if missing, e.g., after a re-connect.
        if self._shared_data[unit_uid]['facade_object'] is None:
            self._shared_data_lock.acquire()
            self._shared_data[unit_uid]['facade_object'] = unit # weakref.ref(unit)
            self._shared_data_lock.release()

        # Callbacks can only be registered when the ComputeUnit lready has a
        # state. To partially address this shortcomming we call the callback
        # with the current ComputeUnit state as soon as it is registered.
        self.call_unit_state_callbacks(
            unit_uid,
            self._shared_data[unit_uid]["data"]["state"]
        )

    # ------------------------------------------------------------------------
    #
    def register_manager_callback(self, callback_func, metric, callback_data=None):
        """Registers a manager-level callback.
        """
        if not metric in self._manager_callbacks :
            self._manager_callbacks[metric] = list()

        self._manager_callbacks[metric].append([callback_func, callback_data])


    # ------------------------------------------------------------------------
    #
    def fire_manager_callback(self, metric, obj, value):
        """Fire a manager-level callback.
        """
        if  not metric in self._manager_callbacks :
            self._manager_callbacks[metric] = list()

        for [cb, cb_data] in self._manager_callbacks[metric] :
            try:
                if  cb_data :
                    cb (obj, value, cb_data)
                else :
                    cb (obj, value)
            except Exception as e:
                logger.exception ("Couldn't call '%s' callback function %s: %s" \
                           % (metric, cb, e))
                raise

    # ------------------------------------------------------------------------
    #
    def get_unit_manager_data(self):
        """Returns the raw data (JSON dict) for a UnitManger.
        """
<<<<<<< HEAD
        return self._dbs.get_unit_manager(self._um_id)
=======
        return self._db.get_unit_manager(self.uid)
>>>>>>> 7118f9a9

    # ------------------------------------------------------------------------
    #
    def get_pilot_uids(self):
        """Returns the UIDs of the pilots registered with the UnitManager.
        """
<<<<<<< HEAD
        return self._dbs.unit_manager_list_pilots(self._um_id)
=======
        return self._db.unit_manager_list_pilots(self.uid)
>>>>>>> 7118f9a9

    # ------------------------------------------------------------------------
    #
    def get_compute_unit_uids(self):
        """Returns the UIDs of all ComputeUnits registered with the
        UnitManager.
        """
<<<<<<< HEAD
        return self._dbs.unit_manager_list_compute_units(self._um_id)
=======
        return self._db.unit_manager_list_compute_units(self.uid)
>>>>>>> 7118f9a9

    # ------------------------------------------------------------------------
    #
    def get_compute_unit_states(self, unit_uids=None):
        """Returns the states of all ComputeUnits registered with the
        Unitmanager.
        """
<<<<<<< HEAD
        return self._dbs.get_compute_unit_states(
            self._um_id, unit_uids)
=======
        return self._db.get_compute_unit_states(
            self.uid, unit_uids)
>>>>>>> 7118f9a9

    # ------------------------------------------------------------------------
    #
    def get_compute_unit_stdout(self, compute_unit_uid):
        """Returns the stdout for a compute unit.
        """
        return self._dbs.get_compute_unit_stdout(compute_unit_uid)

    # ------------------------------------------------------------------------
    #
    def get_compute_unit_stderr(self, compute_unit_uid):
        """Returns the stderr for a compute unit.
        """
        return self._dbs.get_compute_unit_stderr(compute_unit_uid)

    # ------------------------------------------------------------------------
    #
    def add_pilots(self, pilots):
        """Links ComputePilots to the UnitManager.
        """
        # Extract the uids
        pids = []
        for pilot in pilots:
            pids.append(pilot.uid)

<<<<<<< HEAD
        self._dbs.unit_manager_add_pilots(unit_manager_id=self._um_id,
=======
        self._db.unit_manager_add_pilots(unit_manager_id=self.uid,
>>>>>>> 7118f9a9
                                         pilot_ids=pids)

    # ------------------------------------------------------------------------
    #
    def remove_pilots(self, pilot_uids):
        """Unlinks one or more ComputePilots from the UnitManager.
        """
<<<<<<< HEAD
        self._dbs.unit_manager_remove_pilots(unit_manager_id=self._um_id,
=======
        self._db.unit_manager_remove_pilots(unit_manager_id=self.uid,
>>>>>>> 7118f9a9
                                            pilot_ids=pilot_uids)

    # ------------------------------------------------------------------------
    #
    def publish_compute_units(self, units):
        """register the unscheduled units in the database"""

        # Add all units to the database.
<<<<<<< HEAD
        results = self._dbs.insert_compute_units(
            unit_manager_uid=self._um_id,
=======
        results = self._db.insert_compute_units(
            umgr_uid=self.uid,
>>>>>>> 7118f9a9
            units=units,
            unit_log=[]
        )

        assert len(units) == len(results)

        # Match results with units.
        for unit in units:
            # Create a shared data store entry
            self._shared_data[unit.uid] = {
                'data':          results[unit.uid],
                'callbacks':     [],
                'facade_object': unit # weakref.ref(unit)
            }


    # ------------------------------------------------------------------------
    #
    def schedule_compute_units(self, pilot_uid, units):
        """Request the scheduling of one or more ComputeUnits on a
           ComputePilot.
        """

        try:
            cu_transfer   = list()
            cu_notransfer = list()

            # Get some information about the pilot sandbox from the database.
            pilot_info = self._dbs.get_pilots(pilot_ids=pilot_uid)
            # TODO: this hack below relies on what?! That there is just one pilot?
            pilot_sandbox = pilot_info[0]['sandbox']

            # Split units into two different lists: the first list contains the CUs
            # that need file transfer and the second list contains the CUs that
            # don't. The latter is added to the pilot directly, while the former
            # is added to the transfer queue.
            for unit in units:

                # Create object for staging status tracking
                unit.FTW_Input_Status = None
                unit.FTW_Input_Directives = []
                unit.Agent_Input_Status = None
                unit.Agent_Input_Directives = []
                unit.FTW_Output_Status = None
                unit.FTW_Output_Directives = []
                unit.Agent_Output_Status = None
                unit.Agent_Output_Directives = []

                # Split the input staging directives over the transfer worker and the agent
                input_sds = unit.description.input_staging
                if not isinstance(input_sds, list):
                    # Ugly, but is a workaround for iterating on attribute interface
                    # TODO: Verify if this piece of code is actually still required
                    if input_sds:
                        input_sds = [input_sds]
                    else:
                        input_sds = []

                for input_sd_entry in input_sds:
                    action = input_sd_entry['action']
                    source = Url(input_sd_entry['source'])
                    target = Url(input_sd_entry['target'])

                    new_sd = {'action':   action,
                              'source':   str(source),
                              'target':   str(target),
                              'flags':    input_sd_entry['flags'],
                              'priority': input_sd_entry['priority'],
                              'state':    PENDING
                    }

                    if action in [LINK, COPY, MOVE]:
                        unit.Agent_Input_Directives.append(new_sd)
                        unit.Agent_Input_Status = PENDING
                    elif action in [TRANSFER]:
                        if source.scheme and source.scheme != 'file':
                            # If there is a scheme and it is different than "file",
                            # assume a remote pull from the agent
                            unit.Agent_Input_Directives.append(new_sd)
                            unit.Agent_Input_Status = PENDING
                        else:
                            # Transfer from local to sandbox
                            unit.FTW_Input_Directives.append(new_sd)
                            unit.FTW_Input_Status = PENDING
                    else:
                        logger.warn('Not sure if action %s makes sense for input staging' % action)

                # Split the output staging directives over the transfer worker and the agent
                output_sds = unit.description.output_staging
                if not isinstance(output_sds, list):
                    # Ugly, but is a workaround for iterating on att iface
                    # TODO: Verify if this piece of code is actually still required
                    if output_sds:
                        output_sds = [output_sds]
                    else:
                        output_sds = []

                for output_sds_entry in output_sds:
                    action = output_sds_entry['action']
                    source = Url(output_sds_entry['source'])
                    target = Url(output_sds_entry['target'])

                    new_sd = {'action':   action,
                              'source':   str(source),
                              'target':   str(target),
                              'flags':    output_sds_entry['flags'],
                              'priority': output_sds_entry['priority'],
                              'state':    PENDING
                    }

                    if action == LINK or action == COPY or action == MOVE:
                        unit.Agent_Output_Directives.append(new_sd)
                        unit.Agent_Output_Status = NEW
                    elif action == TRANSFER:
                        if target.scheme and target.scheme != 'file':
                            # If there is a scheme and it is different than "file",
                            # assume a remote push from the agent
                            unit.Agent_Output_Directives.append(new_sd)
                            unit.Agent_Output_Status = NEW
                        else:
                            # Transfer from sandbox back to local
                            unit.FTW_Output_Directives.append(new_sd)
                            unit.FTW_Output_Status = NEW
                    else:
                        logger.warn('Not sure if action %s makes sense for output staging' % action)

            # Bulk-add all units
            self._dbs.assign_compute_units_to_pilot(
                units=units,
                pilot_uid=pilot_uid,
                pilot_sandbox=pilot_sandbox
            )

            for unit in units:
                # DON'T set state before pilot is assigned -- otherwise units
                # are picked up by the FTW
                log = "Scheduled for data transfer to ComputePilot %s." % pilot_uid
                self._dbs.set_compute_unit_state(unit.uid, PENDING_INPUT_STAGING, log)


            logger.info(
                "Scheduled ComputeUnits %s on ComputePilot '%s'." %
                (units, pilot_uid)
            )

        except Exception, e:
            logger.exception ('error in unit manager controller (schedule())')
            raise

    # ------------------------------------------------------------------------
    #
    def unschedule_compute_units(self, units):
        """
        set the unit state to UNSCHEDULED
        """

        try:
            unit_ids = [unit.uid for unit in units]
            self._dbs.set_compute_unit_state(unit_ids, UNSCHEDULED, "unit remains unscheduled")

        except Exception, e:
            logger.exception ('error in unit manager controller (unschedule())')
            raise
<|MERGE_RESOLUTION|>--- conflicted
+++ resolved
@@ -37,13 +37,8 @@
 
     # ------------------------------------------------------------------------
     #
-<<<<<<< HEAD
-    def __init__(self, unit_manager_uid, session,
-=======
-    def __init__(self, umgr_uid, session, db_connection, db_connection_info,
->>>>>>> 7118f9a9
-        scheduler=None, input_transfer_workers=None,
-        output_transfer_workers=None):
+    def __init__(self, umgr_uid, session, scheduler=None, 
+            input_transfer_workers=None, output_transfer_workers=None):
 
         self._session = session
         self.uid      = umgr_uid
@@ -78,43 +73,21 @@
         self._manager_callbacks = dict()
         self._dbs = self._session.get_dbs()
 
-<<<<<<< HEAD
-        if unit_manager_uid is None:
-            # Try to register the UnitManager with the database.
-            self._um_id = self._dbs.insert_unit_manager(
-                scheduler=scheduler,
-                input_transfer_workers=input_transfer_workers,
-                output_transfer_workers=output_transfer_workers)
-            self._num_input_transfer_workers = input_transfer_workers
-            self._num_output_transfer_workers = output_transfer_workers
-        else:
-            um_json = self._dbs.get_unit_manager(unit_manager_id=unit_manager_uid)
-            self._um_id = unit_manager_uid
-            self._num_input_transfer_workers = um_json["input_transfer_workers"]
-            self._num_output_transfer_workers = um_json["output_transfer_workers"]
-=======
         # Try to register the UnitManager with the database.
-        self._db.insert_unit_manager(umgr_uid=self.uid, 
+        self._dbs.insert_unit_manager(umgr_uid=self.uid, 
             scheduler=scheduler,
             input_transfer_workers=input_transfer_workers,
             output_transfer_workers=output_transfer_workers)
         self._num_input_transfer_workers  = input_transfer_workers
         self._num_output_transfer_workers = output_transfer_workers
->>>>>>> 7118f9a9
 
         # The INPUT transfer worker(s) are autonomous processes that
         # execute input file transfer requests concurrently.
         self._input_file_transfer_worker_pool = []
         for worker_number in range(1, self._num_input_transfer_workers+1):
             worker = InputFileTransferWorker(
-<<<<<<< HEAD
-                session=self._session, 
-                unit_manager_id=self._um_id,
-=======
                 session=self._session,
-                db_connection_info=db_connection_info, 
                 unit_manager_id=self.uid,
->>>>>>> 7118f9a9
                 number=worker_number
             )
             self._input_file_transfer_worker_pool.append(worker)
@@ -125,14 +98,8 @@
         self._output_file_transfer_worker_pool = []
         for worker_number in range(1, self._num_output_transfer_workers+1):
             worker = OutputFileTransferWorker(
-<<<<<<< HEAD
-                session=self._session, 
-                unit_manager_id=self._um_id,
-=======
                 session=self._session,
-                db_connection_info=db_connection_info, 
                 unit_manager_id=self.uid,
->>>>>>> 7118f9a9
                 number=worker_number
             )
             self._output_file_transfer_worker_pool.append(worker)
@@ -140,7 +107,6 @@
 
         self._callback_histories = dict ()
 
-<<<<<<< HEAD
     # ------------------------------------------------------------------------
     #
     @classmethod
@@ -153,8 +119,6 @@
             exists = True
 
         return exists
-=======
->>>>>>> 7118f9a9
 
     # ------------------------------------------------------------------------
     #
@@ -267,11 +231,7 @@
                 # Check and update units. This needs to be optimized at
                 # some point, i.e., state pulling should be conditional
                 # or triggered by a tailable MongoDB cursor, etc.
-<<<<<<< HEAD
-                unit_list = self._dbs.get_compute_units(unit_manager_id=self._um_id)
-=======
-                unit_list = self._db.get_compute_units(unit_manager_id=self.uid)
->>>>>>> 7118f9a9
+                unit_list = self._dbs.get_compute_units(unit_manager_id=self.uid)
                 action    = False
 
                 for unit in unit_list:
@@ -392,22 +352,14 @@
     def get_unit_manager_data(self):
         """Returns the raw data (JSON dict) for a UnitManger.
         """
-<<<<<<< HEAD
-        return self._dbs.get_unit_manager(self._um_id)
-=======
-        return self._db.get_unit_manager(self.uid)
->>>>>>> 7118f9a9
+        return self._dbs.get_unit_manager(self.uid)
 
     # ------------------------------------------------------------------------
     #
     def get_pilot_uids(self):
         """Returns the UIDs of the pilots registered with the UnitManager.
         """
-<<<<<<< HEAD
-        return self._dbs.unit_manager_list_pilots(self._um_id)
-=======
-        return self._db.unit_manager_list_pilots(self.uid)
->>>>>>> 7118f9a9
+        return self._dbs.unit_manager_list_pilots(self.uid)
 
     # ------------------------------------------------------------------------
     #
@@ -415,11 +367,7 @@
         """Returns the UIDs of all ComputeUnits registered with the
         UnitManager.
         """
-<<<<<<< HEAD
-        return self._dbs.unit_manager_list_compute_units(self._um_id)
-=======
-        return self._db.unit_manager_list_compute_units(self.uid)
->>>>>>> 7118f9a9
+        return self._dbs.unit_manager_list_compute_units(self.uid)
 
     # ------------------------------------------------------------------------
     #
@@ -427,13 +375,7 @@
         """Returns the states of all ComputeUnits registered with the
         Unitmanager.
         """
-<<<<<<< HEAD
-        return self._dbs.get_compute_unit_states(
-            self._um_id, unit_uids)
-=======
-        return self._db.get_compute_unit_states(
-            self.uid, unit_uids)
->>>>>>> 7118f9a9
+        return self._dbs.get_compute_unit_states(self.uid, unit_uids)
 
     # ------------------------------------------------------------------------
     #
@@ -459,24 +401,14 @@
         for pilot in pilots:
             pids.append(pilot.uid)
 
-<<<<<<< HEAD
-        self._dbs.unit_manager_add_pilots(unit_manager_id=self._um_id,
-=======
-        self._db.unit_manager_add_pilots(unit_manager_id=self.uid,
->>>>>>> 7118f9a9
-                                         pilot_ids=pids)
+        self._dbs.unit_manager_add_pilots(unit_manager_id=self.uid, pilot_ids=pids)
 
     # ------------------------------------------------------------------------
     #
     def remove_pilots(self, pilot_uids):
         """Unlinks one or more ComputePilots from the UnitManager.
         """
-<<<<<<< HEAD
-        self._dbs.unit_manager_remove_pilots(unit_manager_id=self._um_id,
-=======
-        self._db.unit_manager_remove_pilots(unit_manager_id=self.uid,
->>>>>>> 7118f9a9
-                                            pilot_ids=pilot_uids)
+        self._dbs.unit_manager_remove_pilots(unit_manager_id=self.uid, pilot_ids=pilot_uids)
 
     # ------------------------------------------------------------------------
     #
@@ -484,16 +416,9 @@
         """register the unscheduled units in the database"""
 
         # Add all units to the database.
-<<<<<<< HEAD
-        results = self._dbs.insert_compute_units(
-            unit_manager_uid=self._um_id,
-=======
-        results = self._db.insert_compute_units(
-            umgr_uid=self.uid,
->>>>>>> 7118f9a9
-            units=units,
-            unit_log=[]
-        )
+        results = self._dbs.insert_compute_units(umgr_uid=self.uid,
+                units=units,
+                unit_log=[])
 
         assert len(units) == len(results)
 
