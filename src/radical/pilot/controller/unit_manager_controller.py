#pylint: disable=C0301, C0103, W0212

"""
.. module:: radical.pilot.controller.unit_manager_controller
   :platform: Unix
   :synopsis: Implements a multiprocessing worker backend for
              the UnitManager class.

.. moduleauthor:: Ole Weidner <ole.weidner@rutgers.edu>
"""

__copyright__ = "Copyright 2013-2014, http://radical.rutgers.edu"
__license__ = "MIT"

import os
import time
import Queue
import weakref
import threading

from multiprocessing import Pool

from radical.pilot.states import *

from radical.utils import which
from radical.pilot.utils.logger import logger

from radical.pilot.controller.input_file_transfer_worker import InputFileTransferWorker
from radical.pilot.controller.output_file_transfer_worker import OutputFileTransferWorker


# ----------------------------------------------------------------------------
#
class UnitManagerController(threading.Thread):
    """UnitManagerController handles backend interaction for the UnitManager 
    class. It is threaded and manages background worker processes. 
    """

    # ------------------------------------------------------------------------
    #
    def __init__(self, unit_manager_uid, scheduler, input_transfer_workers,
        output_transfer_workers, db_connection, db_connection_info):

        # Multithreading stuff
        threading.Thread.__init__(self)
        self.daemon = True

        # Stop event can be set to terminate the main loop
        self._stop = threading.Event()
        self._stop.clear()

        # Initialized is set, once the run loop has pulled status
        # at least once. Other functions use it as a guard.
        self._initialized = threading.Event()
        self._initialized.clear()

        # The shard_data_manager handles data exchange between the worker
        # process and the API objects. The communication is unidirectional:
        # workers WRITE to _shared_data and API methods READ from _shared_data.
        # The strucuture of _shared_data is as follows:
        #
        # { unit1_uid: MongoDB document (dict),
        #   unit2_uid: MongoDB document (dict),
        #   ...
        # }
        #
        self._shared_data = dict()
        self._shared_data_lock = threading.Lock()

        # The manager-level list.
        #
        self._manager_callbacks = list()

        # The MongoDB database handle.
        self._db = db_connection

        if unit_manager_uid is None:
            # Try to register the UnitManager with the database.
            self._um_id = self._db.insert_unit_manager(
                scheduler=scheduler,
                input_transfer_workers=input_transfer_workers,
                output_transfer_workers=output_transfer_workers)
            self._num_input_transfer_workers = input_transfer_workers
            self._num_output_transfer_workers = output_transfer_workers
        else:
            um_json = self._db.get_unit_manager(unit_manager_id=unit_manager_id)
            self._um_id = unit_manager_uid
            self._num_input_transfer_workers = um_json["input_transfer_workers"]
            self._num_output_transfer_workers = um_json["output_transfer_workers"]

        # The INPUT transfer worker(s) are autonomous processes that
        # execute input file transfer requests concurrently.
        self._input_file_transfer_worker_pool = []
        for x in range(1, self._num_input_transfer_workers+1):
            worker = InputFileTransferWorker(
                db_connection_info=db_connection_info, 
                unit_manager_id=self._um_id,
                number=x
            )
            self._input_file_transfer_worker_pool.append(worker)
            worker.start()

        # The OUTPUT transfer worker(s) are autonomous processes that
        # execute output file transfer requests concurrently.
        self._output_file_transfer_worker_pool = []
        for x in range(1, self._num_output_transfer_workers+1):
            worker = OutputFileTransferWorker(
                db_connection_info=db_connection_info, 
                unit_manager_id=self._um_id,
                number=x
            )
            self._output_file_transfer_worker_pool.append(worker)
            worker.start()

    # ------------------------------------------------------------------------
    #
    @classmethod
    def uid_exists(cls, db_connection, unit_manager_uid):
        """Checks wether a particular unit manager UID exists.
        """
        exists = False

        if unit_manager_uid in db_connection.list_unit_manager_uids():
            exists = True

        return exists

    # ------------------------------------------------------------------------
    #
    @property
    def unit_manager_uid(self):
        """Returns the uid of the associated UnitManager
        """
        return self._um_id

    # ------------------------------------------------------------------------
    #
    def stop(self):
        """stop() signals the process to finish up and terminate.
        """
        self._stop.set()
        self.join()
        logger.debug("Worker thread (ID: %s[%s]) for UnitManager %s stopped." %
                    (self.name, self.ident, self._um_id))

    # ------------------------------------------------------------------------
    #
    def get_compute_unit_data(self, unit_uid):
        """Retruns the raw data (json dicts) of one or more ComputeUnits
           registered with this Worker / UnitManager
        """
        # Wait for the initialized event to assert proper operation.
        self._initialized.wait()

        return self._shared_data[unit_uid]["data"]

    # ------------------------------------------------------------------------
    #
    def call_callbacks(self, unit_id, new_state):
        """Wrapper function to call all all relevant callbacks, on unit-level
        as well as manager-level.
        """
        for cb in self._shared_data[unit_id]['callbacks']:
            try:
                cb(self._shared_data[unit_id]['facade_object'],
                   new_state)
            except Exception, ex:
                logger.error(
                    "Couldn't call callback function %s" % str(ex))

        # If we have any manager-level callbacks registered, we
        # call those as well!
        for cb in self._manager_callbacks:
            try:
                cb(self._shared_data[unit_id]['facade_object'],
                   new_state)
            except Exception, ex:
                logger.error(
                    "Couldn't call callback function %s" % str(ex))

    # ------------------------------------------------------------------------
    #
    def _set_state(self, unit_uid, state, log):

        if not isinstance(log, list):
            log = [log]

        # Acquire the shared data lock.
        self._shared_data_lock.acquire()

        old_state = self._shared_data[unit_uid]["data"]["state"]

        # Update the database.
        self._db.set_compute_unit_state(unit_uid, state, log)

        # Update shared data.
        self._shared_data[unit_uid]["data"]["state"] = state
        self._shared_data[unit_uid]["data"]["statehistory"] = state
        self._shared_data[unit_uid]["data"]["log"].extend(log)

        # Call the callbacks
        if state != old_state:
            # On a state change, we fire zee callbacks.
            logger.info(
                "ComputeUnit '%s' state changed from '%s' to '%s'." %
                (unit_uid, old_state, state)
            )

            # The state of the unit has changed, We call all
            # unit-level callbacks to propagate this.
            self.call_callbacks(unit_uid, state)

        # Release the shared data lock.
        self._shared_data_lock.release()

    # ------------------------------------------------------------------------
    #
    def run(self):
        """run() is called when the process is started via
           PilotManagerController.start().
        """
        logger.debug("Worker thread (ID: %s[%s]) for UnitManager %s started." %
                    (self.name, self.ident, self._um_id))

        # transfer results contains the futures to the results of the
        # asynchronous transfer operations.
        transfer_results = list()

        while not self._stop.is_set():

            # =================================================================
            #
            # Check and update units. This needs to be optimized at
            # some point, i.e., state pulling should be conditional
            # or triggered by a tailable MongoDB cursor, etc.
            unit_list = self._db.get_compute_units(unit_manager_id=self._um_id)

            for unit in unit_list:
                unit_id = str(unit["_id"])

                new_state = unit["state"]
                if unit_id in self._shared_data:
                    old_state = self._shared_data[unit_id]["data"]["state"]
                else:
                    old_state = None
                    self._shared_data_lock.acquire()
                    self._shared_data[unit_id] = {
                        'data':          unit,
                        'callbacks':     [],
                        'facade_object': None
                    }
                    self._shared_data_lock.release()

                self._shared_data_lock.acquire()
                self._shared_data[unit_id]["data"] = unit
                self._shared_data_lock.release()

                if new_state != old_state:
                    # On a state change, we fire zee callbacks.
                    logger.info("ComputeUnit '%s' state changed from '%s' to '%s'." % (unit_id, old_state, new_state))

                    # The state of the unit has changed, We call all
                    # unit-level callbacks to propagate this.
                    self.call_callbacks(unit_id, new_state)

            # After the first iteration, we are officially initialized!
            if not self._initialized.is_set():
                self._initialized.set()
                logger.debug("Worker status set to 'initialized'.")

            time.sleep(1)

        # shut down the autonomous input / output transfer worker(s)
        for worker in self._input_file_transfer_worker_pool:
            worker.terminate()
            worker.join()
            logger.debug("UnitManager.close(): %s terminated." % worker.name)

        for worker in self._output_file_transfer_worker_pool:
            worker.terminate()
            worker.join()
            logger.debug("UnitManager.close(): %s terminated." % worker.name)

    # ------------------------------------------------------------------------
    #
    def register_unit_callback(self, unit, callback_func):
        """Registers a callback function for a ComputeUnit.
        """
        unit_uid = unit.uid

        self._shared_data_lock.acquire()
        self._shared_data[unit_uid]['callbacks'].append(callback_func)
        self._shared_data_lock.release()

        # Add the facade object if missing, e.g., after a re-connect.
        if self._shared_data[unit_uid]['facade_object'] is None:
            self._shared_data_lock.acquire()
            self._shared_data[unit_uid]['facade_object'] = unit # weakref.ref(unit)
            self._shared_data_lock.release()

        # Callbacks can only be registered when the ComputeAlready has a
        # state. To partially address this shortcomming we call the callback
        # with the current ComputePilot state as soon as it is registered.
        self.call_callbacks(
            unit_uid,
            self._shared_data[unit_uid]["data"]["state"]
        )

    # ------------------------------------------------------------------------
    #
    def register_manager_callback(self, callback_func):
        """Registers a manager-level callback.
        """
        self._manager_callbacks.append(callback_func)

    # ------------------------------------------------------------------------
    #
    def get_unit_manager_data(self):
        """Returns the raw data (JSON dict) for a UnitManger.
        """
        return self._db.get_unit_manager(self._um_id)

    # ------------------------------------------------------------------------
    #
    def get_pilot_uids(self):
        """Returns the UIDs of the pilots registered with the UnitManager.
        """
        return self._db.unit_manager_list_pilots(self._um_id)

    # ------------------------------------------------------------------------
    #
    def get_compute_unit_uids(self):
        """Returns the UIDs of all ComputeUnits registered with the
        UnitManager.
        """
        return self._db.unit_manager_list_compute_units(self._um_id)

    # ------------------------------------------------------------------------
    #
    def get_compute_unit_states(self, unit_uids=None):
        """Returns the states of all ComputeUnits registered with the
        Unitmanager.
        """
        return self._db.get_compute_unit_states(
            self._um_id, unit_uids)

    # ------------------------------------------------------------------------
    #
    def get_compute_unit_stdout(self, compute_unit_uid):
        """Returns the stdout for a compute unit.
        """
        return self._db.get_compute_unit_stdout(compute_unit_uid)

    # ------------------------------------------------------------------------
    #
    def get_compute_unit_stderr(self, compute_unit_uid):
        """Returns the stderr for a compute unit.
        """
        return self._db.get_compute_unit_stderr(compute_unit_uid)

    # ------------------------------------------------------------------------
    #
    def add_pilots(self, pilots):
        """Links ComputePilots to the UnitManager.
        """
        # Extract the uids
        pids = []
        for pilot in pilots:
            pids.append(pilot.uid)

        self._db.unit_manager_add_pilots(unit_manager_id=self._um_id,
                                         pilot_ids=pids)

    # ------------------------------------------------------------------------
    #
    def remove_pilots(self, pilot_uids):
        """Unlinks one or more ComputePilots from the UnitManager.
        """
        self._db.unit_manager_remove_pilots(unit_manager_id=self._um_id,
                                            pilot_ids=pilot_uids)

    # ------------------------------------------------------------------------
    #
    def schedule_compute_units(self, pilot_uid, units, session):
        """Request the scheduling of one or more ComputeUnits on a
           ComputePilot.
        """

        # Get the credentials from the session.
        cred_dict = []
        for cred in session.credentials:
            cred_dict.append(cred.as_dict())

        unit_descriptions = list()
        wu_transfer = list()
        wu_notransfer = list()

        # Get some information about the pilot sandbox from the database.
        pilot_info = self._db.get_pilots(pilot_ids=pilot_uid)
        pilot_sandbox = pilot_info[0]['sandbox']

        # Split units into two different lists: the first list contains the CUs
        # that need file transfer and the second list contains the CUs that
        # don't. The latter is added to the pilot directly, while the former
        # is added to the transfer queue.
        for unit in units:
            # TODO: change test to find real transfers only
            #if unit.description.input_data is None:

            unit.staging = {
                'PM_Input': 'Pending',
                'Agent_Input': 'Pending',
                'PM_Output': 'Pending',
                'Agent_Output': 'Pending'
            }
            if False:
                wu_notransfer.append(unit.uid)
            else:
                wu_transfer.append(unit)

        # Add all units to the database.
        results = self._db.insert_compute_units(
            pilot_uid=pilot_uid,
            pilot_sandbox=pilot_sandbox,
            unit_manager_uid=self._um_id,
            units=units,
            unit_log=[]
        )

        assert len(units) == len(results)

        # Match results with units.
        for unit in units:
            # Create a shared data store entry
            self._shared_data[unit.uid] = {
                'data':          results[unit.uid],
                'callbacks':     [],
                'facade_object': unit # weakref.ref(unit)
            }

        # Bulk-add all non-transfer units-
        self._db.assign_compute_units_to_pilot(
            unit_uids=wu_notransfer,
            pilot_uid=pilot_uid
        )

        for unit in wu_notransfer:
            log = "Scheduled for execution on ComputePilot %s." % pilot_uid
            self._set_state(unit, PENDING_EXECUTION, log)

        logger.info(
            "Scheduled ComputeUnits %s for execution on ComputePilot '%s'." %
            (wu_notransfer, pilot_uid)
        )

        # Bulk-add all units that need transfer to the transfer queue.
        # Add the startup request to the request queue.
        if len(wu_transfer) > 0:
            for unit in wu_transfer:
<<<<<<< HEAD
                log = "Scheduled for data transfer to ComputePilot %s." % pilot_uid
                self._set_state(unit.uid, PENDING_INPUT_STAGING, log)
=======
                log = "Scheduled for data tranfer to ComputePilot %s." % pilot_uid
                self._set_state(unit.uid, PENDING_INPUT_STAGING, log)
>>>>>>> 5b9953f5
<|MERGE_RESOLUTION|>--- conflicted
+++ resolved
@@ -457,10 +457,5 @@
         # Add the startup request to the request queue.
         if len(wu_transfer) > 0:
             for unit in wu_transfer:
-<<<<<<< HEAD
                 log = "Scheduled for data transfer to ComputePilot %s." % pilot_uid
                 self._set_state(unit.uid, PENDING_INPUT_STAGING, log)
-=======
-                log = "Scheduled for data tranfer to ComputePilot %s." % pilot_uid
-                self._set_state(unit.uid, PENDING_INPUT_STAGING, log)
->>>>>>> 5b9953f5
