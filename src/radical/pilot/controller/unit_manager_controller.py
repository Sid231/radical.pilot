"""
.. module:: radical.pilot.controller.pilot_launcher_worker
.. moduleauthor:: Ole Weidner <ole.weidner@rutgers.edu>
"""

__copyright__ = "Copyright 2013-2014, http://radical.rutgers.edu"
__license__ = "MIT"

import os
import time
import Queue
import weakref
import threading

from multiprocessing import Pool

from radical.utils import which
from radical.pilot.states import *
from radical.pilot.utils.logger import logger
from radical.utils import Url

from radical.pilot.controller.input_file_transfer_worker import InputFileTransferWorker
from radical.pilot.controller.output_file_transfer_worker import OutputFileTransferWorker


# ----------------------------------------------------------------------------
#
class UnitManagerController(threading.Thread):
    """UnitManagerController handles backend interaction for the UnitManager 
    class. It is threaded and manages background worker processes. 
    """

    # ------------------------------------------------------------------------
    #
    def __init__(self, unit_manager_uid, scheduler, input_transfer_workers,
        output_transfer_workers, db_connection, db_connection_info):

        # Multithreading stuff
        threading.Thread.__init__(self)
        self.daemon = True

        # Stop event can be set to terminate the main loop
        self._stop = threading.Event()
        self._stop.clear()

        # Initialized is set, once the run loop has pulled status
        # at least once. Other functions use it as a guard.
        self._initialized = threading.Event()
        self._initialized.clear()

        # The shard_data_manager handles data exchange between the worker
        # process and the API objects. The communication is unidirectional:
        # workers WRITE to _shared_data and API methods READ from _shared_data.
        # The strucuture of _shared_data is as follows:
        #
        # { unit1_uid: MongoDB document (dict),
        #   unit2_uid: MongoDB document (dict),
        #   ...
        # }
        #
        self._shared_data = dict()
        self._shared_data_lock = threading.Lock()

        # The manager-level list.
        #
        self._manager_callbacks = list()

        # The MongoDB database handle.
        self._db = db_connection

        if unit_manager_uid is None:
            # Try to register the UnitManager with the database.
            self._um_id = self._db.insert_unit_manager(
                scheduler=scheduler,
                input_transfer_workers=input_transfer_workers,
                output_transfer_workers=output_transfer_workers)
            self._num_input_transfer_workers = input_transfer_workers
            self._num_output_transfer_workers = output_transfer_workers
        else:
            um_json = self._db.get_unit_manager(unit_manager_id=unit_manager_id)
            self._um_id = unit_manager_uid
            self._num_input_transfer_workers = um_json["input_transfer_workers"]
            self._num_output_transfer_workers = um_json["output_transfer_workers"]

        # The INPUT transfer worker(s) are autonomous processes that
        # execute input file transfer requests concurrently.
        self._input_file_transfer_worker_pool = []
        for worker_number in range(1, self._num_input_transfer_workers+1):
            worker = InputFileTransferWorker(
                db_connection_info=db_connection_info, 
                unit_manager_id=self._um_id,
                number=worker_number
            )
            self._input_file_transfer_worker_pool.append(worker)
            worker.start()

        # The OUTPUT transfer worker(s) are autonomous processes that
        # execute output file transfer requests concurrently.
        self._output_file_transfer_worker_pool = []
        for worker_number in range(1, self._num_output_transfer_workers+1):
            worker = OutputFileTransferWorker(
                db_connection_info=db_connection_info, 
                unit_manager_id=self._um_id,
                number=worker_number
            )
            self._output_file_transfer_worker_pool.append(worker)
            worker.start()

    # ------------------------------------------------------------------------
    #
    @classmethod
    def uid_exists(cls, db_connection, unit_manager_uid):
        """Checks wether a particular unit manager UID exists.
        """
        exists = False

        if unit_manager_uid in db_connection.list_unit_manager_uids():
            exists = True

        return exists

    # ------------------------------------------------------------------------
    #
    @property
    def unit_manager_uid(self):
        """Returns the uid of the associated UnitManager
        """
        return self._um_id

    # ------------------------------------------------------------------------
    #
    def stop(self):
        """stop() signals the process to finish up and terminate.
        """
        self._stop.set()
        self.join()
        logger.debug("Worker thread (ID: %s[%s]) for UnitManager %s stopped." %
                    (self.name, self.ident, self._um_id))

    # ------------------------------------------------------------------------
    #
    def get_compute_unit_data(self, unit_uid):
        """Retruns the raw data (json dicts) of one or more ComputeUnits
           registered with this Worker / UnitManager
        """
        # Wait for the initialized event to assert proper operation.
        self._initialized.wait()

        return self._shared_data[unit_uid]["data"]

    # ------------------------------------------------------------------------
    #
    def call_callbacks(self, unit_id, new_state):
        """Wrapper function to call all all relevant callbacks, on unit-level
        as well as manager-level.
        """
        for cb in self._shared_data[unit_id]['callbacks']:
            try:
                cb(self._shared_data[unit_id]['facade_object'],
                   new_state)
            except Exception, ex:
                logger.error(
                    "Couldn't call callback function %s" % str(ex))

        # If we have any manager-level callbacks registered, we
        # call those as well!
        for cb in self._manager_callbacks:
            try:
                cb(self._shared_data[unit_id]['facade_object'],
                   new_state)
            except Exception, ex:
                logger.error(
                    "Couldn't call callback function %s" % str(ex))

    # ------------------------------------------------------------------------
    #
    # def _set_state(self, unit_uid, state, log):

    #     if not isinstance(log, list):
    #         log = [log]

    #     # Acquire the shared data lock.
    #     self._shared_data_lock.acquire()

    #     old_state = self._shared_data[unit_uid]["data"]["state"]

    #     # Update the database.
    #     self._db.set_compute_unit_state(unit_uid, state, log)

    #     # Update shared data.
    #     self._shared_data[unit_uid]["data"]["state"] = state
    #     self._shared_data[unit_uid]["data"]["statehistory"].append(state)
    #     self._shared_data[unit_uid]["data"]["log"].extend(log)

    #     # Call the callbacks
    #     if state != old_state:
    #         # On a state change, we fire zee callbacks.
    #         logger.info(
    #             "XX ComputeUnit '%s' state changed from '%s' to '%s'." %
    #             (unit_uid, old_state, state)
    #         )

    #         # The state of the unit has changed, We call all
    #         # unit-level callbacks to propagate this.
    #         self.call_callbacks(unit_uid, state)

    #     # Release the shared data lock.
    #     self._shared_data_lock.release()

    # ------------------------------------------------------------------------
    #
    def run(self):
        """run() is called when the process is started via
           PilotManagerController.start().
        """
        logger.debug("Worker thread (ID: %s[%s]) for UnitManager %s started." %
                    (self.name, self.ident, self._um_id))

        # transfer results contains the futures to the results of the
        # asynchronous transfer operations.
        transfer_results = list()

        while not self._stop.is_set():

            # =================================================================
            #
            # Check and update units. This needs to be optimized at
            # some point, i.e., state pulling should be conditional
            # or triggered by a tailable MongoDB cursor, etc.
            unit_list = self._db.get_compute_units(unit_manager_id=self._um_id)

            for unit in unit_list:
                unit_id = str(unit["_id"])

                new_state = unit["state"]
                if unit_id in self._shared_data:
                    old_state = self._shared_data[unit_id]["data"]["state"]
                else:
                    old_state = None
                    self._shared_data_lock.acquire()
                    self._shared_data[unit_id] = {
                        'data':          unit,
                        'callbacks':     [],
                        'facade_object': None
                    }
                    self._shared_data_lock.release()

                self._shared_data_lock.acquire()
                self._shared_data[unit_id]["data"] = unit
                self._shared_data_lock.release()

                if new_state != old_state:
                    # On a state change, we fire zee callbacks.
                    logger.info("RUN ComputeUnit '%s' state changed from '%s' to '%s'." % (unit_id, old_state, new_state))

                    # The state of the unit has changed, We call all
                    # unit-level callbacks to propagate this.
                    self.call_callbacks(unit_id, new_state)

            # After the first iteration, we are officially initialized!
            if not self._initialized.is_set():
                self._initialized.set()

            time.sleep(1)

        # shut down the autonomous input / output transfer worker(s)
        for worker in self._input_file_transfer_worker_pool:
            worker.terminate()
            worker.join()
            logger.debug("UnitManager.close(): %s terminated." % worker.name)

        for worker in self._output_file_transfer_worker_pool:
            worker.terminate()
            worker.join()
            logger.debug("UnitManager.close(): %s terminated." % worker.name)

    # ------------------------------------------------------------------------
    #
    def register_unit_callback(self, unit, callback_func):
        """Registers a callback function for a ComputeUnit.
        """
        unit_uid = unit.uid

        self._shared_data_lock.acquire()
        self._shared_data[unit_uid]['callbacks'].append(callback_func)
        self._shared_data_lock.release()

        # Add the facade object if missing, e.g., after a re-connect.
        if self._shared_data[unit_uid]['facade_object'] is None:
            self._shared_data_lock.acquire()
            self._shared_data[unit_uid]['facade_object'] = unit # weakref.ref(unit)
            self._shared_data_lock.release()

        # Callbacks can only be registered when the ComputeAlready has a
        # state. To partially address this shortcomming we call the callback
        # with the current ComputePilot state as soon as it is registered.
        self.call_callbacks(
            unit_uid,
            self._shared_data[unit_uid]["data"]["state"]
        )

    # ------------------------------------------------------------------------
    #
    def register_manager_callback(self, callback_func):
        """Registers a manager-level callback.
        """
        self._manager_callbacks.append(callback_func)

    # ------------------------------------------------------------------------
    #
    def get_unit_manager_data(self):
        """Returns the raw data (JSON dict) for a UnitManger.
        """
        return self._db.get_unit_manager(self._um_id)

    # ------------------------------------------------------------------------
    #
    def get_pilot_uids(self):
        """Returns the UIDs of the pilots registered with the UnitManager.
        """
        return self._db.unit_manager_list_pilots(self._um_id)

    # ------------------------------------------------------------------------
    #
    def get_compute_unit_uids(self):
        """Returns the UIDs of all ComputeUnits registered with the
        UnitManager.
        """
        return self._db.unit_manager_list_compute_units(self._um_id)

    # ------------------------------------------------------------------------
    #
    def get_compute_unit_states(self, unit_uids=None):
        """Returns the states of all ComputeUnits registered with the
        Unitmanager.
        """
        return self._db.get_compute_unit_states(
            self._um_id, unit_uids)

    # ------------------------------------------------------------------------
    #
    def get_compute_unit_stdout(self, compute_unit_uid):
        """Returns the stdout for a compute unit.
        """
        return self._db.get_compute_unit_stdout(compute_unit_uid)

    # ------------------------------------------------------------------------
    #
    def get_compute_unit_stderr(self, compute_unit_uid):
        """Returns the stderr for a compute unit.
        """
        return self._db.get_compute_unit_stderr(compute_unit_uid)

    # ------------------------------------------------------------------------
    #
    def add_pilots(self, pilots):
        """Links ComputePilots to the UnitManager.
        """
        # Extract the uids
        pids = []
        for pilot in pilots:
            pids.append(pilot.uid)

        self._db.unit_manager_add_pilots(unit_manager_id=self._um_id,
                                         pilot_ids=pids)

    # ------------------------------------------------------------------------
    #
    def remove_pilots(self, pilot_uids):
        """Unlinks one or more ComputePilots from the UnitManager.
        """
        self._db.unit_manager_remove_pilots(unit_manager_id=self._um_id,
                                            pilot_ids=pilot_uids)

    # ------------------------------------------------------------------------
    #
    def schedule_compute_units(self, pilot_uid, units, session):
        """Request the scheduling of one or more ComputeUnits on a
           ComputePilot.
        """

        # Get the credentials from the session.
        cred_dict = []
        for cred in session.credentials:
            cred_dict.append(cred.as_dict())

        unit_descriptions = list()
        wu_transfer = list()
        wu_notransfer = list()

        # Get some information about the pilot sandbox from the database.
        pilot_info = self._db.get_pilots(pilot_ids=pilot_uid)
        pilot_sandbox = pilot_info[0]['sandbox']

        # Split units into two different lists: the first list contains the CUs
        # that need file transfer and the second list contains the CUs that
        # don't. The latter is added to the pilot directly, while the former
        # is added to the transfer queue.
        for unit in units:

            # Create object for staging status tracking
            unit.FTW_Input_Status = None,
            unit.FTW_Input_Directives = []
            unit.Agent_Input_Status = None
            unit.Agent_Input_Directives = []
            unit.FTW_Output_Status = None
            unit.FTW_Output_Directives = []
            unit.Agent_Output_Status = None
            unit.Agent_Output_Directives = []

            # Split the input staging directives over the transfer worker and the agent
            inp_sd = unit.description.input_staging
            if not isinstance(inp_sd, list):
                # Ugly, but is a workaround for iterating on att iface
                inp_sd = [inp_sd]
            for sd_obj in inp_sd:
                sd = sd_obj.as_dict()

                action = sd['action']
                source = Url(sd['source'])
                target = Url(sd['target'])

                # Add a field to maintain the state of this individual directive
                sd['state'] = PENDING

                if action == 'Link' or action == 'Copy' or action == 'Move':
                    unit.Agent_Input_Directives.append(sd)
                    unit.Agent_Input_Status = PENDING
                elif action == 'Transfer':
                    if source.schema and source.schema != 'file':
                        # If there is a schema and it is different than "file",
                        # assume a remote pull from the agent
                        unit.Agent_Input_Directives.append(sd)
                        unit.Agent_Input_Status = PENDING
                    else:
                        # Transfer from local to sandbox
                        unit.FTW_Input_Directives.append(sd)
                        unit.FTW_Input_Status = PENDING
                else:
                    logger.error('Not sure if action %s makes sense for input staging' % action)

            # Split the output staging directives over the transfer worker and the agent
            outp_sd = unit.description.output_staging
            if not isinstance(outp_sd, list):
                # Ugly, but is a workaround for iterating on att iface
                outp_sd = [outp_sd]
            for sd_obj in outp_sd:
                sd = sd_obj.as_dict()
                action = sd['action']
                source = Url(sd['source'])
                target = Url(sd['target'])

                # Add a field to maintain the state of this individual directive
                sd['state'] = PENDING

                if action == 'Link' or action == 'Copy' or action == 'Move':
                    unit.Agent_Output_Directives.append(sd)
                    unit.Agent_Output_Status = 'New'
                elif action == 'Transfer':
                    if target.schema and target.schema != 'file':
                        # If there is a schema and it is different than "file",
                        # assume a remote push from the agent
                        unit.Agent_Output_Directives.append(sd)
                        unit.Agent_Output_Status = 'New'
                    else:
                        # Transfer from sandbox back to local
                        unit.FTW_Output_Directives.append(sd)
                        unit.FTW_Output_Status = 'New'
                else:
                    logger.error('Not sure if action %s makes sense for output staging' % action)

            if unit.FTW_Input_Directives or unit.Agent_Input_Directives:
                wu_transfer.append(unit)
            else:
                wu_notransfer.append(unit.uid)

        # Add all units to the database.
        results = self._db.insert_compute_units(
            pilot_uid=pilot_uid,
            pilot_sandbox=pilot_sandbox,
            unit_manager_uid=self._um_id,
            units=units,
            unit_log=[]
        )

        assert len(units) == len(results)

        # Match results with units.
        for unit in units:
            # Create a shared data store entry
            self._shared_data[unit.uid] = {
                'data':          results[unit.uid],
                'callbacks':     [],
                'facade_object': unit # weakref.ref(unit)
            }

        # Bulk-add all non-transfer units-
        self._db.assign_compute_units_to_pilot(
            unit_uids=wu_notransfer,
            pilot_uid=pilot_uid
        )

        for unit in wu_notransfer:
            log = ["Scheduled for execution on ComputePilot %s." % pilot_uid]
            self._db.set_compute_unit_state(unit, PENDING_EXECUTION, log)
            #self._set_state(unit, PENDING_EXECUTION, log)

        logger.info(
            "Scheduled ComputeUnits %s for execution on ComputePilot '%s'." %
            (wu_notransfer, pilot_uid)
        )

        # Bulk-add all units that need transfer to the transfer queue.
        # Add the startup request to the request queue.
<<<<<<< HEAD
        for unit in wu_transfer:
            log = "Scheduled for data transfer to ComputePilot %s." % pilot_uid
            self._set_state(unit.uid, PENDING_INPUT_STAGING, log)
=======
        if len(wu_transfer) > 0:
            for unit in wu_transfer:
                log = ["Scheduled for data tranfer to ComputePilot %s." % pilot_uid]
                self._db.set_compute_unit_state(unit.uid, PENDING_INPUT_TRANSFER, log)
                #self._set_state(unit.uid, PENDING_INPUT_TRANSFER, log)
>>>>>>> fd406186
<|MERGE_RESOLUTION|>--- conflicted
+++ resolved
@@ -77,7 +77,7 @@
             self._num_input_transfer_workers = input_transfer_workers
             self._num_output_transfer_workers = output_transfer_workers
         else:
-            um_json = self._db.get_unit_manager(unit_manager_id=unit_manager_id)
+            um_json = self._db.get_unit_manager(unit_manager_id=unit_manager_uid)
             self._um_id = unit_manager_uid
             self._num_input_transfer_workers = um_json["input_transfer_workers"]
             self._num_output_transfer_workers = um_json["output_transfer_workers"]
@@ -512,14 +512,6 @@
 
         # Bulk-add all units that need transfer to the transfer queue.
         # Add the startup request to the request queue.
-<<<<<<< HEAD
         for unit in wu_transfer:
-            log = "Scheduled for data transfer to ComputePilot %s." % pilot_uid
-            self._set_state(unit.uid, PENDING_INPUT_STAGING, log)
-=======
-        if len(wu_transfer) > 0:
-            for unit in wu_transfer:
-                log = ["Scheduled for data tranfer to ComputePilot %s." % pilot_uid]
-                self._db.set_compute_unit_state(unit.uid, PENDING_INPUT_TRANSFER, log)
-                #self._set_state(unit.uid, PENDING_INPUT_TRANSFER, log)
->>>>>>> fd406186
+            log = ["Scheduled for data transfer to ComputePilot %s." % pilot_uid]
+            self._db.set_compute_unit_state(unit.uid, PENDING_INPUT_STAGING, log)