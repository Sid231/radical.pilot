#pylint: disable=C0301, C0103, W0212

"""
.. module:: radical.pilot.session
   :platform: Unix
   :synopsis: Implementation of the Session class.

.. moduleauthor:: Ole Weidner <ole.weidner@rutgers.edu>
"""

__copyright__ = "Copyright 2013-2014, http://radical.rutgers.edu"
__license__   = "MIT"

import os 
import bson
import glob
import copy
import saga
import threading
import radical.utils as ru

from .utils           import *
from .unit_manager    import UnitManager
from .pilot_manager   import PilotManager
from .resource_config import ResourceConfig
from .exceptions      import PilotException
from .db              import Session as dbSession


# ------------------------------------------------------------------------------
#
class Session (saga.Session):
    """A Session encapsulates a RADICAL-Pilot instance and is the *root* object
    for all other RADICAL-Pilot objects. 

    A Session holds :class:`radical.pilot.PilotManager` and :class:`radical.pilot.UnitManager`
    instances which in turn hold  :class:`radical.pilot.Pilot` and
    :class:`radical.pilot.ComputeUnit` instances.

    Each Session has a unique identifier :data:`radical.pilot.Session.uid` that can be
    used to re-connect to a RADICAL-Pilot instance in the database.

    **Example**::

        s1 = radical.pilot.Session(database_url=DBURL)
        s2 = radical.pilot.Session(database_url=DBURL, uid=s1.uid)

        # s1 and s2 are pointing to the same session
        assert s1.uid == s2.uid
    """

    #---------------------------------------------------------------------------
    #
    def __init__ (self, database_url=None, database_name=None, name=None):
        """Creates a new session.

        If called without a uid, a new Session instance is created and 
        stored in the database. If uid is set, an existing session is 
        retrieved from the database. 

        **Arguments:**
            * **database_url** (`string`): The MongoDB URL.  If none is given,
              RP uses the environment variable RADICAL_PILOT_DBURL.  If that is
              not set, an error will be raises.

            * **database_name** (`string`): An alternative database name 
              (default: 'radicalpilot').

            * **uid** (`string`): If uid is set, we try 
              re-connect to an existing session instead of creating a new one.

            * **name** (`string`): An optional human readable name.

        **Returns:**
            * A new Session instance.

        **Raises:**
            * :class:`radical.pilot.DatabaseError`

        """

        logger = ru.get_logger('radical.pilot')

        if database_name:
            logger.warning("The 'database_name' parameter is deprecated - please specify an URL path")
        else:
            database_name = 'radicalpilot'

        # init the base class inits
        saga.Session.__init__ (self)
<<<<<<< HEAD
        self._valid = False
=======
        self._dh        = ru.DebugHelper()
        self._valid     = True
        self._terminate = threading.Event()
        self._terminate.clear()
>>>>>>> eeeb81e9

        # before doing anything else, set up the debug helper for the lifetime
        # of the session.
        self._debug_helper = ru.DebugHelper ()

        # Dictionaries holding all manager objects created during the session.
        self._pilot_manager_objects = dict()
        self._unit_manager_objects  = dict()

        # The resource configuration dictionary associated with the session.
        self._resource_configs = {}

        if  not database_url:
            database_url = os.getenv ("RADICAL_PILOT_DBURL", None)

        if  not database_url:
            raise PilotException ("no database URL (set RADICAL_PILOT_DBURL)")  

        self._dburl = ru.Url(database_url)

        # if the database url contains a path element, we interpret that as
        # database name (without the leading slash)
        if  not self._dburl.path         or \
            self._dburl.path[0]   != '/' or \
            len(self._dburl.path) <=  1  :
            logger.warning("incomplete URLs are deprecated -- missing database name!")
            self._dburl.path = database_name # defaults to 'radicalpilot'

        logger.info("using database %s" % self._dburl)

        # ----------------------------------------------------------------------
        # create new session
<<<<<<< HEAD
        self._dbs       = None
        self._uid       = None
        self._connected = None

        if name :
            self._name = name
            self._uid  = name
          # self._uid  = ru.generate_id ('rp.session.'+name+'.%(item_counter)06d', mode=ru.ID_CUSTOM)
        else :
            self._uid  = ru.generate_id ('rp.session', mode=ru.ID_PRIVATE)
            self._name = self._uid

        # initialize profiling
        self.prof = Profiler('%s' % self._uid)
        self.prof.prof('start session', uid=self._uid)
=======
        try:
            if name :
                self._name = name
                self._uid  = name
              # self._uid  = ru.generate_id ('rp.session.'+name+'.%(item_counter)06d', mode=ru.ID_CUSTOM)
                ru.reset_id_counters(prefix=['pmgr', 'umgr', 'pilot', 'unit', 'unit.%(counter)06d'])
            else :
                self._uid  = ru.generate_id ('rp.session', mode=ru.ID_PRIVATE)
                self._name = self._uid
                ru.reset_id_counters(prefix=['pmgr', 'umgr', 'pilot', 'unit', 'unit.%(counter)06d'])

            logger.report.info ('<<new session: ')
            logger.report.plain('[%s]' % self._uid)
            logger.report.info ('<<database   : ')
            logger.report.plain('[%s]' % self._dburl)
>>>>>>> eeeb81e9

        try:
            self._dbs = dbSession(sid   = self._uid,
                                  name  = self._name,
                                  dburl = self._dburl)

        
            self._dburl  = self._dbs._dburl

            # from here on we should be able to close the session again
            self._valid = True
            logger.info("New Session created: %s." % str(self))

        except Exception, ex:
            logger.report.error(">>err\n")
            logger.exception ('session create failed')
            raise PilotException("Couldn't create new session (database URL '%s' incorrect?): %s" \
                            % (self._dburl, ex))  

        # Loading all "default" resource configurations
        module_path  = os.path.dirname(os.path.abspath(__file__))
        default_cfgs = "%s/configs/resource_*.json" % module_path
        config_files = glob.glob(default_cfgs)

        for config_file in config_files:

            try :
                logger.info("Load resource configurations from %s" % config_file)
                rcs = ResourceConfig.from_file(config_file)
            except Exception as e :
                logger.error ("skip config file %s: %s" % (config_file, e))
                continue

            for rc in rcs:
                logger.info("Load resource configurations for %s" % rc)
                self._resource_configs[rc] = rcs[rc].as_dict() 

        user_cfgs     = "%s/.radical/pilot/configs/resource_*.json" % os.environ.get ('HOME')
        config_files  = glob.glob(user_cfgs)

        for config_file in config_files:

            try :
                rcs = ResourceConfig.from_file(config_file)
            except Exception as e :
                logger.error ("skip config file %s: %s" % (config_file, e))
                continue

            for rc in rcs:
                logger.info("Load resource configurations for %s" % rc)

                if  rc in self._resource_configs :
                    # config exists -- merge user config into it
                    ru.dict_merge (self._resource_configs[rc],
                                   rcs[rc].as_dict(),
                                   policy='overwrite')
                else :
                    # new config -- add as is
                    self._resource_configs[rc] = rcs[rc].as_dict() 

        default_aliases = "%s/configs/resource_aliases.json" % module_path
        self._resource_aliases = ru.read_json_str (default_aliases)['aliases']

        self.prof.prof('configs parsed', uid=self._uid)

        _rec = os.environ.get('RADICAL_PILOT_RECORD_SESSION')
        if _rec:
            self._rec = "%s/%s" % (_rec, self._uid)
            os.system('mkdir -p %s' % self._rec)
            ru.write_json({'dburl' : str(self._dburl)}, "%s/session.json" % self._rec)
            logger.info("recording session in %s" % self._rec)
        else:
            self._rec = None

        logger.report.ok('>>ok\n')



    #---------------------------------------------------------------------------
    # Allow Session to function as a context manager in a `with` clause
    def __enter__ (self):
        return self


    #---------------------------------------------------------------------------
    # Allow Session to function as a context manager in a `with` clause
    def __exit__ (self, type, value, traceback) :
        self.close()


    #---------------------------------------------------------------------------
    #
    def __del__ (self) :
        pass
      # self.close ()


    #---------------------------------------------------------------------------
    #
    def _is_valid(self):
        if not self._valid:
            raise RuntimeError("instance was closed")


    #---------------------------------------------------------------------------
    #
    def close(self, cleanup=None, terminate=None, delete=None):
        """Closes the session.

        All subsequent attempts access objects attached to the session will 
        result in an error. If cleanup is set to True (default) the session
        data is removed from the database.

        **Arguments:**
            * **cleanup** (`bool`): Remove session from MongoDB (implies * terminate)
            * **terminate** (`bool`): Shut down all pilots associated with the session. 

        **Raises:**
            * :class:`radical.pilot.IncorrectState` if the session is closed
              or doesn't exist. 
        """

<<<<<<< HEAD
        self._is_valid()

=======
        logger.report.info('closing session %s' % self._uid)
>>>>>>> eeeb81e9
        logger.debug("session %s closing" % (str(self._uid)))
        self.prof.prof("close", uid=self._uid)

        uid = self._uid

        # set defaults
        if cleanup   == None: cleanup   = True
        if terminate == None: terminate = True

        # we keep 'delete' for backward compatibility.  If it was set, and the
        # other flags (cleanup, terminate) are as defaulted (True), then delete
        # will supercede them.  Delete is considered deprecated though, and
        # we'll thus issue a warning.
        if delete != None:

            if  cleanup == True and terminate == True :
                cleanup   = delete
                terminate = delete
                logger.warning("'delete' flag on session is deprecated. " \
                             "Please use 'cleanup' and 'terminate' instead!")

        if  cleanup :
            # cleanup implies terminate
            terminate = True

        if terminate:
            self._terminate.set()

        for pmgr_uid, pmgr in self._pilot_manager_objects.iteritems():
            logger.debug("session %s closes   pmgr   %s" % (str(self._uid), pmgr_uid))
            pmgr.close (terminate=terminate)
            logger.debug("session %s closed   pmgr   %s" % (str(self._uid), pmgr_uid))

        for umgr_uid, umgr in self._unit_manager_objects.iteritems():
            logger.debug("session %s closes   umgr   %s" % (str(self._uid), umgr._uid))
            umgr.close()
            logger.debug("session %s closed   umgr   %s" % (str(self._uid), umgr._uid))

        if  cleanup :
            self.prof.prof("cleaning", uid=self._uid)
            self._dbs.delete()
            self.prof.prof("cleaned", uid=self._uid)
        else:
            self._dbs.close()

        logger.debug("session %s closed" % (str(self._uid)))
        self.prof.prof("closed", uid=self._uid)
        self.prof.close()

        self._valid = False

        logger.report.info('<<session lifetime: %.1fs' % (self.closed - self.created))
        logger.report.ok('>>ok\n')


    #---------------------------------------------------------------------------
    #
    def as_dict(self):
        """Returns a Python dictionary representation of the object.
        """

        self._is_valid()

        object_dict = {
            "uid"           : self._uid,
            "created"       : self._dbs.created,
            "connected"     : self._dbs.connected,
            "closed"        : self._dbs.closed,
            "database_url"  : str(self._dbs.dburl)
        }
        return object_dict

    #---------------------------------------------------------------------------
    #
    def __str__(self):
        """Returns a string representation of the object.
        """
        return str(self.as_dict())

    #---------------------------------------------------------------------------
    #
    @property
    def uid(self):
        return self._uid

    #---------------------------------------------------------------------------
    #
    @property
    def dburl(self):
        self._is_valid()
        return self._dbs.dburl

    #---------------------------------------------------------------------------
    #
    def get_db(self):

        self._is_valid()
        return self._dbs.get_db()

    #---------------------------------------------------------------------------
    #
    def get_dbs(self):
        return self._dbs

    #---------------------------------------------------------------------------
    #
    @property
    def name(self):
        return self._name

    #---------------------------------------------------------------------------
    #
    @property
    def created(self):
        """Returns the UTC date and time the session was created.
        """
        return self._dbs.created


    #---------------------------------------------------------------------------
    #
    @property
    def connected(self):
        """Returns the most recent UTC date and time the session was
        reconnected to.
        """
        return self._dbs.connected 


    #---------------------------------------------------------------------------
    #
    @property
    def closed(self):
        """
        Returns the time of closing
        """
        return self._dbs.closed 


    #---------------------------------------------------------------------------
    #
    def list_pilot_managers(self):
        """Lists the unique identifiers of all :class:`radical.pilot.PilotManager` 
        instances associated with this session.

        **Example**::

            s = radical.pilot.Session(database_url=DBURL)
            for pm_uid in s.list_pilot_managers():
                pm = radical.pilot.PilotManager(session=s, pilot_manager_uid=pm_uid) 

        **Returns:**
            * A list of :class:`radical.pilot.PilotManager` uids (`list` oif strings`).

        **Raises:**
            * :class:`radical.pilot.IncorrectState` if the session is closed
              or doesn't exist. 
        """
        self._is_valid()
        return self._pilot_manager_objects.keys()


    # --------------------------------------------------------------------------
    #
    def get_pilot_managers(self, pilot_manager_ids=None) :
        """ Re-connects to and returns one or more existing PilotManager(s).

        **Arguments:**

            * **session** [:class:`radical.pilot.Session`]: 
              The session instance to use.

            * **pilot_manager_uid** [`string`]: 
              The unique identifier of the PilotManager we want 
              to re-connect to.

        **Returns:**

            * One or more new [:class:`radical.pilot.PilotManager`] objects.

        **Raises:**

            * :class:`radical.pilot.pilotException` if a PilotManager with 
              `pilot_manager_uid` doesn't exist in the database.
        """
        self._is_valid()

        return_scalar = False

        if pilot_manager_ids is None:
            pilot_manager_ids = self.list_pilot_managers()

        elif not isinstance(pilot_manager_ids, list):
            pilot_manager_ids = [pilot_manager_ids]
            return_scalar = True

        pilot_manager_objects = list()
        for pid in pilot_manager_ids:
            pilot_manager_objects.append (self._pilot_manager_objects[pid])

        if return_scalar is True:
            pilot_manager_objects = pilot_manager_objects[0]

        return pilot_manager_objects

    #---------------------------------------------------------------------------
    #
    def list_unit_managers(self):
        """Lists the unique identifiers of all :class:`radical.pilot.UnitManager` 
        instances associated with this session.

        **Example**::

            s = radical.pilot.Session(database_url=DBURL)
            for pm_uid in s.list_unit_managers():
                pm = radical.pilot.PilotManager(session=s, pilot_manager_uid=pm_uid) 

        **Returns:**
            * A list of :class:`radical.pilot.UnitManager` uids (`list` of `strings`).

        **Raises:**
            * :class:`radical.pilot.IncorrectState` if the session is closed
              or doesn't exist. 
        """
        self._is_valid()
        return self._unit_manager_objects.keys()

    # --------------------------------------------------------------------------
    #
    def get_unit_managers(self, unit_manager_ids=None) :
        """ Re-connects to and returns one or more existing UnitManager(s).

        **Arguments:**

            * **session** [:class:`radical.pilot.Session`]: 
              The session instance to use.

            * **pilot_manager_uid** [`string`]: 
              The unique identifier of the PilotManager we want 
              to re-connect to.

        **Returns:**

            * One or more new [:class:`radical.pilot.PilotManager`] objects.

        **Raises:**

            * :class:`radical.pilot.pilotException` if a PilotManager with 
              `pilot_manager_uid` doesn't exist in the database.
        """
        self._is_valid()

        return_scalar = False
        if unit_manager_ids is None:
            unit_manager_ids = self.list_unit_managers()

        elif not isinstance(unit_manager_ids, list):
            unit_manager_ids = [unit_manager_ids]
            return_scalar = True

        pilot_manager_objects = list()
        for uid in unit_manager_ids:
            unit_manager_objects.append (self._unit_manager_objects[pid])

        if return_scalar is True:
            unit_manager_objects = unit_manager_objects[0]

        return unit_manager_objects

    # -------------------------------------------------------------------------
    #
    def add_resource_config(self, resource_config):
        """Adds a new :class:`radical.pilot.ResourceConfig` to the PilotManager's 
           dictionary of known resources, or accept a string which points to
           a configuration file.

           For example::

                  rc = radical.pilot.ResourceConfig(label="mycluster")
                  rc.job_manager_endpoint = "ssh+pbs://mycluster
                  rc.filesystem_endpoint  = "sftp://mycluster
                  rc.default_queue        = "private"
                  rc.bootstrapper         = "default_bootstrapper.sh"

                  pm = radical.pilot.PilotManager(session=s)
                  pm.add_resource_config(rc)

                  pd = radical.pilot.ComputePilotDescription()
                  pd.resource = "mycluster"
                  pd.cores    = 16
                  pd.runtime  = 5 # minutes

                  pilot = pm.submit_pilots(pd)
        """
        if  isinstance (resource_config, basestring) :

            # let exceptions fall through
            rcs = ResourceConfig.from_file(resource_config)

            for rc in rcs:
                logger.info("Loaded resource configurations for %s" % rc)
                self._resource_configs[rc] = rcs[rc].as_dict() 

        else :
            self._resource_configs[resource_config.label] = resource_config.as_dict()

    # -------------------------------------------------------------------------
    #
    def get_resource_config (self, resource_key, schema=None):
        """Returns a dictionary of the requested resource config
        """

        if  resource_key in self._resource_aliases :
            logger.warning ("using alias '%s' for deprecated resource key '%s'" \
                         % (self._resource_aliases[resource_key], resource_key))
            resource_key = self._resource_aliases[resource_key]

        if  resource_key not in self._resource_configs:
            error_msg = "Resource key '%s' is not known." % resource_key
            raise PilotException(error_msg)

        resource_cfg = copy.deepcopy (self._resource_configs[resource_key])

        if  not schema :
            if 'schemas' in resource_cfg :
                schema = resource_cfg['schemas'][0]

        if  schema:
            if  schema not in resource_cfg :
                raise RuntimeError ("schema %s unknown for resource %s" \
                                  % (schema, resource_key))

            for key in resource_cfg[schema] :
                # merge schema specific resource keys into the
                # resource config
                resource_cfg[key] = resource_cfg[schema][key]

        return resource_cfg


    # -------------------------------------------------------------------------
    #
    def fetch_profiles (self, tgt=None):
        return fetch_profiles (self._uid, dburl=self._dburl, tgt=tgt, session=self)


    # -------------------------------------------------------------------------
    #
    def fetch_json (self, tgt=None):
        return fetch_json (self._uid, dburl=self._dburl, tgt=tgt)

<|MERGE_RESOLUTION|>--- conflicted
+++ resolved
@@ -88,14 +88,10 @@
 
         # init the base class inits
         saga.Session.__init__ (self)
-<<<<<<< HEAD
-        self._valid = False
-=======
         self._dh        = ru.DebugHelper()
-        self._valid     = True
+        self._valid     = False
         self._terminate = threading.Event()
         self._terminate.clear()
->>>>>>> eeeb81e9
 
         # before doing anything else, set up the debug helper for the lifetime
         # of the session.
@@ -128,23 +124,10 @@
 
         # ----------------------------------------------------------------------
         # create new session
-<<<<<<< HEAD
         self._dbs       = None
         self._uid       = None
         self._connected = None
 
-        if name :
-            self._name = name
-            self._uid  = name
-          # self._uid  = ru.generate_id ('rp.session.'+name+'.%(item_counter)06d', mode=ru.ID_CUSTOM)
-        else :
-            self._uid  = ru.generate_id ('rp.session', mode=ru.ID_PRIVATE)
-            self._name = self._uid
-
-        # initialize profiling
-        self.prof = Profiler('%s' % self._uid)
-        self.prof.prof('start session', uid=self._uid)
-=======
         try:
             if name :
                 self._name = name
@@ -156,18 +139,19 @@
                 self._name = self._uid
                 ru.reset_id_counters(prefix=['pmgr', 'umgr', 'pilot', 'unit', 'unit.%(counter)06d'])
 
+            # initialize profiling
+            self.prof = Profiler('%s' % self._uid)
+            self.prof.prof('start session', uid=self._uid)
+
             logger.report.info ('<<new session: ')
             logger.report.plain('[%s]' % self._uid)
             logger.report.info ('<<database   : ')
             logger.report.plain('[%s]' % self._dburl)
->>>>>>> eeeb81e9
-
-        try:
+
             self._dbs = dbSession(sid   = self._uid,
                                   name  = self._name,
                                   dburl = self._dburl)
 
-        
             self._dburl  = self._dbs._dburl
 
             # from here on we should be able to close the session again
@@ -283,12 +267,9 @@
               or doesn't exist. 
         """
 
-<<<<<<< HEAD
-        self._is_valid()
-
-=======
+        self._is_valid()
+
         logger.report.info('closing session %s' % self._uid)
->>>>>>> eeeb81e9
         logger.debug("session %s closing" % (str(self._uid)))
         self.prof.prof("close", uid=self._uid)
 
