
{
    "stampede_ssh": {
        "description"                 : "The XSEDE 'Stampede' cluster at TACC (https://www.tacc.utexas.edu/stampede/).",
        "notes"                       : "Always set the ``project`` attribute in the ComputePilotDescription or the pilot will fail.",
        "schemas"                     : ["gsissh", "ssh", "go"],
        "mandatory_args"              : ["project"],
        "gsissh"                      :
        {
            "job_manager_endpoint"    : "slurm+gsissh://stampede.tacc.utexas.edu:2222/",
            "filesystem_endpoint"     : "gsisftp://stampede.tacc.utexas.edu:2222/"
        },
        "ssh"                         :
        {
            "job_manager_endpoint"    : "slurm+ssh://stampede.tacc.utexas.edu/",
            "filesystem_endpoint"     : "sftp://stampede.tacc.utexas.edu/"
        },
        "go":
        {
            "job_manager_endpoint"    : "slurm+ssh://stampede.tacc.utexas.edu/",
            "filesystem_endpoint"     : "go://xsede#stampede/"
        },
        "default_queue"               : "normal",
        "lrms"                        : "SLURM",
        "agent_scheduler"             : "CONTINUOUS",
        "agent_spawner"               : "POPEN",
        "agent_launch_method"         : "SSH",
        "task_launch_method"          : "SSH",
        "mpi_launch_method"           : "MPIRUN_RSH",
        "pre_bootstrap_1"             : ["module purge",
                                         "module load TACC",
                                         "module load intel/15.0.2",
                                         "module load python/2.7.12",
                                         "module unload xalt",
                                         # Load ICC license so we can build during bootstrap
                                         "source ~train00/ssi_sourceme",
                                         "export TACC_DELETE_FILES=TRUE"
                                        ],
        "default_remote_workdir"      : "$WORK",
        "valid_roots"                 : ["/scratch", "$SCRATCH", "/work", "$WORK"],
        "rp_version"                  : "local",
        "virtenv_mode"                : "create",
        "python_dist"                 : "default", 
        "export_to_cu"                : ["LMOD_CMD",
                                         "LMOD_SYSTEM_DEFAULT_MODULES",
                                         "LD_LIBRARY_PATH"], 
        "cu_pre_exec"                 : ["module restore"]
    },

    "stampede_orte": {
        "description"                 : "The XSEDE 'Stampede' cluster at TACC (https://www.tacc.utexas.edu/stampede/).",
        "notes"                       : "Always set the ``project`` attribute in the ComputePilotDescription or the pilot will fail.",
        "schemas"                     : ["ssh", "gsissh", "go"],
        "mandatory_args"              : ["project"],
        "ssh"                         :
        {
            "job_manager_endpoint"    : "slurm+ssh://stampede.tacc.utexas.edu/",
            "filesystem_endpoint"     : "sftp://stampede.tacc.utexas.edu/"
        },
        "gsissh"                      :
        {
            "job_manager_endpoint"    : "slurm+gsissh://stampede.tacc.utexas.edu:2222/",
            "filesystem_endpoint"     : "gsisftp://stampede.tacc.utexas.edu:2222/"
        },
        "go":
        {
            "job_manager_endpoint"    : "slurm+ssh://stampede.tacc.utexas.edu/",
            "filesystem_endpoint"     : "go://xsede#stampede/"
        },
        "default_queue"               : "normal",
        "lrms"                        : "SLURM",
        "agent_type"                  : "multicore",
        "agent_scheduler"             : "CONTINUOUS",
        "agent_spawner"               : "POPEN",
        "agent_launch_method"         : "ORTE",
        "task_launch_method"          : "ORTE",
        "mpi_launch_method"           : "ORTE",
        "pre_bootstrap_1"             : ["module purge",
            "module load TACC",
            "module load intel/15.0.2",
            "module load python/2.7.12",
            "module unload xalt",
            # Load ICC license so we can build during bootstrap
            "source ~train00/ssi_sourceme",
            "export TACC_DELETE_FILES=TRUE",
            "module use -a /home1/01083/tg803521/ompi/modules/",
            "module load openmpi/2017_04_20_539f71d",
            "export OMPI_MCA_plm=^slurm"
        ],
        "pre_bootstrap_2"             : ["export PATH=$PATH",
            "export LD_LIBRARY_PATH=$LD_LIBRARY_PATH"
        ],
        "default_remote_workdir"      : "$WORK",
        "valid_roots"                 : ["/scratch", "$SCRATCH", "/work", "$WORK"],
        "rp_version"                  : "local",
        "virtenv_mode"                : "create",
        "python_dist"                 : "default"
    },

    "stampede_ortelib": {
        "description"                 : "The XSEDE 'Stampede' cluster at TACC (https://www.tacc.utexas.edu/stampede/).",
        "notes"                       : "Always set the ``project`` attribute in the ComputePilotDescription or the pilot will fail. To create a virtualenv for the first time, one needs to run towards the development queue.",
        "schemas"                     : ["ssh", "gsissh", "go"],
        "mandatory_args"              : ["project"],
        "ssh"                         :
        {
            "job_manager_endpoint"    : "slurm+ssh://stampede.tacc.utexas.edu/",
            "filesystem_endpoint"     : "sftp://stampede.tacc.utexas.edu/"
        },
        "gsissh"                      :
        {
            "job_manager_endpoint"    : "slurm+gsissh://stampede.tacc.utexas.edu:2222/",
            "filesystem_endpoint"     : "gsisftp://stampede.tacc.utexas.edu:2222/"
        },
        "go":
        {
            "job_manager_endpoint"    : "slurm+ssh://stampede.tacc.utexas.edu/",
            "filesystem_endpoint"     : "go://xsede#stampede/"
        },
        "default_queue"               : "normal",
        "lrms"                        : "SLURM",
        "agent_type"                  : "multicore",
        "agent_scheduler"             : "CONTINUOUS",
        "agent_spawner"               : "ORTE",
        "agent_launch_method"         : "ORTE",
        "task_launch_method"          : "ORTE_LIB",
        "mpi_launch_method"           : "ORTE_LIB",
        "pre_bootstrap_1"             : ["module purge",
            "module load TACC",
            "module load intel/15.0.2",
            "module load python/2.7.12",
            "module unload xalt",
            # Load ICC license so we can build during bootstrap
            "source ~train00/ssi_sourceme",
            "export TACC_DELETE_FILES=TRUE",
            "module use -a /home1/01083/tg803521/ompi/modules/",
            "module load openmpi/2017_04_20_539f71d",
            "export OMPI_MCA_plm=^slurm"
        ],
        "pre_bootstrap_2"             : ["export PATH=$PATH",
            "export LD_LIBRARY_PATH=$LD_LIBRARY_PATH"
        ],
        "default_remote_workdir"      : "$WORK",
        "valid_roots"                 : ["/scratch", "$SCRATCH", "/work", "$WORK"],
        "rp_version"                  : "local",
        "virtenv_mode"                : "create",
        "python_dist"                 : "default"
    },

    "stampede_yarn": {
        "description"                 : "The XSEDE 'Stampede' cluster at TACC (https://www.tacc.utexas.edu/stampede/).",
        "notes"                       : "Always set the ``project`` attribute in the ComputePilotDescription or the pilot will fail.",
        "schemas"                     : ["gsissh", "ssh", "go"],
        "mandatory_args"              : ["project"],
        "gsissh"                      :
        {
            "job_manager_endpoint"    : "slurm+gsissh://stampede.tacc.utexas.edu:2222/",
            "filesystem_endpoint"     : "gsisftp://stampede.tacc.utexas.edu:2222/"
        },
        "ssh"                         :
        {
            "job_manager_endpoint"    : "slurm+ssh://stampede.tacc.utexas.edu/",
            "filesystem_endpoint"     : "sftp://stampede.tacc.utexas.edu/"
        },
        "go":
        {
            "job_manager_endpoint"    : "slurm+ssh://stampede.tacc.utexas.edu/",
            "filesystem_endpoint"     : "go://xsede#stampede/"
        },
        "default_queue"               : "normal",
        "lrms"                        : "SLURM",
        "agent_scheduler"             : "YARN",
        "agent_spawner"               : "ABDS",
        "agent_launch_method"         : "SSH",
        "task_launch_method"          : "YARN",
        "mpi_launch_method"           : "MPIRUN_RSH",
        "pre_bootstrap_1"             : ["module purge",
                                         "module load TACC",
                                         "module load intel/15.0.2",
                                         "module load python/2.7.12",
                                         "module unload xalt",
                                         # Load ICC license so we can build during bootstrap
                                         "source ~train00/ssi_sourceme",
                                         "export TACC_DELETE_FILES=TRUE"
                                        ],
        "default_remote_workdir"      : "$WORK",
        "valid_roots"                 : ["/scratch", "$SCRATCH", "/work", "$WORK"],
        "rp_version"                  : "local",
        "virtenv_mode"                : "create",
        "python_dist"                 : "default"
    },

    "stampede_spark": {
        "description"                 : "The XSEDE 'Stampede' cluster at TACC (https://www.tacc.utexas.edu/stampede/).",
        "notes"                       : "Always set the ``project`` attribute in the ComputePilotDescription or the pilot will fail.",
        "schemas"                     : ["gsissh", "ssh", "go"],
        "mandatory_args"              : ["project"],
        "gsissh"                      :
        {
            "job_manager_endpoint"    : "slurm+gsissh://stampede.tacc.utexas.edu:2222/",
            "filesystem_endpoint"     : "gsisftp://stampede.tacc.utexas.edu:2222/"
        },
        "ssh"                         :
        {
            "job_manager_endpoint"    : "slurm+ssh://stampede.tacc.utexas.edu/",
            "filesystem_endpoint"     : "sftp://stampede.tacc.utexas.edu/"
        },
        "go":
        {
            "job_manager_endpoint"    : "slurm+ssh://stampede.tacc.utexas.edu/",
            "filesystem_endpoint"     : "go://xsede#stampede/"
        },
        "default_queue"               : "normal",
        "lrms"                        : "SLURM",
        "agent_type"                  : "multicore",
        "agent_scheduler"             : "CONTINUOUS",
        "agent_spawner"               : "POPEN",
        "agent_launch_method"         : "FORK",
        "task_launch_method"          : "SPARK",
        "mpi_launch_method"           : "MPIRUN_RSH",
        "pre_bootstrap_1"             : ["module purge",
                                         "module load TACC",
                                         "module load intel/15.0.2",
                                         "module load python/2.7.12",
                                         "module use /scratch/projects/xsede/modulefiles",
                                         "module load jdk64/1.8.0",
                                         # Load ICC license so we can build during bootstrap
                                         "source ~train00/ssi_sourceme",
                                         "export TACC_DELETE_FILES=TRUE"
                                        ],
        "pre_bootstrap_2"             : ["export PATH=$PATH",
                                         "export LD_LIBRARY_PATH=$LD_LIBRARY_PATH"
                                        ],
        "default_remote_workdir"      : "$WORK",
        "valid_roots"                 : ["/scratch", "$SCRATCH", "/work", "$WORK"],
        "rp_version"                  : "local",
        "virtenv_mode"                : "create",
        "python_dist"                 : "default"
    },

<<<<<<< HEAD
    "wrangler": {
=======
    "wrangler_ssh": {
>>>>>>> devel
        "description"                 : "The XSEDE 'Wrangler' cluster at TACC (https://www.tacc.utexas.edu/wrangler/).",
        "notes"                       : "Always set the ``project`` attribute in the ComputePilotDescription or the pilot will fail.",
        "schemas"                     : ["ssh", "gsissh", "go"],
        "mandatory_args"              : ["project"],
        "ssh"                         :
        {
            "job_manager_endpoint"    : "slurm+ssh://wrangler.tacc.utexas.edu/",
            "filesystem_endpoint"     : "sftp://wrangler.tacc.utexas.edu/"
        },
        "gsissh"                      :
        {
            "job_manager_endpoint"    : "slurm+gsissh://wrangler.tacc.utexas.edu:2222/",
            "filesystem_endpoint"     : "gsisftp://wrangler.tacc.utexas.edu:2222/"
        },
        "go":
        {
            "job_manager_endpoint"    : "slurm+ssh://wrangler.tacc.utexas.edu/",
            "filesystem_endpoint"     : "go://xsede#wrangler/"
        },
        "default_queue"               : "normal",
        "lrms"                        : "SLURM",
        "agent_type"                  : "multicore",
        "agent_scheduler"             : "CONTINUOUS",
        "agent_spawner"               : "POPEN",
        "agent_launch_method"         : "SSH",
        "task_launch_method"          : "SSH",
        "mpi_launch_method"           : "MPIRUN_RSH",
        "pre_bootstrap_1"             : ["module load python/2.7.12",
                                         "export TACC_DELETE_FILES=TRUE"
                                        ],
        "pre_bootstrap_2"             : ["export PATH=$PATH",
                                         "export LD_LIBRARY_PATH=$LD_LIBRARY_PATH"
                                        ],
        "default_remote_workdir"      : "$WORK",
        "valid_roots"                 : ["/work", "$WORK", "/data", "$DATA"],
        "rp_version"                  : "local",
        "virtenv_mode"                : "create",
        "python_dist"                 : "default"
    },

    "wrangler_yarn": {
        "description"                 : "The XSEDE 'Wrangler' cluster at TACC (https://www.tacc.utexas.edu/wrangler/).",
        "notes"                       : "Always set the ``project`` attribute in the ComputePilotDescription or the pilot will fail.",
        "schemas"                     : ["ssh", "gsissh", "go"],
        "mandatory_args"              : ["project"],
        "ssh"                         :
        {
            "job_manager_endpoint"    : "slurm+ssh://wrangler.tacc.utexas.edu/",
            "filesystem_endpoint"     : "sftp://wrangler.tacc.utexas.edu/"
        },
        "gsissh"                      :
        {
            "job_manager_endpoint"    : "slurm+gsissh://wrangler.tacc.utexas.edu:2222/",
            "filesystem_endpoint"     : "gsisftp://wrangler.tacc.utexas.edu:2222/"
        },
        "go":
        {
            "job_manager_endpoint"    : "slurm+ssh://wrangler.tacc.utexas.edu/",
            "filesystem_endpoint"     : "go://xsede#wrangler/"
        },
        "default_queue"               : "hadoop",
        "lrms"                        : "YARN",
        "agent_type"                  : "multicore",
        "agent_scheduler"             : "YARN",
        "agent_spawner"               : "ABDS",
        "agent_launch_method"         : "SSH",
        "task_launch_method"          : "YARN",
        "mpi_launch_method"           : "MPIRUN_RSH",
        "pre_bootstrap_1"             : ["module load python/2.7.12",
                                         "export TACC_DELETE_FILES=TRUE"
                                        ],
        "pre_bootstrap_2"             : ["export PATH=$PATH",
                                         "export LD_LIBRARY_PATH=$LD_LIBRARY_PATH"
                                        ],
        "default_remote_workdir"      : "$WORK",
        "valid_roots"                 : ["/work", "$WORK"],
        "rp_version"                  : "local",
        "virtenv_mode"                : "create",
        "python_dist"                 : "default"
    },


    "wrangler_spark": {
        "description"                 : "The XSEDE 'Wrangler' cluster at TACC (https://www.tacc.utexas.edu/wrangler/).",
        "notes"                       : "Always set the ``project`` attribute in the ComputePilotDescription or the pilot will fail.",
        "schemas"                     : ["gsissh", "ssh", "go"],
        "mandatory_args"              : ["project"],
        "ssh"                         :
        {
            "job_manager_endpoint"    : "slurm+ssh://wrangler.tacc.utexas.edu/",
            "filesystem_endpoint"     : "sftp://wrangler.tacc.utexas.edu/"
        },
        "gsissh"                      :
        {
            "job_manager_endpoint"    : "slurm+gsissh://wrangler.tacc.utexas.edu:2222/",
            "filesystem_endpoint"     : "gsisftp://wrangler.tacc.utexas.edu:2222/"
        },
        "go":
        {
            "job_manager_endpoint"    : "slurm+ssh://wrangler.tacc.utexas.edu/",
            "filesystem_endpoint"     : "go://xsede#wrangler/"
        },
        "default_queue"               : "normal",
        "lrms"                        : "SLURM",
        "agent_type"                  : "multicore",
        "agent_scheduler"             : "CONTINUOUS",
        "agent_spawner"               : "POPEN",
        "agent_launch_method"         : "SSH",
        "task_launch_method"          : "SPARK",
        "mpi_launch_method"           : "MPIRUN_RSH",
        "pre_bootstrap_1"             : [ 
                                        "module load python/2.7.12",
                                        "export TACC_DELETE_FILES=TRUE",
                                        "module load jdk64/1.8.0"
                                        ],
        "pre_bootstrap_2"             : ["export PATH=$PATH",
                                         "export LD_LIBRARY_PATH=$LD_LIBRARY_PATH"
                                        ],
        "default_remote_workdir"      : "$WORK",
        "valid_roots"                 : ["/work", "$WORK"],
        "rp_version"                  : "local",
        "virtenv_mode"                : "create",
        "python_dist"                 : "default"
    },


    "lonestar_ssh": {
        "description"                 : "The XSEDE 'Lonestar' cluster at TACC (https://www.tacc.utexas.edu/resources/hpc/lonestar).",
        "notes"                       : "Always set the ``project`` attribute in the ComputePilotDescription or the pilot will fail.",
        "schemas"                     : ["ssh", "gsissh"],
        "ssh"                         :
        {
            "job_manager_endpoint"    : "sge+ssh://lonestar.tacc.utexas.edu/",
            "filesystem_endpoint"     : "sftp://lonestar.tacc.utexas.edu/"
        },
        "gsissh"                      :
        {
            "job_manager_endpoint"    : "sge+gsissh://lonestar.tacc.utexas.edu/",
            "filesystem_endpoint"     : "gsisftp://lonestar.tacc.utexas.edu/"
        },
        "default_queue"               : "normal",
        "lrms"                        : "SGE",
        "agent_scheduler"             : "CONTINUOUS",
        "agent_spawner"               : "POPEN",
        "agent_launch_method"         : "SSH",
        "task_launch_method"          : "SSH",
        "mpi_launch_method"           : "IBRUN",
        "spmd_variation"              : "24way",
        "pre_bootstrap_1"             : ["module purge",
                                         "module load TACC",
                                         "module load cluster",
                                         "module load mvapich2",
                                         "module load python",
                                         "export TACC_DELETE_FILES=TRUE"
                                        ],
        "valid_roots"                 : ["/home1", "/scratch", "/work"],
        "rp_version"                  : "local",
        "virtenv_mode"                : "create",
        "python_dist"                 : "default"
    },

    "trestles_ssh": {
        "description"                 : "The XSEDE 'Trestles' cluster at SDSC (http://www.sdsc.edu/us/resources/trestles/).",
        "notes"                       : "Always set the ``project`` attribute in the ComputePilotDescription or the pilot will fail.",
        "schemas"                     : ["ssh", "gsissh"],
        "ssh"                         :
        {
            "job_manager_endpoint"    : "torque+ssh://trestles.sdsc.xsede.org/",
            "filesystem_endpoint"     : "sftp://trestles.sdsc.xsede.org/"
        },
        "gsissh"                      :
        {
            "job_manager_endpoint"    : "torque+gsissh://trestles.sdsc.xsede.org/",
            "filesystem_endpoint"     : "gsisftp://trestles.sdsc.xsede.org/"
        },
        "default_queue"               : "normal",
        "lrms"                        : "TORQUE",
        "agent_scheduler"             : "CONTINUOUS",
        "agent_spawner"               : "POPEN",
        "agent_launch_method"         : "SSH",
        "task_launch_method"          : "SSH",
        "mpi_launch_method"           : "MPIRUN_RSH",
        "pre_bootstrap_1"             : ["module purge", 
                                         "module load python pgi mvapich2_ib gnubase"],
        "valid_roots"                 : ["/home"],
        "rp_version"                  : "local",
        "virtenv_mode"                : "create",
        "python_dist"                 : "default"
    },

    "gordon_ssh": {
        "description"                 : "The XSEDE 'Gordon' cluster at SDSC (http://www.sdsc.edu/us/resources/gordon/).",
        "notes"                       : "Always set the ``project`` attribute in the ComputePilotDescription or the pilot will fail.",
        "schemas"                     : ["ssh", "gsissh"],
        "ssh"                         :
        {
            "job_manager_endpoint"    : "torque+ssh://gordon.sdsc.xsede.org/",
            "filesystem_endpoint"     : "sftp://gordon.sdsc.xsede.org/"
        },
        "gsissh"                      :
        {
            "job_manager_endpoint"    : "torque+gsissh://gordon.sdsc.xsede.org/",
            "filesystem_endpoint"     : "gsisftp://gordon.sdsc.xsede.org/"
        },
        "default_queue"               : "normal",
        "lrms"                        : "TORQUE",
        "agent_scheduler"             : "CONTINUOUS",
        "agent_spawner"               : "POPEN",
        "agent_launch_method"         : "SSH",
        "task_launch_method"          : "SSH",
        "mpi_launch_method"           : "MPIRUN_RSH",
        "pre_bootstrap_1"             : ["module purge", 
                                         "module load python intel mvapich2_ib gnubase"],
        "valid_roots"                 : ["/home"],
        "rp_version"                  : "local",
        "virtenv_mode"                : "create",
        "python_dist"                 : "default"
    },

    "blacklight_ssh": {
        "description"                 : "The XSEDE 'Blacklight' cluster at PSC (https://www.psc.edu/index.php/computing-resources/blacklight).",
        "notes"                       : "Always set the ``project`` attribute in the ComputePilotDescription or the pilot will fail.",
        "schemas"                     : ["ssh", "gsissh"],
        "ssh"                         :
        {
            "job_manager_endpoint"    : "torque+ssh://blacklight.psc.xsede.org",
            "filesystem_endpoint"     : "sftp://blacklight.psc.xsede.org/"
        },
        "gsissh"                      :
        {
            "job_manager_endpoint"    : "torque+gsissh://blacklight.psc.xsede.org",
            "filesystem_endpoint"     : "gsisftp://blacklight.psc.xsede.org/"
        },
        "default_queue"               : "batch",
        "cores_per_node"              : "16",
        "lrms"                        : "TORQUE",
        "agent_scheduler"             : "CONTINUOUS",
        "agent_spawner"               : "POPEN",
        "agent_launch_method"         : "DPLACE",
        "task_launch_method"          : "DPLACE",
        "mpi_launch_method"           : "MPIRUN_DPLACE",
        "pre_bootstrap_1"             : ["source /usr/share/modules/init/bash",
                                         "module load python",
                                         "unset PYTHONPATH"
                                        ],
        "valid_roots"                 : ["/usr/users", "/brashear"],
        "stage_cacerts"               : "True",
        "rp_version"                  : "local",
        "virtenv_mode"                : "create",
        "python_dist"                 : "default"
    },

    "greenfield": {
        "description"                 : "The XSEDE 'Greenfield' cluster at PSC (https://www.psc.edu/index.php/computing-resources/greenfield).",
        "notes"                       : "Always set the ``project`` attribute in the ComputePilotDescription or the pilot will fail.",
        "schemas"                     : ["ssh", "gsissh"],
        "ssh"                         :
        {
            "job_manager_endpoint"    : "torque+ssh://greenfield.psc.xsede.org",
            "filesystem_endpoint"     : "sftp://greenfield.psc.xsede.org/"
        },
        "gsissh"                      :
        {
            "job_manager_endpoint"    : "torque+gsissh://greenfield.psc.xsede.org",
            "filesystem_endpoint"     : "gsisftp://greenfield.psc.xsede.org/"
        },
        "default_queue"               : "batch",
        "cores_per_node"              : "15",
        "lrms"                        : "TORQUE",
        "agent_type"                  : "multicore",
        "agent_scheduler"             : "CONTINUOUS",
        "agent_spawner"               : "POPEN",
        "agent_launch_method"         : "FORK",
        "task_launch_method"          : "FORK",
        "mpi_launch_method"           : "MPIEXEC",
        "pre_bootstrap_1"             : ["source /usr/share/Modules/init/bash",
                                         "module load python",
                                         "unset PYTHONPATH"
                                        ],
        "valid_roots"                 : ["/home", "/crucible", "/arc"],
        "stage_cacerts"               : "True",
        "rp_version"                  : "local",
        "virtenv_mode"                : "create",
        "python_dist"                 : "default"
    },

    "comet_ssh": {
        "description"                 : "The Comet HPC resource at SDSC 'HPC for the 99%' (http://www.sdsc.edu/services/hpc/hpc_systems.html#comet).",
        "notes"                       : "Always set the ``project`` attribute in the ComputePilotDescription or the pilot will fail.",
        "schemas"                     : ["ssh", "gsissh"],
        "mandatory_args"              : ["project"],
        "ssh"                         :
        {
            "job_manager_endpoint"    : "slurm+ssh://comet.sdsc.xsede.org/",
            "filesystem_endpoint"     : "sftp://comet.sdsc.xsede.org/"
        },
        "gsissh"                      :
        {
            "job_manager_endpoint"    : "slurm+gsissh://comet.sdsc.xsede.org/",
            "filesystem_endpoint"     : "gsisftp://comet.sdsc.xsede.org/"
        },
        "default_queue"               : "compute",
        "cores_per_node"              : "24",
        "lrms"                        : "SLURM",
        "agent_scheduler"             : "CONTINUOUS",
        "agent_spawner"               : "POPEN",
        "agent_launch_method"         : "SSH",
        "task_launch_method"          : "SSH",
        "mpi_launch_method"           : "MPIRUN_RSH",
        "pre_bootstrap_1"             : ["module load python"],
       #"default_remote_workdir"      : "/oasis/scratch/comet/$USER/temp_project",
       #"valid_roots"                 : ["/oasis/scratch/comet"],
        "valid_roots"                 : ["/home"],
        "rp_version"                  : "local",
        "virtenv_mode"                : "create",
        "python_dist"                 : "default",
        "cu_tmp"                      : "/scratch/$USER/$SLURM_JOBID"
    },

    "comet_orte": {
        "description"                 : "The Comet HPC resource at SDSC 'HPC for the 99%' (http://www.sdsc.edu/services/hpc/hpc_systems.html#comet).",
        "notes"                       : "Always set the ``project`` attribute in the ComputePilotDescription or the pilot will fail.",
        "schemas"                     : ["ssh", "gsissh"],
        "mandatory_args"              : ["project"],
        "ssh"                         :
        {
            "job_manager_endpoint"    : "slurm+ssh://comet.sdsc.xsede.org/",
            "filesystem_endpoint"     : "sftp://comet.sdsc.xsede.org/"
        },
        "gsissh"                      :
        {
            "job_manager_endpoint"    : "slurm+gsissh://comet.sdsc.xsede.org/",
            "filesystem_endpoint"     : "gsisftp://comet.sdsc.xsede.org/"
        },
        "default_queue"               : "compute",
        "cores_per_node"              : "24",
        "lrms"                        : "SLURM",
        "agent_config"                : "default",
        "agent_scheduler"             : "CONTINUOUS",
        "agent_spawner"               : "POPEN",
        "agent_launch_method"         : "ORTE",
        "task_launch_method"          : "ORTE",
        "mpi_launch_method"           : "ORTE",
        "pre_bootstrap_1"             : ["module use --append /home/amerzky/ompi/modules",
                                         "module load python",
                                         "module load openmpi/2017_02_17_6da4dbb"
        ],
        "valid_roots"                 : ["/home"],
        "rp_version"                  : "local",
        "virtenv_mode"                : "create",
        "python_dist"                 : "default"
    },

    "comet_ortelib": {
        "description"                 : "The Comet HPC resource at SDSC 'HPC for the 99%' (http://www.sdsc.edu/services/hpc/hpc_systems.html#comet).",
        "notes"                       : "Always set the ``project`` attribute in the ComputePilotDescription or the pilot will fail.",
        "schemas"                     : ["ssh", "gsissh"],
        "mandatory_args"              : ["project"],
        "ssh"                         :
        {
            "job_manager_endpoint"    : "slurm+ssh://comet.sdsc.xsede.org/",
            "filesystem_endpoint"     : "sftp://comet.sdsc.xsede.org/"
        },
        "gsissh"                      :
        {
            "job_manager_endpoint"    : "slurm+gsissh://comet.sdsc.xsede.org/",
            "filesystem_endpoint"     : "gsisftp://comet.sdsc.xsede.org/"
        },
        "default_queue"               : "compute",
        "cores_per_node"              : "24",
        "lrms"                        : "SLURM",
        "agent_config"                : "default",
        "agent_scheduler"             : "CONTINUOUS",
        "agent_spawner"               : "ORTE",
        "agent_launch_method"         : "ORTE",
        "task_launch_method"          : "ORTE_LIB",
        "mpi_launch_method"           : "ORTE_LIB",
        "pre_bootstrap_1"             : ["module use --append /home/amerzky/ompi/modules",
                                         "module load python",
                                         "module load openmpi/2017_02_17_6da4dbb"
        ],
        "valid_roots"                 : ["/home"],
        "rp_version"                  : "local",
        "virtenv_mode"                : "create",
        "python_dist"                 : "default"
    },

    "comet_spark": {
        "description"                 : "The Comet HPC resource at SDSC 'HPC for the 99%' (http://www.sdsc.edu/services/hpc/hpc_systems.html#comet).",
        "notes"                       : "Always set the ``project`` attribute in the ComputePilotDescription or the pilot will fail.",
        "schemas"                     : ["ssh", "gsissh"],
        "mandatory_args"              : ["project"],
        "ssh"                         :
        {
            "job_manager_endpoint"    : "slurm+ssh://comet.sdsc.xsede.org/",
            "filesystem_endpoint"     : "sftp://comet.sdsc.xsede.org/"
        },
        "gsissh"                      :
        {
            "job_manager_endpoint"    : "slurm+gsissh://comet.sdsc.xsede.org/",
            "filesystem_endpoint"     : "gsisftp://comet.sdsc.xsede.org/"
        },
        "default_queue"               : "compute",
        "cores_per_node"              : "24",
        "lrms"                        : "SLURM",
        "agent_type"                  : "multicore",
        "agent_scheduler"             : "CONTINUOUS",
        "agent_spawner"               : "POPEN",
        "agent_launch_method"         : "FORK",
        "task_launch_method"          : "SPARK",
        "mpi_launch_method"           : "MPIRUN_RSH",
        "pre_bootstrap_1"             : ["module load python"],
        "pre_bootstrap_2"             : [
            "export PATH=$PATH",
            "export LD_LIBRARY_PATH=$LD_LIBRARY_PATH"
        ],
        #"default_remote_workdir"      : "/oasis/scratch/comet/$USER/temp_project",
        #"valid_roots"                 : ["/oasis/scratch/comet"],
        "valid_roots"                 : ["/home"],
        "rp_version"                  : "local",
        "virtenv_mode"                : "create",
        "python_dist"                 : "default"
    },

    "supermic_ssh": {
        "description"                 : "SuperMIC (pronounced 'Super Mick') is Louisiana State University's (LSU) newest supercomputer funded by the National Science Foundation's (NSF) Major Research Instrumentation (MRI) award to the Center for Computation & Technology. (https://portal.xsede.org/lsu-supermic)",
        "notes"                       : "Partially allocated through XSEDE. Primary access through GSISSH. Allows SSH key authentication too.",
        "schemas"                     : ["gsissh", "ssh"],
        "gsissh"                      : {
            "job_manager_endpoint"    : "torque+gsissh://supermic.cct-lsu.xsede.org:2222/",
            "filesystem_endpoint"     : "gsisftp://supermic.cct-lsu.xsede.org:2222/"
        },
        "ssh"                         : {
            "job_manager_endpoint"    : "torque+ssh://supermic.cct-lsu.xsede.org/",
            "filesystem_endpoint"     : "sftp://supermic.cct-lsu.xsede.org/"
        },
        "default_queue"               : "workq",
        "cores_per_node"              : "20",
        "lrms"                        : "TORQUE",
        "agent_scheduler"             : "CONTINUOUS",
        "agent_spawner"               : "POPEN",
        "agent_launch_method"         : "SSH",
        "task_launch_method"          : "SSH",
        "mpi_launch_method"           : "MPIEXEC",
        "pre_bootstrap_1"             : ["module load python"],
        "default_remote_workdir"      : "/work/$USER",
        "valid_roots"                 : ["/work"],
        "rp_version"                  : "local",
        "virtenv_mode"                : "create",
        "python_dist"                 : "default"
    },

<<<<<<< HEAD
    "supermic_orte": {
        "description"                 : "SuperMIC (pronounced 'Super Mick') is Louisiana State University's (LSU) newest supercomputer funded by the National Science Foundation's (NSF) Major Research Instrumentation (MRI) award to the Center for Computation & Technology. (https://portal.xsede.org/lsu-supermic)",
        "notes"                       : "Partially allocated through XSEDE. Primary access through GSISSH. Allows SSH key authentication too.",
        "schemas"                     : ["gsissh", "ssh"],
        "gsissh"                      : {
            "job_manager_endpoint"    : "torque+gsissh://supermic.cct-lsu.xsede.org:2222/",
            "filesystem_endpoint"     : "gsisftp://supermic.cct-lsu.xsede.org:2222/"
        },
        "ssh"                         : {
            "job_manager_endpoint"    : "torque+ssh://supermic.cct-lsu.xsede.org/",
            "filesystem_endpoint"     : "sftp://supermic.cct-lsu.xsede.org/"
        },
        "default_queue"               : "workq",
        "cores_per_node"              : "20",
        "lrms"                        : "TORQUE",
        "agent_scheduler"             : "CONTINUOUS",
        "agent_spawner"               : "POPEN",
        "agent_launch_method"         : "ORTE",
        "task_launch_method"          : "ORTE",
        "mpi_launch_method"           : "ORTE",
        "pre_bootstrap_1"             : [
            "module load python",
            "module use -a /worka/work/amerzky/radical.pilot.sandbox/openmpi/modules/",
            "module load openmpi/2017_03_13_6da4dbb"
        ],
        "pre_bootstrap_2"             : ["export PATH=$PATH",
            "export LD_LIBRARY_PATH=$LD_LIBRARY_PATH"
        ],
        "default_remote_workdir"      : "/work/$USER",
        "valid_roots"                 : ["/work"],
        "rp_version"                  : "local",
        "virtenv"                     : "%(global_sandbox)s/ve_supermic",
        "virtenv_mode"                : "create",
        "python_dist"                 : "default"
    },

    "supermic_ortelib": {
        "description"                 : "SuperMIC (pronounced 'Super Mick') is Louisiana State University's (LSU) newest supercomputer funded by the National Science Foundation's (NSF) Major Research Instrumentation (MRI) award to the Center for Computation & Technology. (https://portal.xsede.org/lsu-supermic)",
        "notes"                       : "Partially allocated through XSEDE. Primary access through GSISSH. Allows SSH key authentication too.",
        "schemas"                     : ["gsissh", "ssh"],
        "gsissh"                      : {
            "job_manager_endpoint"    : "torque+gsissh://supermic.cct-lsu.xsede.org:2222/",
            "filesystem_endpoint"     : "gsisftp://supermic.cct-lsu.xsede.org:2222/"
        },
        "ssh"                         : {
            "job_manager_endpoint"    : "torque+ssh://supermic.cct-lsu.xsede.org/",
            "filesystem_endpoint"     : "sftp://supermic.cct-lsu.xsede.org/"
        },
        "default_queue"               : "workq",
        "cores_per_node"              : "20",
        "lrms"                        : "TORQUE",
        "agent_scheduler"             : "CONTINUOUS",
        "agent_spawner"               : "ORTE",
        "agent_launch_method"         : "ORTE",
        "task_launch_method"          : "ORTE_LIB",
        "mpi_launch_method"           : "ORTE_LIB",
        "pre_bootstrap_1"             : [
            "module load python",
            "module use -a /worka/work/amerzky/radical.pilot.sandbox/openmpi/modules/",
            "module load openmpi/2017_03_13_6da4dbb"
        ],
        "pre_bootstrap_2"             : ["export PATH=$PATH",
            "export LD_LIBRARY_PATH=$LD_LIBRARY_PATH"
        ],
        "default_remote_workdir"      : "/work/$USER",
        "valid_roots"                 : ["/work"],
        "rp_version"                  : "local",
        "virtenv"                     : "%(global_sandbox)s/ve_supermic",
        "virtenv_mode"                : "create",
        "python_dist"                 : "default"
=======
    "bridges": {
        "description"                 : "The XSEDE 'Bridges' cluster at PSC (https://portal.xsede.org/psc-bridges/).",
        "notes"                       : "Always set the ``project`` attribute in the ComputePilotDescription.",
        "schemas"                     : ["gsissh", "ssh", "go"],
      # "mandatory_args"              : [],
        "gsissh"                      :
        {
            "job_manager_endpoint"    : "slurm+gsissh://bridges.psc.xsede.org:2222/",
            "filesystem_endpoint"     : "gsisftp://bridges.psc.xsede.org:2222/"
        },
        "ssh"                         :
        {
            "job_manager_endpoint"    : "slurm+ssh://bridges.psc.xsede.org/",
            "filesystem_endpoint"     : "sftp://bridges.psc.xsede.org/"
        },
        "go":
        {
            "job_manager_endpoint"    : "slurm+ssh://bridges.psc.xsede.org/",
            "filesystem_endpoint"     : "go://xsede#bridges/"
        },
        "default_queue"               : "normal",
        "lrms"                        : "SLURM",
        "agent_scheduler"             : "CONTINUOUS",
        "agent_spawner"               : "POPEN",
        "agent_launch_method"         : "SSH",
        "task_launch_method"          : "SSH",
        "mpi_launch_method"           : "MPIRUN",
        "pre_bootstrap_1"             : ["module purge",
                                         "module load gcc",
                                         "module load mpi/gcc_openmpi",
                                         "module load slurm",
                                         "module load python2"
                                        ],
        "default_remote_workdir"      : "$HOME",
        "valid_roots"                 : ["/home", "/pylon1", "/pylon2"],
        "rp_version"                  : "local",
        "virtenv_mode"                : "create",
        "python_dist"                 : "default", 
        "export_to_cu"                : [], 
        "cu_pre_exec"                 : []
>>>>>>> 01d6197a
    },

    "supermic_spark": {
        "description"                 : "SuperMIC (pronounced 'Super Mick') is Louisiana State University's (LSU) newest supercomputer funded by the National Science Foundation's (NSF) Major Research Instrumentation (MRI) award to the Center for Computation & Technology. (https://portal.xsede.org/lsu-supermic)",
        "notes"                       : "Partially allocated through XSEDE. Primary access through GSISSH. Allows SSH key authentication too.",
        "schemas"                     : ["gsissh", "ssh"],
        "gsissh"                      : {
            "job_manager_endpoint"    : "torque+gsissh://supermic.cct-lsu.xsede.org:2222/",
            "filesystem_endpoint"     : "gsisftp://supermic.cct-lsu.xsede.org:2222/"
        },
        "ssh"                         : {
            "job_manager_endpoint"    : "torque+ssh://supermic.cct-lsu.xsede.org/",
            "filesystem_endpoint"     : "sftp://supermic.cct-lsu.xsede.org/"
        },
        "default_queue"               : "workq",
        "cores_per_node"              : "20",
        "lrms"                        : "TORQUE",
        "agent_scheduler"             : "CONTINUOUS",
        "agent_spawner"               : "POPEN",
        "agent_launch_method"         : "SSH",
        "task_launch_method"          : "SPARK",
        "mpi_launch_method"           : "MPIEXEC",
        "pre_bootstrap_1"             : ["module load python"],
        "default_remote_workdir"      : "/work/$USER",
        "valid_roots"                 : ["/work"],
        "rp_version"                  : "local",
        "virtenv_mode"                : "create",
        "python_dist"                 : "default"
    }
}
<|MERGE_RESOLUTION|>--- conflicted
+++ resolved
@@ -238,11 +238,7 @@
         "python_dist"                 : "default"
     },
 
-<<<<<<< HEAD
-    "wrangler": {
-=======
     "wrangler_ssh": {
->>>>>>> devel
         "description"                 : "The XSEDE 'Wrangler' cluster at TACC (https://www.tacc.utexas.edu/wrangler/).",
         "notes"                       : "Always set the ``project`` attribute in the ComputePilotDescription or the pilot will fail.",
         "schemas"                     : ["ssh", "gsissh", "go"],
@@ -695,7 +691,6 @@
         "python_dist"                 : "default"
     },
 
-<<<<<<< HEAD
     "supermic_orte": {
         "description"                 : "SuperMIC (pronounced 'Super Mick') is Louisiana State University's (LSU) newest supercomputer funded by the National Science Foundation's (NSF) Major Research Instrumentation (MRI) award to the Center for Computation & Technology. (https://portal.xsede.org/lsu-supermic)",
         "notes"                       : "Partially allocated through XSEDE. Primary access through GSISSH. Allows SSH key authentication too.",
@@ -727,7 +722,6 @@
         "default_remote_workdir"      : "/work/$USER",
         "valid_roots"                 : ["/work"],
         "rp_version"                  : "local",
-        "virtenv"                     : "%(global_sandbox)s/ve_supermic",
         "virtenv_mode"                : "create",
         "python_dist"                 : "default"
     },
@@ -763,10 +757,10 @@
         "default_remote_workdir"      : "/work/$USER",
         "valid_roots"                 : ["/work"],
         "rp_version"                  : "local",
-        "virtenv"                     : "%(global_sandbox)s/ve_supermic",
-        "virtenv_mode"                : "create",
-        "python_dist"                 : "default"
-=======
+        "virtenv_mode"                : "create",
+        "python_dist"                 : "default"
+    },
+
     "bridges": {
         "description"                 : "The XSEDE 'Bridges' cluster at PSC (https://portal.xsede.org/psc-bridges/).",
         "notes"                       : "Always set the ``project`` attribute in the ComputePilotDescription.",
@@ -807,7 +801,6 @@
         "python_dist"                 : "default", 
         "export_to_cu"                : [], 
         "cu_pre_exec"                 : []
->>>>>>> 01d6197a
     },
 
     "supermic_spark": {
