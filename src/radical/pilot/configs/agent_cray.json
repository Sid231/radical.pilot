{
    "staging_area"         : "staging_area",
    "staging_schema"       : "staging",
    "max_io_loglength"     : 1024,
    "bulk_collection_size" :  100,
    "bulk_collection_time" : 5.0,
    "db_poll_sleeptime"    : 1.0,

<<<<<<< HEAD
    # interface for binding zmq to
    "network_interface"    : "ipogif0",

    "target"  : "local",
    "bridges" : {
        "agent_staging_input_queue"  : { "log_level" : "off",
                                         "stall_hwm" : 1,
                                         "bulk_size" : 1},
        "agent_scheduling_queue"     : { "log_level" : "off",
                                         "stall_hwm" : 1,
                                         "bulk_size" : 1},
        "agent_executing_queue"      : { "log_level" : "off",
                                         "stall_hwm" : 1,
                                         "bulk_size" : 1},
        "agent_staging_output_queue" : { "log_level" : "off",
                                         "stall_hwm" : 1,
                                         "bulk_size" : 1},

        "agent_unschedule_pubsub"    : {"log_level" : "off"},
        "agent_reschedule_pubsub"    : {"log_level" : "off"},

        "control_pubsub"             : {"log_level" : "off"},
        "state_pubsub"               : {"log_level" : "off"}
    },

    "components": {
        "UpdateWorker"                : 1,
        "AgentStagingInputComponent"  : 1,
        "AgentStagingOutputComponent" : 1
    }
    

    "agents": {
        "agent_1": {
            "target": "node",
            "components": {
                "AgentSchedulingComponent": 1,
                "AgentExecutingComponent" : 1
            }
        }
=======
    "agent_layout" : {
        # Offload as much as possible to a Compute Node,
        # to keep thread number low on MOM node.
        "agent_1"   : {
            "target"     : "node",
            "components" : {
                "AgentStagingInputComponent"  : 1,
                "AgentSchedulingComponent"    : 1,
                "AgentExecutingComponent"     : 1,
                "AgentStagingOutputComponent" : 1
            }
        }
    },

    "bridges" : {
        "agent_staging_input_queue"  : { "log_level" : "debug",
                                         "stall_hwm" : 1,
                                         "bulk_size" : 0},
        "agent_scheduling_queue"     : { "log_level" : "debug",
                                         "stall_hwm" : 1,
                                         "bulk_size" : 0},
        "agent_executing_queue"      : { "log_level" : "debug",
                                         "stall_hwm" : 1,
                                         "bulk_size" : 0},
        "agent_staging_output_queue" : { "log_level" : "debug",
                                         "stall_hwm" : 1,
                                         "bulk_size" : 0},

        "agent_unschedule_pubsub"    : {"log_level"  : "debug",
                                         "stall_hwm" : 1,
                                         "bulk_size" : 0},
        "agent_reschedule_pubsub"    : {"log_level"  : "debug",
                                         "stall_hwm" : 1,
                                         "bulk_size" : 0},

        "log_pubsub"                 : {"log_level"  : "debug",
                                         "stall_hwm" : 1,
                                         "bulk_size" : 0},
        "state_pubsub"               : {"log_level"  : "debug",
                                         "stall_hwm" : 1,
                                         "bulk_size" : 0},
        "control_pubsub"             : {"log_level"  : "debug",
                                         "stall_hwm" : 1,
                                         "bulk_size" : 0}
    },

    "agent_name" : "agent_0",
    "components" : {
        "UpdateWorker"            : 1
>>>>>>> 9e2f445f
    }
}<|MERGE_RESOLUTION|>--- conflicted
+++ resolved
@@ -5,9 +5,6 @@
     "bulk_collection_size" :  100,
     "bulk_collection_time" : 5.0,
     "db_poll_sleeptime"    : 1.0,
-
-<<<<<<< HEAD
-    # interface for binding zmq to
     "network_interface"    : "ipogif0",
 
     "target"  : "local",
@@ -36,9 +33,8 @@
         "UpdateWorker"                : 1,
         "AgentStagingInputComponent"  : 1,
         "AgentStagingOutputComponent" : 1
-    }
+    },
     
-
     "agents": {
         "agent_1": {
             "target": "node",
@@ -47,56 +43,5 @@
                 "AgentExecutingComponent" : 1
             }
         }
-=======
-    "agent_layout" : {
-        # Offload as much as possible to a Compute Node,
-        # to keep thread number low on MOM node.
-        "agent_1"   : {
-            "target"     : "node",
-            "components" : {
-                "AgentStagingInputComponent"  : 1,
-                "AgentSchedulingComponent"    : 1,
-                "AgentExecutingComponent"     : 1,
-                "AgentStagingOutputComponent" : 1
-            }
-        }
-    },
-
-    "bridges" : {
-        "agent_staging_input_queue"  : { "log_level" : "debug",
-                                         "stall_hwm" : 1,
-                                         "bulk_size" : 0},
-        "agent_scheduling_queue"     : { "log_level" : "debug",
-                                         "stall_hwm" : 1,
-                                         "bulk_size" : 0},
-        "agent_executing_queue"      : { "log_level" : "debug",
-                                         "stall_hwm" : 1,
-                                         "bulk_size" : 0},
-        "agent_staging_output_queue" : { "log_level" : "debug",
-                                         "stall_hwm" : 1,
-                                         "bulk_size" : 0},
-
-        "agent_unschedule_pubsub"    : {"log_level"  : "debug",
-                                         "stall_hwm" : 1,
-                                         "bulk_size" : 0},
-        "agent_reschedule_pubsub"    : {"log_level"  : "debug",
-                                         "stall_hwm" : 1,
-                                         "bulk_size" : 0},
-
-        "log_pubsub"                 : {"log_level"  : "debug",
-                                         "stall_hwm" : 1,
-                                         "bulk_size" : 0},
-        "state_pubsub"               : {"log_level"  : "debug",
-                                         "stall_hwm" : 1,
-                                         "bulk_size" : 0},
-        "control_pubsub"             : {"log_level"  : "debug",
-                                         "stall_hwm" : 1,
-                                         "bulk_size" : 0}
-    },
-
-    "agent_name" : "agent_0",
-    "components" : {
-        "UpdateWorker"            : 1
->>>>>>> 9e2f445f
     }
 }