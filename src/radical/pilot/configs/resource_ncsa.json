{
    "bw_aprun": {
        "description"                 : "The NCSA Blue Waters Cray XE6/XK7 system (https://bluewaters.ncsa.illinois.edu/)",
        "notes"                       : "Running 'touch .hushlogin' on the login node will reduce the likelihood of prompt detection issues.",
        "schemas"                     : ["gsissh"],
        "gsissh"                      : {
            "job_manager_endpoint"    : "torque+gsissh://bw.ncsa.illinois.edu",
            "filesystem_endpoint"     : "gsisftp://bw.ncsa.illinois.edu/"
        },
        "default_queue"               : "normal",
        "lrms"                        : "TORQUE",
        "agent_type"                  : "multicore",
        "agent_scheduler"             : "CONTINUOUS",
        "agent_spawner"               : "POPEN",
        "agent_launch_method"         : "APRUN",
        "task_launch_method"          : "APRUN",
        "mpi_launch_method"           : "APRUN",
        "pre_bootstrap_1"             : [
            "module switch PrgEnv-cray PrgEnv-gnu",
            "module load bwpy",
            "module use --append /projects/sciteam/gkd/modules",
            "module load openmpi/rhc_static"
        ],
        "default_remote_workdir"      : "/scratch/sciteam/$USER",
        "valid_roots"                 : ["/scratch/sciteam"],
        "rp_version"                  : "local",
        "virtenv"                     : "%(global_sandbox)s/ve_bw",
        "virtenv_mode"                : "create",
        "stage_cacerts"               : "True",
        "python_dist"                 : "default"
    },
    "bw_lib": {
        "description"                 : "The NCSA Blue Waters Cray XE6/XK7 system (https://bluewaters.ncsa.illinois.edu/)",
        "notes"                       : "Running 'touch .hushlogin' on the login node will reduce the likelihood of prompt detection issues.",
        "schemas"                     : ["gsissh"],
        "gsissh"                      : {
            "job_manager_endpoint"    : "torque+gsissh://bw.ncsa.illinois.edu",
            "filesystem_endpoint"     : "gsisftp://bw.ncsa.illinois.edu/"
        },
        "default_queue"               : "normal",
        "lrms"                        : "TORQUE",
        "agent_type"                  : "multicore",
        "agent_scheduler"             : "CONTINUOUS",
        "agent_spawner"               : "ORTE",
        "agent_config"                : "cray",
        "agent_launch_method"         : "ORTE_LIB",
        "task_launch_method"          : "ORTE_LIB",
        "mpi_launch_method"           : "ORTE_LIB",
        "tunnel_bind_device"          : "ipogif0",
        "forward_tunnel_endpoint"     : "BIND_ADDRESS",
        "pre_bootstrap_1"             : [
            "module switch PrgEnv-cray PrgEnv-gnu",
            "module load bwpy",
            "module use --append /projects/sciteam/gkd/modules",
            "module load openmpi/rhc_static"
        ],
        "pre_bootstrap_2"             : [
            "export HOME=$HOME",
            "export PATH=$PATH",
            "export LD_LIBRARY_PATH=$LD_LIBRARY_PATH"
        ],
        "default_remote_workdir"      : "/scratch/sciteam/$USER",
        "valid_roots"                 : ["/scratch/sciteam"],
        "rp_version"                  : "local",
        "virtenv"                     : "%(global_sandbox)s/ve_bw",
        "virtenv_mode"                : "create",
        "stage_cacerts"               : "True",
        "python_dist"                 : "default"
    },
    "bw": {
        "description"                 : "The NCSA Blue Waters Cray XE6/XK7 system (https://bluewaters.ncsa.illinois.edu/)",
        "notes"                       : "Running 'touch .hushlogin' on the login node will reduce the likelihood of prompt detection issues.",
        "schemas"                     : ["gsissh"],
        "gsissh"                      : {
            "job_manager_endpoint"    : "torque+gsissh://bw.ncsa.illinois.edu",
            "filesystem_endpoint"     : "gsisftp://bw.ncsa.illinois.edu/"
        },
        "default_queue"               : "normal",
        "lrms"                        : "TORQUE",
        "agent_type"                  : "multicore",
        "agent_scheduler"             : "CONTINUOUS",
        "agent_spawner"               : "POPEN",
        "agent_config"                : "cray",
        "agent_launch_method"         : "ORTE",
        "task_launch_method"          : "ORTE",
        "mpi_launch_method"           : "ORTE",
        "tunnel_bind_device"          : "ipogif0",
        "forward_tunnel_endpoint"     : "BIND_ADDRESS",
        "pre_bootstrap_1"             : [
            "module switch PrgEnv-cray PrgEnv-gnu",
            "module load bwpy",
            "module use --append /projects/sciteam/gkd/modules",
            "module load openmpi/rhc_static"
        ],
        "pre_bootstrap_2"             : [
            "export HOME=$HOME",
            "export PATH=$PATH",
            "export LD_LIBRARY_PATH=$LD_LIBRARY_PATH"
        ],
        "default_remote_workdir"      : "/scratch/sciteam/$USER",
        "valid_roots"                 : ["/scratch/sciteam"],
        "rp_version"                  : "local",
        "virtenv"                     : "%(global_sandbox)s/ve_bw",
        "virtenv_mode"                : "create",
        "stage_cacerts"               : "True",
        "python_dist"                 : "default"
    },
    "bw_ccm": {
        "description"                 : "The NCSA Blue Waters Cray XE6/XK7 system in CCM (https://bluewaters.ncsa.illinois.edu/)",
        "notes"                       : "Running 'touch .hushlogin' on the login node will reduce the likelihood of prompt detection issues.",
        "schemas"                     : ["gsissh"],
        "gsissh"                      : {
            "job_manager_endpoint"    : "torque+gsissh://bw.ncsa.illinois.edu/?gres=ccm",
            "filesystem_endpoint"     : "gsisftp://bw.ncsa.illinois.edu/"
        },
        "default_queue"               : "normal",
        "lrms"                        : "CCM",
        "agent_type"                  : "multicore",
        "agent_scheduler"             : "CONTINUOUS",
        "agent_spawner"               : "POPEN",
        "agent_launch_method"         : "SSH",
        "task_launch_method"          : "SSH",
        "mpi_launch_method"           : "MPIRUN",
        "pre_bootstrap_1"             :
        [
<<<<<<< HEAD
          "module load bw-py",
          "module load ccm"
=======
            "module switch PrgEnv-cray PrgEnv-gnu",
            "module load bwpy",
            "module load ccm"
>>>>>>> 2afeffc4
        ],
        "default_remote_workdir"      : "/scratch/sciteam/$USER",
        "valid_roots"                 : ["/scratch/sciteam"],
        "rp_version"                  : "local",
        "virtenv"                     : "%(global_sandbox)s/ve_bw",
        "virtenv_mode"                : "create",
        "stage_cacerts"               : "True",
        "python_dist"                 : "default"
    }
}<|MERGE_RESOLUTION|>--- conflicted
+++ resolved
@@ -123,14 +123,9 @@
         "mpi_launch_method"           : "MPIRUN",
         "pre_bootstrap_1"             :
         [
-<<<<<<< HEAD
-          "module load bw-py",
-          "module load ccm"
-=======
             "module switch PrgEnv-cray PrgEnv-gnu",
             "module load bwpy",
             "module load ccm"
->>>>>>> 2afeffc4
         ],
         "default_remote_workdir"      : "/scratch/sciteam/$USER",
         "valid_roots"                 : ["/scratch/sciteam"],
