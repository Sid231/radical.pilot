--- conflicted
+++ resolved
@@ -72,13 +72,9 @@
         "stage_cacerts"               : true,
         "python_dist"                 : "default",
         "virtenv_dist"                : "system",
-<<<<<<< HEAD
-        "gpus_per_node"               : 1
-=======
         "gpus_per_node"               : 1,
         "saga_jd_supplement"          : {"candidate_hosts" : ["rhea"]},
         "forward_tunnel_endpoint"     : "rhea-login4g.ccs.ornl.gov"
->>>>>>> 32ae7619
     },
 
     "titan_orte": {
