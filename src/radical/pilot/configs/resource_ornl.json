--- conflicted
+++ resolved
@@ -36,13 +36,8 @@
             "export HOME=$HOME",
             # TODO: investigate PYTHONHOME further
             "export PYTHONHOME=/lustre/atlas1/bip103/scratch/marksant1/radical.pilot.sandbox/ve_titan",
-<<<<<<< HEAD
-            "export PATH=$PATH",
-            "export LD_LIBRARY_PATH=$LD_LIBRARY_PATH",
-=======
             #"export PATH=$PATH",
             #"export LD_LIBRARY_PATH=$LD_LIBRARY_PATH",
->>>>>>> 5d57738e
             # Workaround for ZMQ runtime failure
             "export LD_PRELOAD=/lib64/librt.so.1"
         ],
@@ -51,11 +46,7 @@
         "rp_version"                  : "local",
         "virtenv"                     : "%(global_sandbox)s/ve_titan",
         "virtenv_mode"                : "create",
-<<<<<<< HEAD
         "stage_cacerts"               : true,
-=======
-        "stage_cacerts"               : "True",
->>>>>>> 5d57738e
         "python_dist"                 : "default"
     },
     "titan_orte": {
@@ -97,13 +88,8 @@
             "export HOME=$HOME",
             # TODO: investigate PYTHONHOME further
             "export PYTHONHOME=/lustre/atlas1/bip103/scratch/marksant1/radical.pilot.sandbox/ve_titan",
-<<<<<<< HEAD
-            "export PATH=$PATH",
-            "export LD_LIBRARY_PATH=$LD_LIBRARY_PATH",
-=======
             #"export PATH=$PATH",
             #"export LD_LIBRARY_PATH=$LD_LIBRARY_PATH",
->>>>>>> 5d57738e
             # Workaround for ZMQ runtime failure
             "export LD_PRELOAD=/lib64/librt.so.1"
         ],
@@ -115,4 +101,4 @@
         "stage_cacerts"               : true,
         "python_dist"                 : "default"
     }
-}+}
