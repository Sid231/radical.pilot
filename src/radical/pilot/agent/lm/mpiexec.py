
__copyright__ = "Copyright 2016, http://radical.rutgers.edu"
__license__   = "MIT"


import radical.utils as ru

from .base import LaunchMethod


# ==============================================================================
#
class MPIExec(LaunchMethod):

    # --------------------------------------------------------------------------
    #
    def __init__(self, cfg, session):

        LaunchMethod.__init__(self, cfg, session)


    # --------------------------------------------------------------------------
    #
    def _configure(self):
        # mpiexec (e.g. on SuperMUC)
        self.launch_command = self._find_executable([
            'mpiexec',            # General case
            'mpiexec.mpich',      # Linux, MPICH
            'mpiexec.hydra',      # Linux, MPICH
            'mpiexec.openempi',   # Linux, MPICH
            'mpiexec-mpich-mp',   # Mac OSX MacPorts
            'mpiexec-openmpi-mp'  # Mac OSX MacPorts
        ])

        # alas, the way to transplant env variables to the target node differs
        # per mpi(run) version...
        out, err, ret = ru.sh_callout('%s -v' % self.launch_command)

        if ret != 0:
            out, err, ret = ru.sh_callout('%s -info' % self.launch_command)

        self.launch_version = ''
        for line in out.splitlines():
            if 'HYDRA build details:' in line:
                self.launch_version += 'hydra-'
            if 'version:' in line.lower():
                self.launch_version += line.split(':')[1].strip().lower()
                break

        if not self.launch_version:
            self.launch_version = 'unknown'


    # --------------------------------------------------------------------------
    #
    def construct_command(self, cu, launch_script_hop):

        slots        = cu['slots']
        cud          = cu['description']
        task_exec    = cud['executable']
<<<<<<< HEAD
        task_args    = cud.get('arguments') or []
        task_argstr  = self._create_arg_string(task_args)

=======
        task_cores   = cud['cores']
        task_env     = cud.get('environment', dict())
        task_args    = cud.get('arguments',   list())
        task_argstr  = self._create_arg_string(task_args)

        if not 'task_slots' in opaque_slots:
            raise RuntimeError('insufficient information to launch via %s: %s' \
                    % (self.name, opaque_slots))

        task_slots = opaque_slots['task_slots']

        # Extract all the hosts from the slots
        all_hosts = [slot.split(':')[0] for slot in task_slots]

        # Shorten the host list as much as possible
        hosts = self._compress_hostlist(all_hosts)

        # If we have a CU with many cores, and the compression didn't work
        # out, we will create a hostfile and pass  that as an argument
        # instead of the individual hosts
        if len(hosts) > 42:

            # Create a hostfile from the list of hosts
            hostfile = self._create_hostfile(all_hosts, separator=':')
            hosts_string = "-hostfile %s" % hostfile

        else:

            # Construct the hosts_string ('h1 h2 .. hN')
            hosts_string = "-host "+ ",".join(hosts)


>>>>>>> 55abc181
        # Construct the executable and arguments
        if task_argstr: task_command = "%s %s" % (task_exec, task_argstr)
        else          : task_command = task_exec

        import pprint
        self._log.debug('\nslots: %s', pprint.pformat(slots))
        self._log.debug('\ncud  : %s', pprint.pformat(cud))

        # extract a map of hosts and #slots from slots.  We count cpu and gpu
        # slot sets, but do not account for threads.  Since multiple slots
        # entries can have the same node names, we *add* new information.
        host_slots = dict()
        for node in slots['nodes']:
            node_name = node[0]
            if node_name not in host_slots:
                host_slots[node_name] = 0
            host_slots[node_name] += len(node[2]) + len(node[3])  # cpu + gpu
        self._log.debug('\nhslot: %s', pprint.pformat(host_slots))

<<<<<<< HEAD
        # If we have a CU with many cores, and the compression didn't work
        # out, we will create a hostfile and pass that as an argument
        # instead of the individual hosts.  The hostfile has this format:
        #
        #   node_name_1 slots=n_1
        #   node_name_2 slots=n_2
        #   ...
        #
        # where the slot number is the number of processes we intent to spawn,
        # *including* GPU processes,
        #
        # For smaller node sets, we construct command line parameters as
        # clusters of nodes with the same number of processes, like this:
        #
        #   -H node_name_1,node_name_2 -np 8 : -H node_name_3 -np 4 : ...
        #
        # POSIX defines a min argument limit of 4096 bytes, so we try to
        # construct a command line, and switch to histfile if that limit is
        # exceeded.  We assume that Disk I/O for the hostfile is much larger
        # than the time needed to construct the command line.
        arg_max = 4096

        # This is the command w/o the host string
        command_stub = "%s %%s %s" % (self.launch_command, task_command)

        # cluster hosts by number of slots
        num_slots   = {}
        host_string = ''
        for node,nslots in host_slots.iteritems():
            host_string += '-H %s -np %s ' % (','.join([node] * nslots), nslots)
        command = command_stub % host_string

        if len(command) > arg_max:

            # Create a hostfile from the list of hosts.  We create that in the
            # unit sandbox
            fname = '%s/mpi_hostfile' % cu['unit_sandbox']
            with open(fname, 'w') as f:
                for node,nslots in host_slots.iteritems():
                    f.write('%20s \tslots=%s\n' % (node, nslots))
            host_string = "-hostfile %s" % fname

        command = command_stub % host_string
        assert(len(command) <= arg_max)

        self._log.debug('mpiexec cmd: %s', command)
=======

        env_string = ''
        env_list   = self.EXPORT_ENV_VARIABLES + task_env.keys()
        if env_list:
            if 'hydra' in self.launch_version:
                env_string = '-envlist "%s"' % ','.join(env_list)

            elif 'openmpi' in self.launch_version:
                env_string = ''
                for var in env_list:
                    env_string += '-x "%s" ' % var

            else:
                # this is a crude version of env transplanting where we prep the
                # shell command line.  We likely won't survive any complicated vars
                # (multiline, quotes, etc)
                env_string = ' '
                for var in env_string:
                    env_string += '%s="$%s" ' % (var, var)


        command = "%s -n %s %s %s %s" % (self.launch_command,
                  task_cores, hosts_string, env_string, task_command)
>>>>>>> 55abc181

        return command, None


# ------------------------------------------------------------------------------
<|MERGE_RESOLUTION|>--- conflicted
+++ resolved
@@ -58,51 +58,27 @@
         slots        = cu['slots']
         cud          = cu['description']
         task_exec    = cud['executable']
-<<<<<<< HEAD
-        task_args    = cud.get('arguments') or []
-        task_argstr  = self._create_arg_string(task_args)
-
-=======
-        task_cores   = cud['cores']
         task_env     = cud.get('environment', dict())
         task_args    = cud.get('arguments',   list())
         task_argstr  = self._create_arg_string(task_args)
 
-        if not 'task_slots' in opaque_slots:
-            raise RuntimeError('insufficient information to launch via %s: %s' \
-                    % (self.name, opaque_slots))
-
-        task_slots = opaque_slots['task_slots']
-
-        # Extract all the hosts from the slots
-        all_hosts = [slot.split(':')[0] for slot in task_slots]
-
-        # Shorten the host list as much as possible
-        hosts = self._compress_hostlist(all_hosts)
-
-        # If we have a CU with many cores, and the compression didn't work
-        # out, we will create a hostfile and pass  that as an argument
-        # instead of the individual hosts
-        if len(hosts) > 42:
-
-            # Create a hostfile from the list of hosts
-            hostfile = self._create_hostfile(all_hosts, separator=':')
-            hosts_string = "-hostfile %s" % hostfile
-
-        else:
-
-            # Construct the hosts_string ('h1 h2 .. hN')
-            hosts_string = "-host "+ ",".join(hosts)
-
-
->>>>>>> 55abc181
         # Construct the executable and arguments
         if task_argstr: task_command = "%s %s" % (task_exec, task_argstr)
         else          : task_command = task_exec
 
-        import pprint
-        self._log.debug('\nslots: %s', pprint.pformat(slots))
-        self._log.debug('\ncud  : %s', pprint.pformat(cud))
+        env_string = ''
+        env_list   = self.EXPORT_ENV_VARIABLES + task_env.keys()
+        if env_list:
+            if 'hydra' in self.launch_version:
+                env_string = '-envlist "%s"' % ','.join(env_list)
+
+            elif 'openmpi' in self.launch_version:
+                for var in env_list:
+                    env_string += '-x "%s" ' % var
+
+            else:
+                raise  RuntimeError('cannot identify MPI flavor [%s]' 
+                                   % self.launch_version)
 
         # extract a map of hosts and #slots from slots.  We count cpu and gpu
         # slot sets, but do not account for threads.  Since multiple slots
@@ -113,9 +89,7 @@
             if node_name not in host_slots:
                 host_slots[node_name] = 0
             host_slots[node_name] += len(node[2]) + len(node[3])  # cpu + gpu
-        self._log.debug('\nhslot: %s', pprint.pformat(host_slots))
 
-<<<<<<< HEAD
         # If we have a CU with many cores, and the compression didn't work
         # out, we will create a hostfile and pass that as an argument
         # instead of the individual hosts.  The hostfile has this format:
@@ -133,16 +107,16 @@
         #   -H node_name_1,node_name_2 -np 8 : -H node_name_3 -np 4 : ...
         #
         # POSIX defines a min argument limit of 4096 bytes, so we try to
-        # construct a command line, and switch to histfile if that limit is
+        # construct a command line, and switch to hostfile if that limit is
         # exceeded.  We assume that Disk I/O for the hostfile is much larger
         # than the time needed to construct the command line.
         arg_max = 4096
 
         # This is the command w/o the host string
-        command_stub = "%s %%s %s" % (self.launch_command, task_command)
+        command_stub = "%s %%s %s %s" % (self.launch_command, 
+                                         env_string, task_command)
 
         # cluster hosts by number of slots
-        num_slots   = {}
         host_string = ''
         for node,nslots in host_slots.iteritems():
             host_string += '-H %s -np %s ' % (','.join([node] * nslots), nslots)
@@ -159,34 +133,9 @@
             host_string = "-hostfile %s" % fname
 
         command = command_stub % host_string
+        self._log.debug('mpiexec cmd: %s', command)
+
         assert(len(command) <= arg_max)
-
-        self._log.debug('mpiexec cmd: %s', command)
-=======
-
-        env_string = ''
-        env_list   = self.EXPORT_ENV_VARIABLES + task_env.keys()
-        if env_list:
-            if 'hydra' in self.launch_version:
-                env_string = '-envlist "%s"' % ','.join(env_list)
-
-            elif 'openmpi' in self.launch_version:
-                env_string = ''
-                for var in env_list:
-                    env_string += '-x "%s" ' % var
-
-            else:
-                # this is a crude version of env transplanting where we prep the
-                # shell command line.  We likely won't survive any complicated vars
-                # (multiline, quotes, etc)
-                env_string = ' '
-                for var in env_string:
-                    env_string += '%s="$%s" ' % (var, var)
-
-
-        command = "%s -n %s %s %s %s" % (self.launch_command,
-                  task_cores, hosts_string, env_string, task_command)
->>>>>>> 55abc181
 
         return command, None
 
