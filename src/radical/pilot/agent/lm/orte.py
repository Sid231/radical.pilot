
__copyright__ = "Copyright 2016, http://radical.rutgers.edu"
__license__   = "MIT"


import os
import time
import subprocess as sp

import radical.utils as ru

from .base import LaunchMethod


# ==============================================================================
#
# NOTE: This requires a development version of Open MPI available.
#
class ORTE(LaunchMethod):

    # --------------------------------------------------------------------------
    #
    def __init__(self, cfg, session):

        LaunchMethod.__init__(self, cfg, session)

        # We remove all ORTE related environment variables from the launcher
        # environment, so that we can use ORTE for both launch of the
        # (sub-)agent and CU execution.
        self.env_removables.extend(["OMPI_", "OPAL_", "PMIX_"])


    # --------------------------------------------------------------------------
    #
    @classmethod
    def lrms_config_hook(cls, name, cfg, lrms, logger, profiler):
        """
        FIXME: this config hook will manipulate the LRMS nodelist.  Not a nice
               thing to do, but hey... :P
               What really should be happening is that the LRMS digs information
               on node reservation out of the config and configures the node
               list accordingly.  This config hook should be limited to starting
               the DVM.
        """

        dvm_cmd = ru.which('orte-dvm')
        if os.environ.get('RADICAL_PILOT_ORTE_VERBOSE'):
            dvm_args = ['--report-uri',            '-',
                        '--mca odls_base_verbose', '100',
                        '--mca rml_base_verbose',  '100',
                        '--debug-devel',
                       ]
        else:
            dvm_args = ['--report-uri', '-']


        if not dvm_cmd:
            raise Exception("Couldn't find orte-dvm")

        # Now that we found the orte-dvm, get ORTE version
        info = dict()
        out, _, _ = ru.sh_callout('orte-info | grep "Open RTE"', shell=True)

        for line in out.splitlines():
            if not line:
                continue

            key, val = line.split(':')
            key = key.strip()
            val = val.strip()

            if   key == 'Open RTE'              : info['version']        = val
            elif key == 'Open RTE repo revision': info['version_detail'] = val

        logger.info("Found Open RTE: %s [%s]",
                    info['version'], info['version_detail'])

        # Use (g)stdbuf to disable buffering.
        # We need this to get the "DVM ready",
        # without waiting for orte-dvm to complete.
        # The command seems to be generally available on our Cray's,
        # if not, we can code some home-coooked pty stuff.
        stdbuf_cmd  = cls._find_executable(['stdbuf', 'gstdbuf'])
        stdbuf_args = ["-oL"]
        if not stdbuf_cmd:
            raise Exception("Couldn't find (g)stdbuf")

        command = [stdbuf_cmd] + stdbuf_args + [dvm_cmd] + dvm_args
        vm_size = len(lrms.node_list)
<<<<<<< HEAD
=======
        profiler.prof(event='orte_dvm_start', uid=cfg['pilot_id'])
        logger.info("Starting ORTE DVM on %d nodes with '%s' ...", vm_size, ' '.join(dvm_args))
        dvm_process = subprocess.Popen(dvm_args, stdout=subprocess.PIPE, stderr=subprocess.STDOUT)

>>>>>>> 8a64d9ca
        dvm_uri = None

        logger.info("Starting ORTE DVM on %d nodes with '%s'", vm_size, command)
        dvm_process = sp.Popen(command, stdout=sp.PIPE, stderr=sp.STDOUT)

        while True:

            # we expect the first line to contain `://` to contain the DVM URI,
            # and nothing else
            line = dvm_process.stdout.readline().strip()

            if '://' in line:
                dvm_uri = line
                logger.info("ORTE DVM URI: %s" % dvm_uri)

            elif line == 'DVM ready':
                logger.info("ORTE DVM startup successful!")
                if not dvm_uri:
                    raise Exception("VMURI not found!")
<<<<<<< HEAD
=======

                logger.info("ORTE DVM startup successful!")
                profiler.prof(event='orte_dvm_ok', uid=cfg['pilot_id'])
>>>>>>> 8a64d9ca
                break

            else:
                # Check if the process is still around,
                # and log output in debug mode.
                if None == dvm_process.poll():
                    logger.debug("ORTE: %s", line)
                else:
                    # Process is gone: fatal!
                    raise Exception("ORTE DVM process disappeared")
                    profiler.prof(event='orte_dvm_fail', uid=cfg['pilot_id'])



        # ----------------------------------------------------------------------
        def _watch_dvm():

            logger.info('starting DVM watcher')

            retval = dvm_process.poll()
            while retval is None:
                line = dvm_process.stdout.readline().strip()
                if line:
                    logger.debug('dvm output: %s', line)
                else:
                    time.sleep(1.0)

            if retval != 0:
                # send a kill signal to the main thread.
                # We know that Python and threading are likely not to play well
                # with signals - but this is an exceptional case, and not part
                # of the stadard termination sequence.  If the signal is
                # swallowed, the next `orte-submit` call will trigger
                # termination anyway.
                os.kill(os.getpid())

            logger.info('DVM stopped (%d)' % dvm_process.returncode)
        # ----------------------------------------------------------------------

        dvm_watcher = ru.Thread(target=_watch_dvm, name="DVMWatcher")
        dvm_watcher.start()

        lm_info = {'dvm_uri'     : dvm_uri,
                   'version_info': {name: info}}

        # we need to inform the actual LM instance about the DVM URI.  So we
        # pass it back to the LRMS which will keep it in an 'lm_info', which
        # will then be passed as part of the opaque_slots via the scheduler
        return lm_info


    # --------------------------------------------------------------------------
    #
    @classmethod
    def lrms_shutdown_hook(cls, name, cfg, lrms, lm_info, logger, profiler):
        """
        This hook is symmetric to the config hook above, and is called during
        shutdown sequence, for the sake of freeing allocated resources.
        """

        if 'dvm_uri' in lm_info:
            try:
                logger.info('terminating dvm')
<<<<<<< HEAD
                dvm_uri = lm_info['dvm_uri']
                prun    = ru.which('prun')
                if not prun:
                    raise Exception("Couldn't find prun")
                ru.sh_callout('%s --hnp "%s" --terminate' % (prun, dvm_uri))

=======
                orterun = ru.which('orterun')
                if not orterun:
                    raise Exception("Couldn't find orterun")
                ru.sh_callout('%s --hnp %s --terminate' 
                             % (orterun, lm_info['dvm_uri']))
                profiler.prof(event='orte_dvm_stop', uid=cfg['pilot_id'])
>>>>>>> 8a64d9ca
            except Exception as e:
                # use the same event name as for runtime failures - those are
                # not distinguishable at the moment from termination failures
                profiler.prof(event='orte_dvm_fail', uid=cfg['pilot_id'])
                logger.exception('dvm termination failed')


    # --------------------------------------------------------------------------
    #
    def _configure(self):

        self.launch_command = ru.which('prun')


    # --------------------------------------------------------------------------
    #
    def construct_command(self, cu, launch_script_hop):

        opaque_slots = cu['opaque_slots']
        cud          = cu['description']
        task_exec    = cud['executable']
        task_cores   = cud['cores']
        task_mpi     = cud.get('mpi')       or False
        task_args    = cud.get('arguments') or []
        task_argstr  = self._create_arg_string(task_args)

        if 'task_slots' not in opaque_slots:
            raise RuntimeError('No task_slots to launch via %s: %s'
                               % (self.name, opaque_slots))

        if 'lm_info' not in opaque_slots:
            raise RuntimeError('No lm_info to launch via %s: %s'
                    % (self.name, opaque_slots))

        if not opaque_slots['lm_info']:
            raise RuntimeError('lm_info missing for %s: %s'
                               % (self.name, opaque_slots))

        if 'dvm_uri' not in opaque_slots['lm_info']:
            raise RuntimeError('dvm_uri not in lm_info for %s: %s'
                    % (self.name, opaque_slots))

        task_slots = opaque_slots['task_slots']
        dvm_uri    = opaque_slots['lm_info']['dvm_uri']

        if task_argstr:
            task_command = "%s %s" % (task_exec, task_argstr)
        else:
            task_command = task_exec

        # Construct the hosts_string, env vars
        # On some Crays, like on ARCHER, the hostname is "archer_N".
        # In that case we strip off the part upto and including the underscore.
        #
        # TODO: If this ever becomes a problem, i.e. we encounter "real"
        #       hostnames with underscores in it, or other hostname mangling,
        #       we need to turn this into a system specific regexp or so.
        #
        hosts_string = ",".join([slot.split(':')[0].rsplit('_', 1)[-1]
                                             for slot in task_slots])
        export_vars  = ' '.join(['-x ' + var for var  in self.EXPORT_ENV_VARIABLES
                                             if  var  in os.environ])

        # Additional (debug) arguments to orterun
        debug_strings = []
        if os.environ.get('RADICAL_PILOT_ORTE_VERBOSE'):
            debug_strings = ['--debug-devel',
                             '--mca oob_base_verbose 100',
                             '--mca rml_base_verbose 100']

        if task_mpi: np_flag = '-np %s' % task_cores
        else       : np_flag = '-np 1'

        command = '%s %s --hnp "%s" %s --bind-to none %s -host %s %s' % \
                  (self.launch_command, ' '.join(debug_strings), dvm_uri,
                   export_vars, np_flag, hosts_string, task_command)

        return command, None

# ------------------------------------------------------------------------------
<|MERGE_RESOLUTION|>--- conflicted
+++ resolved
@@ -87,15 +87,9 @@
 
         command = [stdbuf_cmd] + stdbuf_args + [dvm_cmd] + dvm_args
         vm_size = len(lrms.node_list)
-<<<<<<< HEAD
-=======
+        dvm_uri = None
+
         profiler.prof(event='orte_dvm_start', uid=cfg['pilot_id'])
-        logger.info("Starting ORTE DVM on %d nodes with '%s' ...", vm_size, ' '.join(dvm_args))
-        dvm_process = subprocess.Popen(dvm_args, stdout=subprocess.PIPE, stderr=subprocess.STDOUT)
-
->>>>>>> 8a64d9ca
-        dvm_uri = None
-
         logger.info("Starting ORTE DVM on %d nodes with '%s'", vm_size, command)
         dvm_process = sp.Popen(command, stdout=sp.PIPE, stderr=sp.STDOUT)
 
@@ -110,15 +104,11 @@
                 logger.info("ORTE DVM URI: %s" % dvm_uri)
 
             elif line == 'DVM ready':
-                logger.info("ORTE DVM startup successful!")
                 if not dvm_uri:
                     raise Exception("VMURI not found!")
-<<<<<<< HEAD
-=======
 
                 logger.info("ORTE DVM startup successful!")
                 profiler.prof(event='orte_dvm_ok', uid=cfg['pilot_id'])
->>>>>>> 8a64d9ca
                 break
 
             else:
@@ -182,21 +172,15 @@
         if 'dvm_uri' in lm_info:
             try:
                 logger.info('terminating dvm')
-<<<<<<< HEAD
                 dvm_uri = lm_info['dvm_uri']
-                prun    = ru.which('prun')
-                if not prun:
-                    raise Exception("Couldn't find prun")
-                ru.sh_callout('%s --hnp "%s" --terminate' % (prun, dvm_uri))
-
-=======
                 orterun = ru.which('orterun')
+
                 if not orterun:
                     raise Exception("Couldn't find orterun")
-                ru.sh_callout('%s --hnp %s --terminate' 
-                             % (orterun, lm_info['dvm_uri']))
+
+                ru.sh_callout('%s --hnp %s --terminate' % (orterun, dvm_uri))
                 profiler.prof(event='orte_dvm_stop', uid=cfg['pilot_id'])
->>>>>>> 8a64d9ca
+
             except Exception as e:
                 # use the same event name as for runtime failures - those are
                 # not distinguishable at the moment from termination failures
