--- conflicted
+++ resolved
@@ -169,15 +169,9 @@
         # dict.  That lm_info dict will be attached to the scheduler's lrms_info
         # dict, and will be passed around as part of the opaque_slots structure,
         # so it is available on all LM create_command calls.
-<<<<<<< HEAD
-        #TODO fix the dictionary #george
         lm_info = {'spark_home'    : spark_home,
                    'lm_detail'     : spark_master_string,
                    'master_ip'     : master_ip,
-=======
-        lm_info = {'spark_home'   : spark_home,
-                   'master_ip'    : master_ip,
->>>>>>> 814369a2
                    'name'          : lrms.name,
                    'launch_command': launch_command,
                    'nodename'      : lrms.node_list[0]}
