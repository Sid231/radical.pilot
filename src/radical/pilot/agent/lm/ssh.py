
__copyright__ = "Copyright 2016, http://radical.rutgers.edu"
__license__   = "MIT"


import os

import radical.utils as ru

from .base import LaunchMethod


# ==============================================================================
#
class SSH(LaunchMethod):

    # --------------------------------------------------------------------------
    #
    def __init__(self, cfg, session):

        LaunchMethod.__init__(self, cfg, session)

        # Instruct the ExecWorkers to unset this environment variable.
        # Otherwise this will break nested SSH with SHELL spawner, i.e. when
        # both the sub-agent and CUs are started using SSH.
        self.env_removables.extend(["RP_SPAWNER_HOP"])


    # --------------------------------------------------------------------------
    #
    def _configure(self):

        command = ru.which('ssh')

        if not command:
            raise RuntimeError("ssh not found!")

        # Some MPI environments (e.g. SGE) put a link to rsh as "ssh" into
        # the path.  We try to detect that and then use different arguments.
        if os.path.islink(command):

            target = os.path.realpath(command)

            if os.path.basename(target) == 'rsh':
                self._log.info('Detected that "ssh" is a link to "rsh".')
                return target

        command = '%s -o StrictHostKeyChecking=no -o ControlMaster=auto' % command

        self.launch_command = command


    # --------------------------------------------------------------------------
    #
    def construct_command(self, cu, launch_script_hop):

        slots        = cu['slots']
        cud          = cu['description']
        task_exec    = cud['executable']
        task_env     = cud.get('environment') or dict()
        task_args    = cud.get('arguments')   or list()
        task_argstr  = self._create_arg_string(task_args)

        if task_argstr: task_command = "%s %s" % (task_exec, task_argstr)
        else          : task_command = task_exec

        if not launch_script_hop :
            raise ValueError ("LaunchMethodSSH.construct_command needs launch_script_hop!")

        if 'nodes' not in slots:
            raise RuntimeError('insufficient information to launch via %s: %s'
                              % (self.name, slots))

        if len(slots['nodes']) > 1:
            raise RuntimeError('rsh cannot run multinode units')

        host = slots['nodes'][0][0]

<<<<<<< HEAD
        # Pass configured and available environment variables to the remote shell
        export_vars  = ' '.join(['%s=%s' % (var, os.environ[var])
                                 for var in self.EXPORT_ENV_VARIABLES
                                 if  var in os.environ])
        export_vars += ' '.join(['%s=%s' % (var, task_env[var]) 
                                 for var in task_env]) 

        ssh_hop_cmd = "%s %s %s %s" % (self.launch_command, host, export_vars,
                launch_script_hop)
=======
        # Pass configured and available environment variables.
        # This is a crude version of env transplanting where we prep the
        # shell command line.  We likely won't survive any complicated vars
        # (multiline, quotes, etc)
        env_string  = ' '.join(['%s=%s' % (var, os.environ[var])
                                for var in self.EXPORT_ENV_VARIABLES
                                if  var in os.environ])
        env_string += ' '.join(['%s=%s' % (var, task_env[var]) 
                                for var in task_env]) 

        ssh_hop_cmd = "%s %s %s %s" % (self.launch_command, host, env_string,
                                       launch_script_hop)
>>>>>>> 02ba69aa

        return task_command, ssh_hop_cmd


# ------------------------------------------------------------------------------
<|MERGE_RESOLUTION|>--- conflicted
+++ resolved
@@ -76,17 +76,6 @@
 
         host = slots['nodes'][0][0]
 
-<<<<<<< HEAD
-        # Pass configured and available environment variables to the remote shell
-        export_vars  = ' '.join(['%s=%s' % (var, os.environ[var])
-                                 for var in self.EXPORT_ENV_VARIABLES
-                                 if  var in os.environ])
-        export_vars += ' '.join(['%s=%s' % (var, task_env[var]) 
-                                 for var in task_env]) 
-
-        ssh_hop_cmd = "%s %s %s %s" % (self.launch_command, host, export_vars,
-                launch_script_hop)
-=======
         # Pass configured and available environment variables.
         # This is a crude version of env transplanting where we prep the
         # shell command line.  We likely won't survive any complicated vars
@@ -99,7 +88,6 @@
 
         ssh_hop_cmd = "%s %s %s %s" % (self.launch_command, host, env_string,
                                        launch_script_hop)
->>>>>>> 02ba69aa
 
         return task_command, ssh_hop_cmd
 
