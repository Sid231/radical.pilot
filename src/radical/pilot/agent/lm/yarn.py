--- conflicted
+++ resolved
@@ -336,11 +336,7 @@
         # Construct the args_string which is the arguments given as input to the
         # shell script. Needs to be a string
         self._log.debug("Constructing YARN command")
-<<<<<<< HEAD
-        self._log.debug('Opaque Slots {0}'.format(slots))
-=======
-        self._log.debug('Opaque Slots %s', opaque_slots)
->>>>>>> 9c051672
+        self._log.debug('Slots : %s'.format(slots))
 
         if 'lm_info' not in slots:
             raise RuntimeError('No lm_info to launch via %s: %s' \
