
__copyright__ = "Copyright 2016, http://radical.rutgers.edu"
__license__   = "MIT"


import os
import time
import threading
import subprocess

import radical.utils as ru

from .base import LaunchMethod


# ==============================================================================
#
# NOTE: This requires a development version of Open MPI available.
#
class ORTELib(LaunchMethod):

    # --------------------------------------------------------------------------
    #
    def __init__(self, cfg, session):

        LaunchMethod.__init__(self, cfg, session)

        # We remove all ORTE related environment variables from the launcher
        # environment, so that we can use ORTE for both launch of the
        # (sub-)agent and CU execution.
        self.env_removables.extend(["OMPI_", "OPAL_", "PMIX_"])


    # --------------------------------------------------------------------------
    #
    @classmethod
    def lrms_config_hook(cls, name, cfg, lrms, logger):
        """
        FIXME: this config hook will manipulate the LRMS nodelist.  Not a nice
               thing to do, but hey... :P
               What really should be happening is that the LRMS digs information
               on node reservation out of the config and configures the node
               list accordingly.  This config hook should be limited to starting
               the DVM.
        """

        dvm_command = ru.which('orte-dvm')
        if not dvm_command:
            raise Exception("Couldn't find orte-dvm")

        # Now that we found the orte-dvm, get ORTE version
        orte_info = {}
        oi_output = subprocess.check_output(['orte-info|grep "Open RTE"'], shell=True)
        oi_lines = oi_output.split('\n')
        for line in oi_lines:
            if not line:
                continue
            key, val = line.split(':')
            if 'Open RTE' == key.strip():
                orte_info['version'] = val.strip()
            elif  'Open RTE repo revision' == key.strip():
                orte_info['version_detail'] = val.strip()
        logger.info("Found Open RTE: %s / %s",
                    orte_info['version'], orte_info['version_detail'])

        # Use (g)stdbuf to disable buffering.
        # We need this to get the "DVM ready",
        # without waiting for orte-dvm to complete.
        # The command seems to be generally available on our Cray's,
        # if not, we can code some home-coooked pty stuff.
        stdbuf_cmd =  cls._find_executable(['stdbuf', 'gstdbuf'])
        if not stdbuf_cmd:
            raise Exception("Couldn't find (g)stdbuf")
        stdbuf_arg = "-oL"

        # Base command = (g)stdbuf <args> + orte-dvm + debug_args
        dvm_args = [stdbuf_cmd, stdbuf_arg, dvm_command]

        # Additional (debug) arguments to orte-dvm
        debug_strings = [
            #'--debug-devel',
            #'--mca odls_base_verbose 100',
            #'--mca rml_base_verbose 100',
        ]
        # Split up the debug strings into args and add them to the dvm_args
        [dvm_args.extend(ds.split()) for ds in debug_strings]

        vm_size = len(lrms.node_list)
        logger.info("Starting ORTE DVM on %d nodes with '%s' ...", vm_size, ' '.join(dvm_args))
        dvm_process = subprocess.Popen(dvm_args, stdout=subprocess.PIPE, stderr=subprocess.STDOUT)

        dvm_uri = None
        while True:

            line = dvm_process.stdout.readline().strip()

            if line.startswith('VMURI:'):

                if len(line.split(' ')) != 2:
                    raise Exception("Unknown VMURI format: %s" % line)

                label, dvm_uri = line.split(' ', 1)

                if label != 'VMURI:':
                    raise Exception("Unknown VMURI format: %s" % line)

                logger.info("ORTE DVM URI: %s" % dvm_uri)

            elif line == 'DVM ready':

                if not dvm_uri:
                    raise Exception("VMURI not found!")

                logger.info("ORTE DVM startup successful!")
                break

            else:

                # Check if the process is still around,
                # and log output in debug mode.
                if None == dvm_process.poll():
                    logger.debug("ORTE: %s" % line)
                else:
                    # Process is gone: fatal!
                    raise Exception("ORTE DVM process disappeared")


        # ----------------------------------------------------------------------
        def _watch_dvm():

            logger.info('starting DVM watcher')

            retval = dvm_process.poll()
            while retval is None:
                line = dvm_process.stdout.readline().strip()
                if line:
                    logger.debug('dvm output: %s' % line)
                else:
                    time.sleep(1.0)

            if retval != 0:
                # send a kill signal to the main thread.
                # We know that Python and threading are likely not to play well
                # with signals - but this is an exceptional case, and not part
                # of the stadard termination sequence.  If the signal is
                # swallowed, the next `orte-submit` call will trigger
                # termination anyway.
                os.kill(os.getpid())

            logger.info('DVM stopped (%d)' % dvm_process.returncode)
        # ----------------------------------------------------------------------

        dvm_watcher = ru.Thread(target=_watch_dvm, name="DVMWatcher")
        dvm_watcher.start()

        lm_info = {'dvm_uri'     : dvm_uri,
                   'version_info': {name: orte_info}}

        # we need to inform the actual LM instance about the DVM URI.  So we
        # pass it back to the LRMS which will keep it in an 'lm_info', which
        # will then be passed as part of the slots via the scheduler
        return lm_info


    # --------------------------------------------------------------------------
    #
    # NOTE: ORTE_LIB LM relies on the ORTE LaunchMethod's lrms_config_hook and
    # lrms_shutdown_hook. These are "always" called, as even in the ORTE_LIB
    # case we use ORTE for the sub-agent launch.
    #
    @classmethod
    def lrms_shutdown_hook(cls, name, cfg, lrms, lm_info, logger):
        """
        This hook is symmetric to the config hook above, and is called during
        shutdown sequence, for the sake of freeing allocated resources.
        """

        if 'dvm_uri' in lm_info:
            try:
                logger.info('terminating dvm')
                orte_submit = ru.which('orterun')
                if not orte_submit:
                    raise Exception("Couldn't find orterun")
                subprocess.Popen([orte_submit, "--hnp", lm_info['dvm_uri'], "--terminate"])

            except Exception as e:
                logger.exception('dmv termination failed')


    # --------------------------------------------------------------------------
    #
    def _configure(self):

        self.launch_command = ru.which('orterun')

        # Request to create a background asynchronous event loop
        os.putenv("OMPI_MCA_ess_tool_async_progress", "enabled")


    # --------------------------------------------------------------------------
    #
    def construct_command(self, cu, launch_script_hop):

        slots        = cu['slots']
        cud          = cu['description']
        task_exec    = cud['executable']
<<<<<<< HEAD
        task_cores   = cud['cores']
=======
        task_cores   = cud['cpu_processes']  # FIXME: handle cpu_threads
>>>>>>> 32ae7619
        task_mpi     = cud.get('mpi', False)
        task_args    = cud.get('arguments', [])
        task_argstr  = self._create_arg_string(task_args)

        if 'task_slots' not in slots:
            raise RuntimeError('No task_slots to launch via %s: %s' \
                               % (self.name, slots))

        task_slots = slots['task_slots']

        if task_argstr:
            task_command = "%s %s" % (task_exec, task_argstr)
        else:
            task_command = task_exec

        # Construct the hosts_string, env vars
        #
        # On some Crays, like on ARCHER, the hostname is "archer_N".
        # In that case we strip off the part upto and including the underscore.
        #
        # TODO: If this ever becomes a problem, i.e. we encounter "real" hostnames
        #       with underscores in it, or other hostname mangling, we need to turn
        #       this into a system specific regexp or so.
        #
        hosts_string = ",".join([slot.split(':')[0].rsplit('_', 1)[-1] \
                                 for slot in task_slots])
        export_vars  = ' '.join(['-x ' + var \
                                 for var in self.EXPORT_ENV_VARIABLES \
                                 if  var in os.environ])

        # Additional (debug) arguments to orterun
        debug_strings = [
            #'--debug-devel',
            #'--mca oob_base_verbose 100',
            #'--mca rml_base_verbose 100'
        ]
        orte_command = '%s %s %s --bind-to none -np %d -host %s' % (
                self.launch_command, ' '.join(debug_strings), export_vars,
                task_cores if task_mpi else 1, hosts_string)
                # FIXME GPU: task_cores is likely not what we want for
                #       MPI/OpenMP mixes

        return orte_command, task_command


# ------------------------------------------------------------------------------
<|MERGE_RESOLUTION|>--- conflicted
+++ resolved
@@ -204,11 +204,7 @@
         slots        = cu['slots']
         cud          = cu['description']
         task_exec    = cud['executable']
-<<<<<<< HEAD
-        task_cores   = cud['cores']
-=======
         task_cores   = cud['cpu_processes']  # FIXME: handle cpu_threads
->>>>>>> 32ae7619
         task_mpi     = cud.get('mpi', False)
         task_args    = cud.get('arguments', [])
         task_argstr  = self._create_arg_string(task_args)
