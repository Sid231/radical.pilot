
__copyright__ = "Copyright 2016, http://radical.rutgers.edu"
__license__   = "MIT"


import os
import radical.utils as ru

from .base import LaunchMethod


# ------------------------------------------------------------------------------
#
class RSH(LaunchMethod):

    # --------------------------------------------------------------------------
    #
    def __init__(self, cfg, logger):

        LaunchMethod.__init__(self, cfg, logger)

        # Instruct the ExecWorkers to unset this environment variable.
        # Otherwise this will break nested RSH with SHELL spawner, i.e. when
        # both the sub-agent and CUs are started using RSH.
        self.env_removables.extend(["RP_SPAWNER_HOP"])


    # --------------------------------------------------------------------------
    #
    def _configure(self):

        # Find rsh command
        self.launch_command = ru.which('rsh')


    # --------------------------------------------------------------------------
    #
    def construct_command(self, cu, launch_script_hop):

        slots        = cu['slots']
        cud          = cu['description']
        task_exec    = cud['executable']
<<<<<<< HEAD
        task_args    = cud.get('arguments') or []
=======
        task_cores   = cud['cores']
        task_env     = cud.get('environment', dict())
        task_args    = cud.get('arguments',   list())
>>>>>>> 55abc181
        task_argstr  = self._create_arg_string(task_args)

        if not 'task_slots' in slots:
            raise RuntimeError('insufficient information to launch via %s: %s' \
                    % (self.name, slots))

        task_slots = slots['task_slots']

        if not launch_script_hop:
            raise ValueError("RSH launch method needs launch_script_hop!")

        # Get the host of the first entry in the acquired slot
        host = task_slots[0].split(':')[0]

        if task_argstr: task_command = "%s %s" % (task_exec, task_argstr)
        else          : task_command = task_exec

        # Pass configured and available environment variables to the remote shell
        export_vars = ' '.join(['%s=%s' % (var, os.environ[var]) 
                                for var in self.EXPORT_ENV_VARIABLES 
                                 if var in os.environ])

        # Command line to execute launch script via rsh on host
        rsh_hop_cmd = "%s %s %s %s" % (self.launch_command, host, 
                                       export_vars, launch_script_hop)

        # Special case, return a tuple that overrides the default command line.
        return task_command, rsh_hop_cmd


# ------------------------------------------------------------------------------
<|MERGE_RESOLUTION|>--- conflicted
+++ resolved
@@ -40,18 +40,14 @@
         slots        = cu['slots']
         cud          = cu['description']
         task_exec    = cud['executable']
-<<<<<<< HEAD
-        task_args    = cud.get('arguments') or []
-=======
-        task_cores   = cud['cores']
+      # task_cores   = cud['cores']
         task_env     = cud.get('environment', dict())
         task_args    = cud.get('arguments',   list())
->>>>>>> 55abc181
         task_argstr  = self._create_arg_string(task_args)
 
-        if not 'task_slots' in slots:
-            raise RuntimeError('insufficient information to launch via %s: %s' \
-                    % (self.name, slots))
+        if 'task_slots' not in slots:
+            raise RuntimeError('insufficient information to launch via %s: %s'
+                              % (self.name, slots))
 
         task_slots = slots['task_slots']
 
@@ -65,9 +61,11 @@
         else          : task_command = task_exec
 
         # Pass configured and available environment variables to the remote shell
-        export_vars = ' '.join(['%s=%s' % (var, os.environ[var]) 
-                                for var in self.EXPORT_ENV_VARIABLES 
-                                 if var in os.environ])
+        export_vars  = ' '.join(['%s=%s' % (var, os.environ[var]) 
+                                 for var in self.EXPORT_ENV_VARIABLES 
+                                  if var in os.environ])
+        export_vars += ' '.join(['%s=%s' % (var, task_env[var]) 
+                                 for var in task_env]) 
 
         # Command line to execute launch script via rsh on host
         rsh_hop_cmd = "%s %s %s %s" % (self.launch_command, host, 
