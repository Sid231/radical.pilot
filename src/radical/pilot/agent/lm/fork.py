
__copyright__ = "Copyright 2016, http://radical.rutgers.edu"
__license__   = "MIT"


from .base import LaunchMethod


# ==============================================================================
#
class Fork(LaunchMethod):

    # --------------------------------------------------------------------------
    #
    def __init__(self, cfg, session):

        LaunchMethod.__init__(self, cfg, session)


    # --------------------------------------------------------------------------
    #
    def _configure(self):
        # "Regular" tasks
        self.launch_command = ''

    # --------------------------------------------------------------------------
    #
    @classmethod
    def lrms_config_hook(cls, name, cfg, lrms, logger):
        return {'version_info': {
            name: {'version': '0.42', 'version_detail': 'There is no spoon'}}}

    # --------------------------------------------------------------------------
    #
    def construct_command(self, cu, launch_script_hop):

<<<<<<< HEAD
=======
        # NOTE: ignore thread and process counts, and expect application to do
        #       the needful

>>>>>>> 32ae7619
        slots        = cu['slots']
        cud          = cu['description']
        task_exec    = cud['executable']
        task_args    = cud.get('arguments') or []
        task_argstr  = self._create_arg_string(task_args)

        if task_argstr:
            command = "%s %s" % (task_exec, task_argstr)
        else:
            command = task_exec

        return command, None


# ------------------------------------------------------------------------------
<|MERGE_RESOLUTION|>--- conflicted
+++ resolved
@@ -34,12 +34,9 @@
     #
     def construct_command(self, cu, launch_script_hop):
 
-<<<<<<< HEAD
-=======
         # NOTE: ignore thread and process counts, and expect application to do
         #       the needful
 
->>>>>>> 32ae7619
         slots        = cu['slots']
         cud          = cu['description']
         task_exec    = cud['executable']
