--- conflicted
+++ resolved
@@ -99,8 +99,6 @@
                     node_idx += 1
                     core_idx  = 0
 
-<<<<<<< HEAD
-
         for pname, part in self._partitions.iteritems():
             for node in part['nodes']:
                 self._partitions[pname] = {
@@ -110,25 +108,6 @@
 
         import pprint
         self._log.debug('partitions: %s', pprint.pformat(self._partitions))
-=======
-        # Does not print the expected cfg file
-        #logger.info('VKA: from cont, parts: {0}, config: {1}'.format(parts, self._cfg))
-
-        # first collect all partitions where an exact node count id given
-        for p in parts:
-            if isinstance(parts[p], int):
-                self._partitions[p] = parts[p]
-                free_cores         -= parts[p]
-
-        # then assign any leftover cores to a 'max' partition, if one is given.
-        # Use 'defaut' per default
-        for p in parts:
-            if (isinstance(parts[p], basestring) and parts[p]) == 'max':
-                if not free_cores:
-                    raise ValueError('no free cores left for max partition')
-                self._partitions = free_cores
-                free_cores       = 0
->>>>>>> e36cc4f8
 
 
     # --------------------------------------------------------------------------
@@ -153,7 +132,6 @@
 
     # --------------------------------------------------------------------------
     #
-<<<<<<< HEAD
     def _allocate_slot(self, cu):
 
         cud = cu['description']
@@ -161,9 +139,6 @@
         cores = cud['cores']
         hints = cu['description'].get('scheduler_hints', {})
         pname = hints.get('partition', 'default')
-=======
-    def _allocate_slot(self, cores_requested, unit_type):
->>>>>>> e36cc4f8
 
         # TODO: single_node should be enforced for e.g. non-message passing
         #       tasks, but we don't have that info here.
