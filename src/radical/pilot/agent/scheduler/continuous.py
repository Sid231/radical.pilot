--- conflicted
+++ resolved
@@ -251,9 +251,9 @@
 
         cores_for_allocatable_lfs = ceil(float(self._lrms_cores_per_node)/self._lrms_lfs_per_node['size']*allocatable_lfs)
 
-        print 'lfs: ', requested_lfs, free_lfs, lfs_chunk, allocatable_lfs
-        print 'cores: ', allocatable_cores
-        print 'cores for alloc lfs: ', cores_for_allocatable_lfs, self._lrms_cores_per_node, self._lrms_lfs_per_node['size']
+        # print 'lfs: ', requested_lfs, free_lfs, lfs_chunk, allocatable_lfs
+        # print 'cores: ', allocatable_cores
+        # print 'cores for alloc lfs: ', cores_for_allocatable_lfs, self._lrms_cores_per_node, self._lrms_lfs_per_node['size']
         # # print 'procs: ', (allocatable_cores/core_chunk)
 
         # # If not enough cores, return
@@ -346,12 +346,8 @@
         requested_procs = cud['cpu_processes']
         threads_per_proc = cud['cpu_threads']
         requested_gpus = cud['gpu_processes']
-<<<<<<< HEAD
-        requested_lfs = cud['lfs']
-        lfs_chunk = cud['lfs'] if cud['lfs'] > 0 else 1
-=======
         requested_lfs = cud['lfs_per_process']
->>>>>>> 57c22ce7
+        lfs_chunk = cud['lfs_per_process'] if cud['lfs'] > 0 else 1
 
         # make sure that processes are at least single-threaded
         if not threads_per_proc:
@@ -361,17 +357,11 @@
         requested_cores = requested_procs * threads_per_proc
 
         # make sure that the requested allocation fits on a single node
-<<<<<<< HEAD
         if  requested_cores > self._lrms_cores_per_node or \
             requested_gpus > self._lrms_gpus_per_node or \
             requested_lfs > self._lrms_lfs_per_node['size']:  
-=======
-        if requested_cores > self._lrms_cores_per_node or \
-                requested_gpus > self._lrms_gpus_per_node or \
-                requested_lfs > self._lrms_lfs_per_node['size']:
-
-            print 'req:', requested_lfs, 'avail:', self._lrms_lfs_per_node
->>>>>>> 57c22ce7
+
+            # print 'req:', requested_lfs, 'avail:', self._lrms_lfs_per_node
             raise ValueError('Non-mpi unit does not fit onto single node')
 
         # ok, we can go ahead and try to find a matching node
