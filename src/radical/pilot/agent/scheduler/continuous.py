--- conflicted
+++ resolved
@@ -21,11 +21,7 @@
 
 # ------------------------------------------------------------------------------
 #
-<<<<<<< HEAD
-# FIXME: make runtime switch depending on cprofile availability
-=======
 # FIXME: make this a runtime switch depending on cprofile availability
->>>>>>> 09de6a75
 # FIXME: move this to utils (implies another parameter to `dec_all_methods()`)
 #
 import cProfile
@@ -80,8 +76,6 @@
     # --------------------------------------------------------------------------
     #
     def _configure(self):
-<<<<<<< HEAD
-=======
 
         # TODO: use real core/gpu numbers for non-exclusive reservations
         #
@@ -117,62 +111,10 @@
                     'cores': [rpc.FREE] * self._lrms_cores_per_node,
                     'gpus' : [rpc.FREE] * self._lrms_gpus_per_node
                 })
->>>>>>> 09de6a75
-
-        # TODO: use real core/gpu numbers for non-exclusive reservations
-
-        # cray's aprun for example does not allow us to oversubscribe CPU cores
-        # on a node, so we can't, say, run n CPU processes on an n-core node,
-        # and than add one additional process for a GPU application.  If
-        # `oversubscribe` is set to False (which is the default for now), we'll
-        # prevent that behavior by allocating one additional CPU core for each 
-        # requested GPU process.
-        self._oversubscribe = self._cfg.get('oversubscribe', False)
-        self._scattered     = self._cfg.get('scattered',     False)
-
-        # FIXME: for non-oversubscribing mode, we reserve a number of cores 
-        #        for the GPU processes - even if those GPUs are not used by 
-        #        a specific workload
-        if not self._oversubscribe:
-            self._lrms_cores_per_node -= self._lrms_gpus_per_node
-
-        self.nodes = []
-        for node, node_uid in self._lrms_node_list:
-            self.nodes.append({
-                'name' : node,
-                'uid'  : node_uid,
-                'cores': [rpc.FREE] * self._lrms_cores_per_node,
-                'gpus' : [rpc.FREE] * self._lrms_gpus_per_node
-            })
-
-    # --------------------------------------------------------------------------
-    #
-<<<<<<< HEAD
-    def slot_status(self):
-        '''
-        Returns a multi-line string corresponding to slot status.
-        '''
-
-        ret = "|"
-        for node in self.nodes:
-            for core in node['cores']:
-                if core == rpc.FREE  : ret += '-'
-                else                 : ret += '#'
-            ret += ':'
-            for gpu in node['gpus']  :
-                if gpu == rpc.FREE   : ret += '-'
-                else                 : ret += '#'
-            ret += '|'
-
-        return ret
-
-
-    # --------------------------------------------------------------------------
-    #
-    def _allocate_slot(self, cud):
-
-        # single_node is enforced for non-message passing tasks
-=======
+
+
+    # --------------------------------------------------------------------------
+    #
     def _allocate_slot(self, cud):
         '''
         This is the main method of this implementation, and is triggered when
@@ -182,36 +124,23 @@
         '''
 
         # single_node allocation is enforced for non-message passing tasks
->>>>>>> 09de6a75
         if  cud['cpu_process_type'] == 'MPI' or \
             cud['gpu_process_type'] == 'MPI' :
             slots = self._alloc_mpi(cud)
         else:
             slots = self._alloc_nompi(cud)
 
-<<<<<<< HEAD
-
-        if not slots:
-            return {} # allocation failed
-
-        self._change_slot_states(slots, rpc.BUSY)
-
-=======
         if slots:
             # the unit was placed, we need to reflect the allocation in the
             # nodelist state (BUSY)
             self._change_slot_states(slots, rpc.BUSY)
 
->>>>>>> 09de6a75
         return slots
 
 
     # --------------------------------------------------------------------------
     #
     def _release_slot(self, slots):
-<<<<<<< HEAD
-
-=======
         '''
         This method is called when previously aquired resources are not needed
         anymore.  `slots` are the resource slots as previously returned by
@@ -219,26 +148,17 @@
         '''
 
         # reflect the request in the nodelist state (set to `FREE`)
->>>>>>> 09de6a75
         self._change_slot_states(slots, rpc.FREE)
 
 
     # --------------------------------------------------------------------------
     #
-<<<<<<< HEAD
-    def _alloc_node(self, node, requested_cores, requested_gpus, 
-=======
     def _find_resources(self, node, requested_cores, requested_gpus, 
->>>>>>> 09de6a75
                     chunk=1, partial=False):
         '''
         Find up to the requested number of free cores and gpus in the node.
         This call will return two lists, for each matched set.  If the core does
-<<<<<<< HEAD
-        not have sufficient free resources to fullfill *both* requests, two
-=======
         not have sufficient free resources to fulfill *both* requests, two
->>>>>>> 09de6a75
         empty lists are returned.  The call will *not* change the allocation
         status of the node, atomicity must be guaranteed by the caller.
 
@@ -256,28 +176,6 @@
         requested (but the call will never return more than requested).
         '''
 
-<<<<<<< HEAD
-
-        cores = list()
-        gpus  = list()
-
-        free_cores = node['cores'].count(rpc.FREE)
-        free_gpus  = node['gpus' ].count(rpc.FREE)
-
-        # first count the free cores/gpus, as that is way quicker than
-        # actually finding the core IDs.
-        if partial:
-            # For partial requests the check simpliefies: we just check if we 
-            # have either, some cores *or* gpus, to serve the request
-            if  (requested_cores and not free_cores) and \
-                (requested_gpus  and not free_gpus )     :
-                # wa can't serve either request
-                return [], []
-
-        else:
-            # non-partial requests (ie. full requests): check if we can serve
-            # both, requested cores *and* gpus.
-=======
         # list of core and gpu ids available in this node.
         cores = list()
         gpus  = list()
@@ -297,17 +195,12 @@
         else:
             # For non-partial requests (ie. full requests): its a no-match if
             # either the cpu or gpu request cannot be served.
->>>>>>> 09de6a75
             if  requested_cores > free_cores or \
                 requested_gpus  > free_gpus     :
                 return [], []
 
 
-<<<<<<< HEAD
-        # we can serve the partial or full request - alloc the chunks we need
-=======
         # We can serve the partial or full request - alloc the chunks we need
->>>>>>> 09de6a75
         # FIXME: chunk gpus, too?
         alloc_cores = min(requested_cores, free_cores) / chunk * chunk
         alloc_gpus  = min(requested_gpus , free_gpus )
@@ -331,11 +224,18 @@
     # --------------------------------------------------------------------------
     #
     def _get_node_maps(self, cores, gpus, threads_per_proc):
-<<<<<<< HEAD
+        '''
+        For a given set of cores and gpus, chunk them into sub-sets so that each
+        sub-set can host one application process and all threads of that
+        process.  Note that we currently consider all GPU applications to be
+        single-threaded.
+        For more details, see top level comment of `base.py`.
+        '''
 
         core_map = list()
         gpu_map  = list()
 
+        # make sure the core sets can host the requested number of threads
         assert(not len(cores) % threads_per_proc)
         n_procs =  len(cores) / threads_per_proc
 
@@ -356,223 +256,6 @@
             gpu_map.append([g])
 
         return core_map, gpu_map
-=======
-        '''
-        For a given set of cores and gpus, chunk them into sub-sets so that each
-        sub-set can host one application process and all threads of that
-        process.  Note that we currently consider all GPU applications to be
-        single-threaded.
-        For more details, see top level comment of `base.py`.
-        '''
->>>>>>> 09de6a75
-
-        core_map = list()
-        gpu_map  = list()
-
-<<<<<<< HEAD
-    # --------------------------------------------------------------------------
-    #
-    def _alloc_nompi(self, cud):
-        '''
-        Find a suitable set of cores and gpus *within a single node*.
-        '''
-
-        requested_procs  = cud['cpu_processes']
-        threads_per_proc = cud['cpu_threads']
-        requested_cores  = requested_procs * threads_per_proc
-        requested_gpus   = cud['gpu_processes']
-
-        if  requested_cores > self._lrms_cores_per_node or \
-            requested_gpus  > self._lrms_gpus_per_node:
-            raise ValueError('Non-mpi unit does not fit onto single node')
-
-        cores     = list()
-        gpus      = list()
-        node_name = None
-        node_uid  = None
-
-        # FIXME optimization: we should (re)start search not at the beginning,
-        #       but where we left off the last time.
-        for node in self.nodes:
-
-            self._log.debug('try alloc on %s', node['uid'])
-
-            cores, gpus = self._alloc_node(node, requested_cores, requested_gpus,
-                                           chunk=threads_per_proc)
-
-            if  len(cores) == requested_cores and \
-                len(gpus)  == requested_gpus      :
-                # we are done
-                node_uid  = node['uid']
-                node_name = node['name']
-                break
-
-        if  len(cores) < requested_cores or \
-            len(gpus)  < requested_gpus     :
-            # signal failure
-            return None
-
-        # we have to communicate to the launcher where exactly are processes to
-        # be places, and what cores are reserved for application threads.
-        core_map, gpu_map = self._get_node_maps(cores, gpus, threads_per_proc)
-
-        slots = {'nodes'         : [[node_name, node_uid, core_map, gpu_map]],
-                 'cores_per_node': self._lrms_cores_per_node, 
-                 'gpus_per_node' : self._lrms_gpus_per_node,
-                 'lm_info'       : self._lrms_lm_info
-                 }
-
-        return slots
-
-
-    # --------------------------------------------------------------------------
-    #
-    #
-    def _alloc_mpi(self, cud):
-        ''''
-        Find an available set of slots, potentially across node boundaries.  By
-        default, we only allow for partial allocations on the first and last
-        node - but all intermediate nodes MUST be completely used.  This way we
-        allocate a *continuous* set of slots.
-
-        If the scheduler is configured with `scattered=True`, then that
-        constraint is relaxed, and any set of slots (continuous across nodes or
-        not) is accepted as valid allocation.
-
-        No matter the mode, we always make sure that we allocate in chunks of
-        'threads_per_proc', as otherwise the application would not be able to
-        spawn the requested number of threads on its slots.
-        '''
-
-        requested_procs  = cud['cpu_processes']
-        threads_per_proc = cud['cpu_threads']
-        requested_cores  = requested_procs * threads_per_proc
-        requested_gpus   = cud['gpu_processes']
-
-        # First and last nodes can be a partial allocation - all other nodes can
-        # only be partial when `scattered` is set.
-        #
-        # Iterate over all nodes until we find something. Check if it fits the
-        # allocation mode and sequence.  If not, start over.  If it does, add
-        # and continue to next node.
-        #
-        # FIXME: we should use a persistent node index to start searching where
-        #        we last left off, instead of always starting from the beginning
-        #        of the node list (optimization).
-
-        # Things are complicated by chunking: we only accept chunks of
-        # 'threads_per_proc', as otherwise threads would need to be distributed
-        # over nodes, which is not possible for multi-system-image clusters this
-        # scheduler assumes.  Thus scheduling will *always* fail if:
-        #
-        #   - requested_cores >= 3 * cores_per_node
-        #   - cores_per_node % threads_per_proc != 0
-        #   - scattered == False
-        #
-        # but it can fail for less cores, too, if the partial first and last
-        # allocation are not favorable.  We thus raise an exception for
-        # requested_cores > cores_per_node on impossible full-node-chunking
-
-        cores_per_node = self._lrms_cores_per_node
-        gpus_per_node  = self._lrms_gpus_per_node
-        
-        if  requested_cores  > cores_per_node   and \
-            cores_per_node   % threads_per_proc and \
-            self._scattered == False:
-            raise ValueError('cannot allocate under given constrains')
-
-        # we always fail when too many threads are requested
-        if threads_per_proc > cores_per_node:
-            raise ValueError('too many threads requested')
-
-        is_first      = True
-        is_last       = False
-        alloced_cores = 0
-        alloced_gpus  = 0
-        slots         = {'nodes'         : list(),
-                         'cores_per_node': cores_per_node, 
-                         'gpus_per_node' : gpus_per_node,
-                         'lm_info'       : self._lrms_lm_info
-                         }
-
-        for node in self.nodes:
-
-            node_uid  = node['uid']
-            node_name = node['name']
-
-            if  requested_cores - alloced_cores <= cores_per_node and \
-                requested_gpus  - alloced_gpus  <= gpus_per_node      :
-                is_last = True
-
-            if is_first or self._scattered or is_last: partial = True
-            else                                     : partial = False
-
-            find_cores  = min(requested_cores - alloced_cores, cores_per_node)
-            find_gpus   = min(requested_gpus  - alloced_gpus,  gpus_per_node )
-            cores, gpus = self._alloc_node(node, find_cores, find_gpus,
-                                           chunk=threads_per_proc,
-                                           partial=partial)
-
-            if not cores and not gpus:
-                # this was not a match. If we are not scattered, we have to
-                # restart the search - otherwise we just ignore this node
-                if not self._scattered:
-                    is_first       = True
-                    is_last        = False
-                    alloced_cores  = 0
-                    alloced_gpus   = 0
-                    slots['nodes'] = list()
-
-                # try next node
-                continue
-
-            # we found something - add to the existing allocation, switch gears
-            # (not first anymore), and try to find more if needed
-            self._log.debug('found %s cores, %s gpus', cores, gpus)
-            core_map, gpu_map = self._get_node_maps(cores, gpus, threads_per_proc)
-            slots['nodes'].append([node_name, node_uid, core_map, gpu_map])
-            
-            alloced_cores += len(cores)
-            alloced_gpus  += len(gpus)
-            is_first       = False
-
-            if  alloced_cores == requested_cores and \
-                alloced_gpus  == requested_gpus      :
-                # we are done
-                break
-
-
-
-        # if we did not find anything, there is not much we can do at this point
-        if not cores and not gpus:
-            # signal failure
-            return None
-
-        assert (alloced_cores == requested_cores)
-        assert (alloced_gpus  == requested_gpus )
-
-=======
-        # make sure the core sets can host the requested number of threads
-        assert(not len(cores) % threads_per_proc)
-        n_procs =  len(cores) / threads_per_proc
-
-        idx = 0
-        for p in range(n_procs):
-            p_map = list()
-            for t in range(threads_per_proc):
-                p_map.append(cores[idx])
-                idx += 1
-            core_map.append(p_map)
-
-        if idx != len(cores):
-            self._log.debug('%s -- %s -- %s -- %s', idx, len(cores), cores, n_procs)
-        assert(idx == len(cores))
-
-        # gpu procs are considered single threaded right now (FIXME)
-        for g in gpus:
-            gpu_map.append([g])
-
-        return core_map, gpu_map
 
 
     # --------------------------------------------------------------------------
@@ -639,33 +322,12 @@
                  'gpus_per_node' : self._lrms_gpus_per_node,
                  'lm_info'       : self._lrms_lm_info
                  }
->>>>>>> 09de6a75
         return slots
 
 
     # --------------------------------------------------------------------------
     #
     #
-<<<<<<< HEAD
-    def _change_slot_states(self, slots, new_state):
-
-        # FIXME: we don't know if we should change state for cores or gpus...
-      # self._log.debug('slots: %s', pprint.pformat(slots))
-
-        for node_name, node_uid, cores, gpus in slots['nodes']:
-
-            # Find the entry in the the slots list
-            node = (n for n in self.nodes if n['uid'] == node_uid).next()
-            assert(node)
-
-            for cslot in cores:
-                for core in cslot:
-                    node['cores'][core] = new_state
-
-            for gslot in gpus:
-                for gpu in gslot:
-                    node['gpus'][gpu] = new_state
-=======
     def _alloc_mpi(self, cud):
         ''''
         Find an available set of slots, potentially across node boundaries.  By
@@ -806,7 +468,6 @@
 
         # this should be nicely filled out now - return
         return slots
->>>>>>> 09de6a75
 
 
 # ------------------------------------------------------------------------------
