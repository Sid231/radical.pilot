
__copyright__ = "Copyright 2017, http://radical.rutgers.edu"
__license__   = "MIT"


import time
from ... import constants as rpc
from .base import AgentSchedulingComponent


#==============================================================================
#
# Scattered core agent scheduler.
# Finds available cores within the job's allocation.
#
# TODO: For non-MPI multicore tasks, this provides no guarantee that they are
#       on the same host.
#
class Scattered(AgentSchedulingComponent):
<<<<<<< HEAD
    
    def __init__(self, cfg, session):
        raise NotImplementedError('Scattered agent scheduler is not yet implemented')
=======
>>>>>>> 899d4747

    # --------------------------------------------------------------------------
    #
    def __init__(self, cfg):

        self.slots = None
        AgentSchedulingComponent.__init__(self, cfg)


    # --------------------------------------------------------------------------
    #
    def _configure(self):
        if not self._lrms_node_list:
            raise RuntimeError("LRMS %s didn't _configure node_list." % \
                               self._lrms_info['name'])

        if not self._lrms_cores_per_node:
            raise RuntimeError("LRMS %s didn't _configure cores_per_node." % \
                               self._lrms_info['name'])

        # Slots represents the internal process management structure.
        # The structure is as follows:
        # [
        #    {'node': 'node1:0', 'state': rpc.FREE | rpc.BUSY},
        #    {'node': 'node2:0', 'state': rpc.FREE | rpc.BUSY},
        #     ....
        #    {'node': 'nodeN:0', 'state': rpc.FREE | rpc.BUSY}
        # ]
        #
        self.slots = []
        for node in self._lrms_node_list:
            self.slots.append({
                'node': '%s:0' % node,
                'state': rpc.FREE
            })


    # --------------------------------------------------------------------------
    #
    # Provide visual presentation of slot status
    #
    def slot_status(self):
        """Returns a multi-line string corresponding to slot status.
        """

        slot_matrix = ""
        for slot in self.slots:
            slot_matrix += "|"
            if slot['state'] == rpc.FREE:
                slot_matrix += "-"
            else:
                slot_matrix += "+"
        slot_matrix += "|"
        return {'timestamp' : time.time(),
                'slotstate' : slot_matrix}


    # --------------------------------------------------------------------------
    #
    # Find cores and allocate them if available
    #
    def _allocate_slot(self, cores_requested):

        offsets = self._find_slots_scattered(cores_requested)

        if not offsets:
            # allocation failed
            return {}

        task_slots = [self.slots[x]['node'] for x in offsets]

        self._change_slot_states(offsets, rpc.BUSY)

        result = {
            'task_slots'   : task_slots,
            'task_offsets' : offsets,
            'lm_info'      : self._lrms_lm_info
        }

        self._log.debug('Slot allocated: %s' % result)

        return result


    # --------------------------------------------------------------------------
    #
    # Release cores associated to this slot
    #
    def _release_slot(self, opaque_slots):

        if not 'task_offsets' in opaque_slots:
            raise RuntimeError('insufficient information to release slots via %s: %s' \
                    % (self.name, opaque_slots))

        self._change_slot_states(opaque_slots['task_offsets'], rpc.FREE)


    # --------------------------------------------------------------------------
    #
    # Find available cores
    #
    def _find_slots_scattered(self, cores_requested):

        offsets = []
        for offset, slot in enumerate(self.slots):

            if slot['state'] == rpc.FREE:
                offsets.append(offset)

            if len(offsets) == cores_requested:
                return offsets

        return None


    # --------------------------------------------------------------------------
    #
    # Change the reserved state of slots at the offsets(rpc.FREE or rpc.BUSY)
    #
    def _change_slot_states(self, offsets, new_state):

        for offset in offsets:
            self.slots[offset]['state'] = new_state

# ------------------------------------------------------------------------------<|MERGE_RESOLUTION|>--- conflicted
+++ resolved
@@ -8,7 +8,7 @@
 from .base import AgentSchedulingComponent
 
 
-#==============================================================================
+# ==============================================================================
 #
 # Scattered core agent scheduler.
 # Finds available cores within the job's allocation.
@@ -17,12 +17,7 @@
 #       on the same host.
 #
 class Scattered(AgentSchedulingComponent):
-<<<<<<< HEAD
     
-    def __init__(self, cfg, session):
-        raise NotImplementedError('Scattered agent scheduler is not yet implemented')
-=======
->>>>>>> 899d4747
 
     # --------------------------------------------------------------------------
     #
@@ -147,4 +142,4 @@
         for offset in offsets:
             self.slots[offset]['state'] = new_state
 
-# ------------------------------------------------------------------------------+# ------------------------------------------------------------------------------
