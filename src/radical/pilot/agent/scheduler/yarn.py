--- conflicted
+++ resolved
@@ -73,10 +73,6 @@
         self._log.debug('YARN Service and RM URLs: %s - %s' \
                      % (self._service_url, self._rm_url))
 
-<<<<<<< HEAD
-
-=======
->>>>>>> 9c051672
 
     # --------------------------------------------------------------------------
     #
@@ -88,7 +84,6 @@
         #-------------------------------------------------------------------------
         # As it seems this part of the Scheduler is not according to the assumptions
         # made about slot status. Keeping the code commented just in case it is
-<<<<<<< HEAD
         # needed later either as whole or part of it.
         #
         # FIXME: slot_status is called frequently, but *only* for the purpose of
@@ -110,22 +105,6 @@
 
         return 'free app / cores / mem: %s / %s / %s' % \
                 (self.avail_app, self.avail_cores, self.avail_mem)
-=======
-        # needed later either as whole or art of it.
-        sample = time.time()
-        yarn_status = ul.urlopen('http://{0}:8088/ws/v1/cluster/scheduler'.format(self._rm_ip))
-        yarn_schedul_json = json.loads(yarn_status.read())
-
-        max_num_app = yarn_schedul_json['scheduler']['schedulerInfo']['queues']['queue'][0]['maxApplications']
-        num_app = yarn_schedul_json['scheduler']['schedulerInfo']['queues']['queue'][0]['numApplications']
-        if (self.avail_app['timestamp'] - sample)>60 and \
-           (self.avail_app['apps'] != max_num_app - num_app):
-            self.avail_app['apps'] = max_num_app - num_app
-            self.avail_app['timestamp']=sample
-
-        return '{0} applications per user remaining. Free cores {1} Free Mem {2}'\
-        .format(self.avail_app['apps'],self.avail_cores,self.avail_mem)
->>>>>>> 9c051672
 
 
     # --------------------------------------------------------------------------
@@ -169,12 +148,8 @@
         # accept. It needs to go either from the configuration file or find a
         # way to take this value for the YARN scheduler config.
 
-<<<<<<< HEAD
         cores_requested = cu['description']['cpu_processes'] \
                         * cu['description']['cpu_threads']
-=======
-        cores_requested = cu['description']['cores']
->>>>>>> 9c051672
         mem_requested   = 2048
         slots           = None
 
