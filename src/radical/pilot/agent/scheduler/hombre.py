--- conflicted
+++ resolved
@@ -3,18 +3,13 @@
 __license__   = "MIT"
 
 
-<<<<<<< HEAD
-import time
-import threading as mt
-
-=======
+
 import os
 import pprint
+import threading as mt
 
 import radical.utils as ru
 
-from ...   import constants as rpc
->>>>>>> 29c62012
 from .base import AgentSchedulingComponent
 
 
@@ -35,6 +30,7 @@
 
 
 def dec_all_methods(dec):
+    import inspect
     def dectheclass(cls):
         if ru.is_main_thread():
             cprof_env   = os.getenv("RADICAL_PILOT_CPROFILE_COMPONENTS", "")
@@ -100,7 +96,7 @@
                                self._lrms_info['name'])
 
         if not self._lrms_gpus_per_node:
-            raise RuntimeError("LRMS %s didn't _configure gpus_per_node." % \
+            raise RuntimeError("LRMS %s didn't _configure gpus_per_node." %
                                self._lrms_info['name'])
 
         # * oversubscribe:
