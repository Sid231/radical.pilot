--- conflicted
+++ resolved
@@ -97,7 +97,6 @@
 
     # --------------------------------------------------------------------------
     #
-<<<<<<< HEAD
     def _handle_unit(self, unit, actionables):
 
         ru.raise_on('work unit')
@@ -144,6 +143,19 @@
 
             self._log.info("%sing %s to %s", action, src, tgt)
 
+            # for local files, check for existence first
+            if directive['action'] in [rpc.LINK, rpc.COPY, rpc.MOVE]:
+                if not os.path.isfile(source):
+                    # check if NON_FATAL flag is set, in that case ignore
+                    # missing files
+                    if rpc.NON_FATAL in directive['flags']:
+                        self._log.warn("ignoring that source %s does not exist.", source)
+                        continue
+                    else:
+                        log_message = "source %s does not exist." % source
+                        self._log.error(log_message)
+                        raise Exception(log_message)
+
             if   action == rpc.LINK: os.symlink     (source, target)
             elif action == rpc.COPY: shutil.copyfile(source, target)
             elif action == rpc.MOVE: shutil.move    (source, target)
@@ -156,104 +168,6 @@
 
         # all staging is done -- pass on to the scheduler
         self.advance(unit, rps.AGENT_SCHEDULING_PENDING, publish=True, push=True)
-=======
-    def work(self, cu):
-
-        self.advance(cu, rps.AGENT_STAGING_INPUT, publish=True, push=False)
-        self._log.info('handle %s' % cu['_id'])
-
-        workdir      = os.path.join(self._cfg['workdir'], '%s' % cu['_id'])
-        gtod         = os.path.join(self._cfg['workdir'], 'gtod')
-        staging_area = os.path.join(self._cfg['workdir'], self._cfg['staging_area'])
-        staging_ok   = True
-
-        cu['workdir']     = workdir
-        cu['stdout']      = ''
-        cu['stderr']      = ''
-        cu['opaque_clot'] = None
-        # TODO: See if there is a more central place to put this
-        cu['gtod']        = gtod
-
-        stdout_file       = cu['description'].get('stdout')
-        stdout_file       = stdout_file if stdout_file else 'STDOUT'
-        stderr_file       = cu['description'].get('stderr')
-        stderr_file       = stderr_file if stderr_file else 'STDERR'
-
-        cu['stdout_file'] = os.path.join(workdir, stdout_file)
-        cu['stderr_file'] = os.path.join(workdir, stderr_file)
-
-        # create unit workdir
-        rpu.rec_makedir(workdir)
-        self._prof.prof('unit mkdir', uid=cu['_id'])
-
-        try:
-            for directive in cu['Agent_Input_Directives']:
-
-                self._prof.prof('Agent input_staging queue', uid=cu['_id'],
-                         msg="%s -> %s" % (str(directive['source']), str(directive['target'])))
-
-                # Perform input staging
-                self._log.info("unit input staging directives %s for cu: %s to %s",
-                               directive, cu['_id'], workdir)
-
-                # Convert the source_url into a SAGA Url object
-                source_url = ru.Url(directive['source'])
-
-                # Handle special 'staging' scheme
-                if source_url.scheme == self._cfg['staging_scheme']:
-                    self._log.info('Operating from staging')
-                    # Remove the leading slash to get a relative path from the staging area
-                    rel2staging = source_url.path.split('/',1)[1]
-                    source = os.path.join(staging_area, rel2staging)
-                else:
-                    self._log.info('Operating from absolute path')
-                    source = source_url.path
-
-                # Get the target from the directive and convert it to the location
-                # in the workdir
-                target = directive['target']
-                abs_target = os.path.join(workdir, target)
-
-                # Create output directory in case it doesn't exist yet
-                rpu.rec_makedir(os.path.dirname(abs_target))
-
-                self._log.info("Going to '%s' %s to %s", directive['action'], source, abs_target)
-
-                # For local files, check for existence first
-                if directive['action'] in [rpc.LINK, rpc.COPY, rpc.MOVE]:
-                    if not os.path.isfile(source):
-                        # check if NON_FATAL flag is set, in that case ignore
-                        # missing files
-                        if rpc.NON_FATAL in directive['flags']:
-                            self._log.warn("Ignoring that source %s does not exists.", source)
-                            continue
-                        else:
-                            log_message = "Source %s does not exists." % source
-                            self._log.error(log_message)
-                            raise Exception(log_message)
-
-                if   directive['action'] == rpc.LINK: os.symlink     (source, abs_target)
-                elif directive['action'] == rpc.COPY: shutil.copyfile(source, abs_target)
-                elif directive['action'] == rpc.MOVE: shutil.move    (source, abs_target)
-                else:
-                    # FIXME: implement TRANSFER mode
-                    raise NotImplementedError('Action %s not supported' % directive['action'])
-
-                log_message = "%s'ed %s to %s - success" % (directive['action'], source, abs_target)
-                self._log.info(log_message)
-
-        except Exception as e:
-            self._log.exception("staging input failed -> unit failed")
-            staging_ok = False
-
-
-        # Agent input staging is done (or failed)
-        if staging_ok:
-          # self.advance(cu, rps.AGENT_SCHEDULING_PENDING, publish=True, push=True)
-            self.advance(cu, rps.ALLOCATING_PENDING, publish=True, push=True)
-        else:
-            self.advance(cu, rps.FAILED, publish=True, push=False)
->>>>>>> 53891ab4
 
 
 # ------------------------------------------------------------------------------
