--- conflicted
+++ resolved
@@ -517,18 +517,10 @@
 
         self._log.info('units PULLED: %4d', len(unit_list))
 
-<<<<<<< HEAD
-        self._session._dbs._c.update(
-                        {'type'  : 'unit',
-                         'uid'   : {'$in'     : unit_uids}},
-                        {'$set'  : {'control' : 'agent'}},
-                        multi=True)
-=======
         self._session._dbs._c.update({'type'  : 'unit',
                                       'uid'   : {'$in'     : unit_uids}},
                                      {'$set'  : {'control' : 'agent'}},
                                      multi=True)
->>>>>>> 747b12d1
 
         self._log.info("units pulled: %4d", len(unit_list))
         self._prof.prof('get', msg='bulk size: %d' % len(unit_list),
