--- conflicted
+++ resolved
@@ -65,10 +65,6 @@
 
         # sanity check on config settings
         if 'cores'               not in cfg: raise ValueError('Missing number of cores')
-<<<<<<< HEAD
-        if 'debug'               not in cfg: raise ValueError('Missing DEBUG level')
-=======
->>>>>>> 29c62012
         if 'lrms'                not in cfg: raise ValueError('Missing LRMS')
         if 'dburl'               not in cfg: raise ValueError('Missing DBURL')
         if 'pilot_id'            not in cfg: raise ValueError('Missing pilot id')
@@ -509,13 +505,8 @@
         #        This also blocks us from using multiple ingest threads, or from
         #        doing late binding by unit pull :/
         unit_cursor = self._session._dbs._c.find({'type'    : 'unit',
-<<<<<<< HEAD
                                                   'pilot'   : self._pid,
                                                   'control' : 'agent_pending'})
-=======
-                                                         'pilot'   : self._pid,
-                                                         'control' : 'agent_pending'})
->>>>>>> 29c62012
         if not unit_cursor.count():
             # no units whatsoever...
             self._log.info('units pulled:    0')
@@ -527,18 +518,10 @@
 
         self._log.info('units PULLED: %4d', len(unit_list))
 
-<<<<<<< HEAD
         self._session._dbs._c.update({'type'  : 'unit',
                                       'uid'   : {'$in'     : unit_uids}},
                                      {'$set'  : {'control' : 'agent'}},
                                      multi=True)
-=======
-        self._session._dbs._c.update(
-                        {'type'  : 'unit',
-                                    'uid'   : {'$in'     : unit_uids}},
-                        {'$set'  : {'control' : 'agent'}},
-                        multi = True)
->>>>>>> 29c62012
 
         self._log.info("units pulled: %4d", len(unit_list))
         self._prof.prof('get', msg='bulk size: %d' % len(unit_list),
