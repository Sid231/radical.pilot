
__copyright__ = "Copyright 2013-2016, http://radical.rutgers.edu"
__license__   = "MIT"


import os
import copy
import time
import errno
import Queue
import tempfile
import threading
import traceback

from orte_cffi import ffi, lib as orte_lib

from ....  import pilot as rp
from ...  import states    as rps
from ...  import constants as rpc
from .base import AgentExecutingComponent

# ------------------------------------------------------------------------------
#
def rec_makedir(target):

    # recursive makedir which ignores errors if dir already exists

    try:
        os.makedirs(target)

    except OSError as e:
        # ignore failure on existing directory
        if e.errno == errno.EEXIST and os.path.isdir(os.path.dirname(target)):
            pass
        else:
            raise


# ==============================================================================
#
@ffi.def_extern()
def launch_cb(task, jdata, status, cbdata):
    return ffi.from_handle(cbdata).unit_spawned_cb(task, status)


# ==============================================================================
#
@ffi.def_extern()
def finish_cb(task, jdata, status, cbdata):
    return ffi.from_handle(cbdata).unit_completed_cb(task, status)


# ==============================================================================
#
class ORTE(AgentExecutingComponent):

    # --------------------------------------------------------------------------
    #
    def __init__(self, cfg, session):

        AgentExecutingComponent.__init__(self, cfg, session)

        self._watcher   = None
        self._terminate = threading.Event()


    # --------------------------------------------------------------------------
    #
    def initialize_child(self):

        self._pwd = os.getcwd()

        self.register_input(rps.AGENT_EXECUTING_PENDING,
                            rpc.AGENT_EXECUTING_QUEUE, self.work)

        self.register_output(rps.AGENT_STAGING_OUTPUT_PENDING,
                             rpc.AGENT_STAGING_OUTPUT_QUEUE)

        self.register_publisher (rpc.AGENT_UNSCHEDULE_PUBSUB)
        self.register_subscriber(rpc.CONTROL_PUBSUB, self.command_cb)

        self._cancel_lock    = threading.RLock()
        self._cus_to_cancel  = list()
        self._watch_queue    = Queue.Queue ()

        self._pilot_id = self._cfg['pilot_id']

        self.task_map = {}
        self.task_map_lock = threading.Lock()

<<<<<<< HEAD
        # run watcher thread
        self._watcher = threading.Thread(target=self._watch, name="Watcher")
        self._watcher.daemon = True
        self._watcher.start ()

        # The AgentExecutingComponent needs the LaunchMethods to construct
        # commands.
        if not (self._cfg['task_launch_method'] ==
                self._cfg['mpi_launch_method'] ==
                "ORTE_LIB"):
            raise Exception("ORTE_LIB spawner needs ORTE_LIB LM's (%s, %s)" \
                    % (self._cfg['task_launch_method'], self._cfg['mpi_launch_method']))

        self._task_launcher = rp.agent.LM.create(
            name    = "ORTE_LIB",
            cfg     = self._cfg,
            session = self._session)
=======
        # we needs the LaunchMethods to construct commands.
        assert(self._cfg['task_launch_method'] == \
               self._cfg['mpi_launch_method' ] == \
               "ORTE_LIB"), "ORTE_LIB spawner only works with ORTE_LIB LM's."
>>>>>>> eb2ca9cc

        self._task_launcher = rp.agent.LM.create(name    = "ORTE_LIB",
                                                 cfg     = self._cfg,
                                                 session = self._session)
        self._orte_initialized = False
        self._cu_environment   = self._populate_cu_environment()

        self.gtod   = "%s/gtod" % self._pwd
        self.tmpdir = tempfile.gettempdir()


    # --------------------------------------------------------------------------
    #
    def command_cb(self, topic, msg):

        self._log.info('command_cb [%s]: %s', topic, msg)

        cmd = msg['cmd']
        arg = msg['arg']

        if cmd == 'cancel_unit':

            self._log.info("cancel unit command (%s)" % arg)
            with self._cancel_lock:
                self._cus_to_cancel.append(arg)

        return True


    # --------------------------------------------------------------------------
    #
    def _populate_cu_environment(self):
        """Derive the environment for the cu's from our own environment."""

        # Get the environment of the agent
        new_env = copy.deepcopy(os.environ)

        #
        # Mimic what virtualenv's "deactivate" would do
        #
        old_path = new_env.pop('_OLD_VIRTUAL_PATH', None)
        if old_path:
            new_env['PATH'] = old_path

        # TODO: verify this snippet from:
        # https://github.com/radical-cybertools/radical.pilot/pull/973/files
        # old_ppath = new_env.pop('_OLD_VIRTUAL_PYTHONPATH', None)
        # if old_ppath:
        #     new_env['PYTHONPATH'] = old_ppath

        old_home = new_env.pop('_OLD_VIRTUAL_PYTHONHOME', None)
        if old_home:
            new_env['PYTHON_HOME'] = old_home

        old_ps = new_env.pop('_OLD_VIRTUAL_PS1', None)
        if old_ps:
            new_env['PS1'] = old_ps

        new_env.pop('VIRTUAL_ENV', None)

        # Remove the configured set of environment variables from the
        # environment that we pass to Popen.
        for e in new_env.keys():
            env_removables = list()
            if self._task_launcher:
                env_removables += self._task_launcher.env_removables
            for r in  env_removables:
                if e.startswith(r):
                    new_env.pop(e, None)

        return new_env

    # --------------------------------------------------------------------------
    #
    def work(self, units):

        if not isinstance(units, list):
            units = [units]

        self.advance(units, rps.AGENT_EXECUTING, publish=True, push=False)

        for unit in units:
            self._handle_unit(unit)


    # --------------------------------------------------------------------------
    #
    def _handle_unit(self, cu):

        # prep stdout/err so that we can append w/o checking for None
        cu['stdout'] = ''
        cu['stderr'] = ''

        if not self._orte_initialized:
            self._log.debug("ORTE not yet initialized!")
            ret = self.init_orte(cu)
            if ret != 0:
                self._log.debug("ORTE initialisation failed!")
            else:
                self._log.debug("ORTE initialisation succeeded!")

        try:
            launcher = self._task_launcher

            if not launcher:
                raise RuntimeError("no launcher (mpi=%s)" % cu['description']['mpi'])

            self._log.debug("Launching unit with %s (%s).", 
                            launcher.name, launcher.launch_command)

            assert(cu['opaque_slots']), 'unit unscheduled'
            self._prof.prof('exec', msg='unit launch', uid=cu['_id'])

            # Start a new subprocess to launch the unit
            self.spawn(launcher=launcher, cu=cu)

        except Exception as e:
            # append the startup error to the units stderr.  This is
            # not completely correct (as this text is not produced
            # by the unit), but it seems the most intuitive way to
            # communicate that error to the application/user.
            self._log.exception("error running CU: %s", str(e))
            cu['stderr'] += "\nPilot cannot start compute unit:\n%s\n%s" \
                            % (str(e), traceback.format_exc())

            # Free the Slots, Flee the Flots, Ree the Frots!
            if cu['opaque_slots']:
                self.publish(rpc.AGENT_UNSCHEDULE_PUBSUB, cu)

            self.advance(cu, rps.FAILED, publish=True, push=False)


    # --------------------------------------------------------------------------
    #
    def unit_spawned_cb(self, task, status):

        with self.task_map_lock:
            cu = self.task_map[task]
        uid = cu['uid']

        if status:
            with self.task_map_lock:
                del self.task_map[task]

            # unit launch failed
            self._prof.prof('exec_fail', uid=uid)
            self._log.error("unit %s startup failed: %s", uid, status)
            self.publish(rpc.AGENT_UNSCHEDULE_PUBSUB, cu)

            cu['target_state'] = rps.FAILED
            self.advance(cu, rps.AGENT_STAGING_OUTPUT_PENDING, 
                         publish=True, push=True)

        else:
            cu['started'] = time.time()
            self._log.debug("unit %s startup ok", uid)
            self.advance(cu, rps.AGENT_EXECUTING, publish=True, push=False)


    # --------------------------------------------------------------------------
    #
    def unit_completed_cb(self, task, exit_code):

        timestamp = time.time()

        with self.task_map_lock:
            cu = self.task_map[task]
            del self.task_map[task]

        self._prof.prof('exec_stop', uid=uid)
        self._log.info("unit %s finished [%s]", cu['uid'], exit_code)

        cu['exit_code'] = exit_code
        cu['finished']  = timestamp

        self.publish(rpc.AGENT_UNSCHEDULE_PUBSUB, cu)

        if exit_code != 0:
            # unit failed - fail after staging output
            cu['target_state'] = rps.FAILED

        else:
            # unit finished cleanly.  We always move to stageout, even if there 
            # are no staging directives -- at the very least, we'll upload
            # stdout/stderr
            cu['target_state'] = rps.DONE

        self.advance(cu, rps.AGENT_STAGING_OUTPUT_PENDING, 
                     publish=True, push=True)


    # --------------------------------------------------------------------------
    #
    def init_orte(self, cu):

        # FIXME: it feels as a hack to get the DVM URI from the CU

        opaque_slots = cu['opaque_slots']

        if 'lm_info' not in opaque_slots:
            raise RuntimeError('No lm_info to init via %s: %s' \
                               % (self.name, opaque_slots))

        if not opaque_slots['lm_info']:
            raise RuntimeError('lm_info missing for %s: %s' \
                               % (self.name, opaque_slots))

        if 'dvm_uri' not in opaque_slots['lm_info']:
            raise RuntimeError('dvm_uri not in lm_info for %s: %s' \
                               % (self.name, opaque_slots))

        dvm_uri    = opaque_slots['lm_info']['dvm_uri']

        # Notify orte that we are using threads and that we require mutexes
        orte_lib.opal_set_using_threads(True)

        argv_keepalive = [
            ffi.new("char[]", "RADICAL-Pilot"), # will be stripped off by lib
            ffi.new("char[]", "--hnp"), ffi.new("char[]", str(dvm_uri)),
            ffi.NULL, # required
        ]
        argv = ffi.new("char *[]", argv_keepalive)
        ret = orte_lib.orte_submit_init(3, argv, ffi.NULL)

        self._myhandle = ffi.new_handle(self)
        self._orte_initialized = True

        return ret

    # --------------------------------------------------------------------------
    #
    def spawn(self, launcher, cu):

        # NOTE: see documentation of cu['sandbox'] semantics in the ComputeUnit
        #       class definition.
        sandbox = '%s/%s' % (self._pwd, cu['uid'])

        if False:
            cu_tmpdir = '%s/%s' % (self.tmpdir, cu['uid'])
        else:
            cu_tmpdir = sandbox

        rec_makedir(cu_tmpdir)

        # TODO: pre_exec
        # # Before the Big Bang there was nothing
        # if cu['description']['pre_exec']:
        #     fail = ' (echo "pre_exec failed"; false) || exit'
        #     pre  = ''
        #     for elem in cu['description']['pre_exec']:
        #         pre += "%s || %s\n" % (elem, fail)
        #     # Note: extra spaces below are for visual alignment
        #     launch_script.write("# Pre-exec commands\n")
        #     if 'RADICAL_PILOT_PROFILE' in os.environ:
        #         launch_script.write("echo pre  start `%s` >> %s/PROF\n"\
        #                           % (cu['gtod'], cu_tmpdir))
        #     launch_script.write(pre)
        #     if 'RADICAL_PILOT_PROFILE' in os.environ:
        #         launch_script.write("echo pre  stop `%s` >> %s/PROF\n" \
        #                           % (cu['gtod'], cu_tmpdir))

        # TODO: post_exec
        # # After the universe dies the infrared death, there will be nothing
        # if cu['description']['post_exec']:
        #     fail = ' (echo "post_exec failed"; false) || exit'
        #     post = ''
        #     for elem in cu['description']['post_exec']:
        #         post += "%s || %s\n" % (elem, fail)
        #     launch_script.write("# Post-exec commands\n")
        #     if 'RADICAL_PILOT_PROFILE' in os.environ:
        #         launch_script.write("echo post start `%s` >> %s/PROF\n" \
        #                           % (cu['gtod'], cu_tmpdir))
        #     launch_script.write('%s\n' % post)
        #     if 'RADICAL_PILOT_PROFILE' in os.environ:
        #         launch_script.write("echo post stop  `%s` >> %s/PROF\n" \
        #                           % (cu['gtod'], cu_tmpdir))


        # The actual command line, constructed per launch-method
        try:
            orte_command, task_command = launcher.construct_command(cu, None)
        except Exception as e:
            msg = "Error in spawner (%s)" % e
            self._log.exception(msg)
            raise RuntimeError(msg)

        # Construct arguments to submit_job
        arg_list = []

        # Take the orte specific commands and split them
        for arg in orte_command.split():
            arg_list.append(ffi.new("char[]", str(arg)))

        # Set the working directory
        arg_list.append(ffi.new("char[]", "--wdir"))
        arg_list.append(ffi.new("char[]", str(cu_tmpdir)))

        # Set RP environment variables
        rp_envs = [
            "RP_SESSION_ID=%s" % self._cfg['session_id'],
            "RP_PILOT_ID=%s" % self._cfg['pilot_id'],
            "RP_AGENT_ID=%s" % self._cfg['agent_name'],
            "RP_SPAWNER_ID=%s" % self.uid,
            "RP_UNIT_ID=%s" % cu['uid']
        ]
        for env in rp_envs:
            arg_list.append(ffi.new("char[]", "-x"))
            arg_list.append(ffi.new("char[]", str(env)))

        # Set pre-populated environment variables
        if self._cu_environment:
            for key,val in self._cu_environment.iteritems():
                arg_list.append(ffi.new("char[]", "-x"))
                arg_list.append(ffi.new("char[]", "%s=%s" % (key, val)))

        # Set environment variables specified for this CU
        if cu['description']['environment']:
            for key,val in cu['description']['environment'].iteritems():
                arg_list.append(ffi.new("char[]", "-x"))
                arg_list.append(ffi.new("char[]", "%s=%s" % (key, val)))

        # Let the orted write stdout and stderr to rank-based output files
        arg_list.append(ffi.new("char[]", "--output-filename"))
        arg_list.append(ffi.new("char[]", "%s:nojobid,nocopy" % str(cu_tmpdir)))

        # Save retval of actual CU application (in case we have post-exec)
        task_command += "; RETVAL=$?"

        # Wrap in (sub)shell for output redirection
        arg_list.append(ffi.new("char[]", "sh"))
        arg_list.append(ffi.new("char[]", "-c"))
        if 'RADICAL_PILOT_PROFILE' in os.environ:
            task_command = "echo script start_script `%s` >> %s/PROF; " \
                         % (self.gtod, cu_tmpdir) \
                         + "echo script after_cd `%s` >> %s/PROF; " \
                         % (self.gtod, cu_tmpdir) \
                         + task_command \
                         + "; echo script after_exec `%s` >> %s/PROF" \
                         % (self.gtod, cu_tmpdir)
        arg_list.append(ffi.new("char[]", str("%s; exit $RETVAL" \
                                            % str(task_command))))

        self._log.debug("Launching unit %s via %s %s", cu['uid'], 
                        orte_command, task_command)

        # NULL termination, required by ORTE
        arg_list.append(ffi.NULL)
        argv = ffi.new("char *[]", arg_list)

        # stdout/stderr filenames can't be set with orte
        # TODO: assert here or earlier?
        # assert cu['description'].get('stdout') == None
        # assert cu['description'].get('stderr') == None

        # prepare stdout/stderr
        # TODO: when mpi==True && cores>1 there will be multiple files that need
        #       to be concatenated.
        cu['stdout_file'] = os.path.join(cu_tmpdir, 'rank.0/stdout')
        cu['stderr_file'] = os.path.join(cu_tmpdir, 'rank.0/stderr')

        # Submit to the DVM!
        index = ffi.new("int *")
        with self.task_map_lock:

            self._prof.prof('exec_start', uid=cu['uid'])
            rc = orte_lib.orte_submit_job(argv, index, orte_lib.launch_cb, 
                                          self._myhandle, orte_lib.finish_cb, 
                                          self._myhandle)
            if rc:
                raise Exception("submit job failed with error: %d" % rc)

            self.task_map[index[0]] = cu      # map ORTE index to CU
            self._prof.prof('exec_ok', uid=cu['uid'])

        self._log.debug("Task %d submitted!", cu['uid'])


# ------------------------------------------------------------------------------
<|MERGE_RESOLUTION|>--- conflicted
+++ resolved
@@ -88,30 +88,10 @@
         self.task_map = {}
         self.task_map_lock = threading.Lock()
 
-<<<<<<< HEAD
-        # run watcher thread
-        self._watcher = threading.Thread(target=self._watch, name="Watcher")
-        self._watcher.daemon = True
-        self._watcher.start ()
-
-        # The AgentExecutingComponent needs the LaunchMethods to construct
-        # commands.
-        if not (self._cfg['task_launch_method'] ==
-                self._cfg['mpi_launch_method'] ==
-                "ORTE_LIB"):
-            raise Exception("ORTE_LIB spawner needs ORTE_LIB LM's (%s, %s)" \
-                    % (self._cfg['task_launch_method'], self._cfg['mpi_launch_method']))
-
-        self._task_launcher = rp.agent.LM.create(
-            name    = "ORTE_LIB",
-            cfg     = self._cfg,
-            session = self._session)
-=======
         # we needs the LaunchMethods to construct commands.
         assert(self._cfg['task_launch_method'] == \
                self._cfg['mpi_launch_method' ] == \
                "ORTE_LIB"), "ORTE_LIB spawner only works with ORTE_LIB LM's."
->>>>>>> eb2ca9cc
 
         self._task_launcher = rp.agent.LM.create(name    = "ORTE_LIB",
                                                  cfg     = self._cfg,
