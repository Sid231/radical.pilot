
__copyright__ = "Copyright 2013-2016, http://radical.rutgers.edu"
__license__   = "MIT"


import os
import copy
import stat
import time
import Queue
import tempfile
import threading
import traceback
import subprocess

import radical.utils as ru

from .... import pilot     as rp
from ...  import utils     as rpu
from ...  import states    as rps
from ...  import constants as rpc

from .base import AgentExecutingComponent


# ==============================================================================
#
class Popen(AgentExecutingComponent) :

    # --------------------------------------------------------------------------
    #
    def __init__(self, cfg, session):

        AgentExecutingComponent.__init__ (self, cfg, session)

        self._watcher   = None
        self._terminate = threading.Event()


    # --------------------------------------------------------------------------
    #
    def initialize_child(self):

        self._pwd = os.getcwd()

        self.register_input(rps.AGENT_EXECUTING_PENDING,
                            rpc.AGENT_EXECUTING_QUEUE, self.work)

        self.register_output(rps.AGENT_STAGING_OUTPUT_PENDING,
                             rpc.AGENT_STAGING_OUTPUT_QUEUE)

        self.register_publisher (rpc.AGENT_UNSCHEDULE_PUBSUB)
        self.register_subscriber(rpc.CONTROL_PUBSUB, self.command_cb)

        self._cancel_lock    = threading.RLock()
        self._cus_to_cancel  = list()
        self._cus_to_watch   = list()
        self._watch_queue    = Queue.Queue ()

        self._pilot_id = self._cfg['pilot_id']

        # run watcher thread
        self._watcher = threading.Thread(target=self._watch, name="Watcher")
        self._watcher.daemon = True
        self._watcher.start ()

        # The AgentExecutingComponent needs the LaunchMethods to construct
        # commands.
        self._task_launcher = rp.agent.LM.create(
                name    = self._cfg.get('task_launch_method'),
                cfg     = self._cfg,
                session = self._session)

        self._mpi_launcher = rp.agent.LM.create(
                name    = self._cfg.get('mpi_launch_method'),
                cfg     = self._cfg,
                session = self._session)

        self._cu_environment = self._populate_cu_environment()

        self.gtod   = "%s/gtod" % self._pwd
        self.tmpdir = tempfile.gettempdir()


    # --------------------------------------------------------------------------
    #
    def command_cb(self, topic, msg):

        self._log.info('command_cb [%s]: %s', topic, msg)

        cmd = msg['cmd']
        arg = msg['arg']

        if cmd == 'cancel_unit':

            self._log.info("cancel unit command (%s)" % arg)
            with self._cancel_lock:
                self._cus_to_cancel.append(arg)


    # --------------------------------------------------------------------------
    #
    def _populate_cu_environment(self):
        """Derive the environment for the cu's from our own environment."""

        # Get the environment of the agent
        new_env = copy.deepcopy(os.environ)

        #
        # Mimic what virtualenv's "deactivate" would do
        #
        old_path = new_env.pop('_OLD_VIRTUAL_PATH', None)
        if old_path:
            new_env['PATH'] = old_path

        old_ppath = new_env.pop('_OLD_VIRTUAL_PYTHONPATH', None)
        if old_ppath:
            new_env['PYTHONPATH'] = old_ppath

        old_home = new_env.pop('_OLD_VIRTUAL_PYTHONHOME', None)
        if old_home:
            new_env['PYTHON_HOME'] = old_home

        old_ps = new_env.pop('_OLD_VIRTUAL_PS1', None)
        if old_ps:
            new_env['PS1'] = old_ps

        new_env.pop('VIRTUAL_ENV', None)

        # Remove the configured set of environment variables from the
        # environment that we pass to Popen.
        for e in new_env.keys():
            env_removables = list()
            if self._mpi_launcher : env_removables += self._mpi_launcher.env_removables
            if self._task_launcher: env_removables += self._task_launcher.env_removables
            for r in  env_removables:
                if e.startswith(r):
                    new_env.pop(e, None)

        return new_env


    # --------------------------------------------------------------------------
    #
    def work(self, units):

        if not isinstance(units, list):
            units = [units]

        self.advance(units, rps.AGENT_EXECUTING, publish=True, push=False)

        ru.raise_on('work bulk')

        for unit in units:
            self._handle_unit(unit)


    # --------------------------------------------------------------------------
    #
    def _handle_unit(self, cu):

        ru.raise_on('work unit')

        try:
            if cu['description']['mpi']:
                launcher = self._mpi_launcher
            else :
                launcher = self._task_launcher

            if not launcher:
                raise RuntimeError("no launcher (mpi=%s)" % cu['description']['mpi'])

            self._log.debug("Launching unit with %s (%s).", launcher.name, launcher.launch_command)

            assert(cu['opaque_slots']) # FIXME: no assert, but check
            self._prof.prof('exec', msg='unit launch', uid=cu['uid'])

            # Start a new subprocess to launch the unit
            self.spawn(launcher=launcher, cu=cu)

        except Exception as e:
            # append the startup error to the units stderr.  This is
            # not completely correct (as this text is not produced
            # by the unit), but it seems the most intuitive way to
            # communicate that error to the application/user.
            self._log.exception("error running CU")
            cu['stderr'] += "\nPilot cannot start compute unit:\n%s\n%s" \
                            % (str(e), traceback.format_exc())

            # Free the Slots, Flee the Flots, Ree the Frots!
            if cu['opaque_slots']:
                self.publish(rpc.AGENT_UNSCHEDULE_PUBSUB, cu)

            self.advance(cu, rps.FAILED, publish=True, push=False)


    # --------------------------------------------------------------------------
    #
    def spawn(self, launcher, cu):

        self._prof.prof('spawn', msg='unit spawn', uid=cu['uid'])

        # NOTE: see documentation of cu['sandbox'] semantics in the ComputeUnit
        #       class definition.
        sandbox = '%s/%s' % (self._pwd, cu['uid'])

        # make sure the sandbox exists
        rpu.rec_makedir(sandbox)

        # prep stdout/err so that we can append w/o checking for None
        cu['stdout'] = ''
        cu['stderr'] = ''

        launch_script_name = '%s/radical_pilot_cu_launch_script.sh' % sandbox
        self._log.debug("Created launch_script: %s", launch_script_name)

        with open(launch_script_name, "w") as launch_script:
            launch_script.write('#!/bin/sh\n\n')

            if 'RADICAL_PILOT_PROFILE' in os.environ:
                launch_script.write("echo script start_script `%s` >> %s/PROF\n" % (self.gtod, sandbox))
            launch_script.write('\n# Change to working directory for unit\ncd %s\n' % sandbox)
            if 'RADICAL_PILOT_PROFILE' in os.environ:
                launch_script.write("echo script after_cd `%s` >> %s/PROF\n" % (self.gtod, sandbox))

            # Before the Big Bang there was nothing
            if cu['description']['pre_exec']:
                pre_exec_string = ''
                if isinstance(cu['description']['pre_exec'], list):
                    for elem in cu['description']['pre_exec']:
                        pre_exec_string += "%s\n" % elem
                else:
                    pre_exec_string += "%s\n" % cu['description']['pre_exec']
                # Note: extra spaces below are for visual alignment
                launch_script.write("# Pre-exec commands\n")
                if 'RADICAL_PILOT_PROFILE' in os.environ:
                    launch_script.write("echo pre  start `%s` >> %s/PROF\n" % (self.gtod, sandbox))
                launch_script.write(pre_exec_string)
                if 'RADICAL_PILOT_PROFILE' in os.environ:
                    launch_script.write("echo pre  stop `%s` >> %s/PROF\n" % (self.gtod, sandbox))

            # Create string for environment variable setting
            env_string = 'export'
            if cu['description']['environment']:
                for key,val in cu['description']['environment'].iteritems():
                    env_string += ' %s=%s' % (key, val)
            env_string += " RP_SESSION_ID=%s" % self._cfg['session_id']
            env_string += " RP_PILOT_ID=%s"   % self._cfg['pilot_id']
            env_string += " RP_AGENT_ID=%s"   % self._cfg['agent_name']
<<<<<<< HEAD
            env_string += " RP_SPAWNER_ID=%s" % self.uid
            env_string += " RP_UNIT_ID=%s"    % cu['uid']
=======
            env_string += " RP_SPAWNER_ID=%s" % self.cname
            env_string += " RP_UNIT_ID=%s"    % cu['_id']
            for key,val in self._cu_environment.iteritems():
                env_string += " %s='%s'"      % (key, val)
>>>>>>> 1c671d0c
            launch_script.write('# Environment variables\n%s\n' % env_string)

            # The actual command line, constructed per launch-method
            try:
                launch_command, hop_cmd = launcher.construct_command(cu, launch_script_name)

                if hop_cmd : cmdline = hop_cmd
                else       : cmdline = launch_script_name

            except Exception as e:
                msg = "Error in spawner (%s)" % e
                self._log.exception(msg)
                raise RuntimeError(msg)

            launch_script.write("# The command to run\n")
            launch_script.write("%s\n" % launch_command)
            launch_script.write("RETVAL=$?\n")
            if 'RADICAL_PILOT_PROFILE' in os.environ:
                launch_script.write("echo script after_exec `%s` >> %s/PROF\n" % (self.gtod, sandbox))

            # After the universe dies the infrared death, there will be nothing
            if cu['description']['post_exec']:
                post_exec_string = ''
                if isinstance(cu['description']['post_exec'], list):
                    for elem in cu['description']['post_exec']:
                        post_exec_string += "%s\n" % elem
                else:
                    post_exec_string += "%s\n" % cu['description']['post_exec']
                launch_script.write("# Post-exec commands\n")
                if 'RADICAL_PILOT_PROFILE' in os.environ:
                    launch_script.write("echo post start `%s` >> %s/PROF\n" % (self.gtod, sandbox))
                launch_script.write('%s\n' % post_exec_string)
                if 'RADICAL_PILOT_PROFILE' in os.environ:
                    launch_script.write("echo post stop  `%s` >> %s/PROF\n" % (self.gtod, sandbox))

            launch_script.write("# Exit the script with the return code from the command\n")
            launch_script.write("exit $RETVAL\n")

        # done writing to launch script, get it ready for execution.
        st = os.stat(launch_script_name)
        os.chmod(launch_script_name, st.st_mode | stat.S_IEXEC)
        self._prof.prof('control', msg='launch script constructed', uid=cu['uid'])

        # prepare stdout/stderr
        stdout_file = cu['description'].get('stdout') or 'STDOUT'
        stderr_file = cu['description'].get('stderr') or 'STDERR'

        cu['stdout_file'] = os.path.join(sandbox, stdout_file)
        cu['stderr_file'] = os.path.join(sandbox, stderr_file)

        _stdout_file_h = open(cu['stdout_file'], "w+")
        _stderr_file_h = open(cu['stderr_file'], "w+")
        self._prof.prof('control', msg='stdout and stderr files created', uid=cu['uid'])

        self._log.info("Launching unit %s via %s in %s", cu['uid'], cmdline, sandbox)

        cu['proc'] = subprocess.Popen(args               = cmdline,
                                      bufsize            = 0,
                                      executable         = None,
                                      stdin              = None,
                                      stdout             = _stdout_file_h,
                                      stderr             = _stderr_file_h,
                                      preexec_fn         = None,
                                      close_fds          = True,
                                      shell              = True,
                                      cwd                = sandbox,
                                      env                = self._cu_environment,
                                      universal_newlines = False,
                                      startupinfo        = None,
                                      creationflags      = 0)

        self._prof.prof('spawn', msg='spawning passed to popen', uid=cu['uid'])
        self._watch_queue.put(cu)


    # --------------------------------------------------------------------------
    #
    def _watch(self):

        self._prof.prof('run', uid=self._pilot_id)
        try:

            while not self._terminate.is_set():

                cus = list()

                try:

                    # we don't want to only wait for one CU -- then we would
                    # pull CU state too frequently.  OTOH, we also don't want to
                    # learn about CUs until all slots are filled, because then
                    # we may not be able to catch finishing CUs in time -- so
                    # there is a fine balance here.  Balance means 100 (FIXME).
                  # self._prof.prof('ExecWorker popen watcher pull cu from queue')
                    MAX_QUEUE_BULKSIZE = 100
                    while len(cus) < MAX_QUEUE_BULKSIZE :
                        cus.append (self._watch_queue.get_nowait())

                except Queue.Empty:

                    # nothing found -- no problem, see if any CUs finished
                    pass

                # add all cus we found to the watchlist
                for cu in cus :

                    self._prof.prof('passed', msg="ExecWatcher picked up unit", uid=cu['uid'])
                    self._cus_to_watch.append (cu)

                # check on the known cus.
                action = self._check_running()

                if not action and not cus :
                    # nothing happened at all!  Zzz for a bit.
                    time.sleep(self._cfg['db_poll_sleeptime'])

        except Exception as e:
            self._log.exception("Error in ExecWorker watch loop (%s)" % e)
            # FIXME: this should signal the ExecWorker for shutdown...


    # --------------------------------------------------------------------------
    # Iterate over all running tasks, check their status, and decide on the
    # next step.  Also check for a requested cancellation for the tasks.
    def _check_running(self):

        action = 0

        for cu in self._cus_to_watch:

            # poll subprocess object
            exit_code = cu['proc'].poll()
            now       = rpu.timestamp()

            if exit_code is None:
                # Process is still running

                if cu['uid'] in self._cus_to_cancel:

                    # FIXME: there is a race condition between the state poll
                    # above and the kill command below.  We probably should pull
                    # state after kill again?

                    # We got a request to cancel this cu
                    action += 1
                    cu['proc'].kill()
                    cu['proc'].wait() # make sure proc is collected

                    with self._cancel_lock:
                        self._cus_to_cancel.remove(cu['uid'])

                    self._prof.prof('final', msg="execution canceled", uid=cu['uid'])

                    del(cu['proc'])  # proc is not json serializable
                    self.publish(rpc.AGENT_UNSCHEDULE_PUBSUB, cu)
                    self.advance(cu, rps.CANCELED, publish=True, push=False)

                    # we don't need to watch canceled CUs
                    self._cus_to_watch.remove(cu)

            else:
                self._prof.prof('exec', msg='execution complete', uid=cu['uid'])

                # make sure proc is collected
                cu['proc'].wait()

                # we have a valid return code -- unit is final
                action += 1
                self._log.info("Unit %s has return code %s.", cu['uid'], exit_code)

                cu['exit_code'] = exit_code

                # Free the Slots, Flee the Flots, Ree the Frots!
                self._cus_to_watch.remove(cu)
                del(cu['proc'])  # proc is not json serializable
                self.publish(rpc.AGENT_UNSCHEDULE_PUBSUB, cu)

                if exit_code != 0:
                    # The unit failed - fail after staging output
                    self._prof.prof('final', msg="execution failed", uid=cu['uid'])
                    cu['target_state'] = rps.FAILED

                else:
                    # The unit finished cleanly, see if we need to deal with
                    # output data.  We always move to stageout, even if there are no
                    # directives -- at the very least, we'll upload stdout/stderr
                    self._prof.prof('final', msg="execution succeeded", uid=cu['uid'])
                    cu['target_state'] = rps.DONE

                self.advance(cu, rps.AGENT_STAGING_OUTPUT_PENDING, publish=True, push=True)

        return action

<|MERGE_RESOLUTION|>--- conflicted
+++ resolved
@@ -247,15 +247,10 @@
             env_string += " RP_SESSION_ID=%s" % self._cfg['session_id']
             env_string += " RP_PILOT_ID=%s"   % self._cfg['pilot_id']
             env_string += " RP_AGENT_ID=%s"   % self._cfg['agent_name']
-<<<<<<< HEAD
             env_string += " RP_SPAWNER_ID=%s" % self.uid
             env_string += " RP_UNIT_ID=%s"    % cu['uid']
-=======
-            env_string += " RP_SPAWNER_ID=%s" % self.cname
-            env_string += " RP_UNIT_ID=%s"    % cu['_id']
             for key,val in self._cu_environment.iteritems():
                 env_string += " %s='%s'"      % (key, val)
->>>>>>> 1c671d0c
             launch_script.write('# Environment variables\n%s\n' % env_string)
 
             # The actual command line, constructed per launch-method
