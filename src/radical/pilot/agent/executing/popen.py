--- conflicted
+++ resolved
@@ -238,12 +238,6 @@
 
             # Create string for environment variable setting
             env_string = ''
-<<<<<<< HEAD
-=======
-            if cu['description']['environment']:
-                for key,val in cu['description']['environment'].iteritems():
-                    env_string += 'export "%s=%s"\n' % (key, val)
->>>>>>> 899d4747
             env_string += "export RP_SESSION_ID=%s\n" % self._cfg['session_id']
             env_string += "export RP_PILOT_ID=%s\n"   % self._cfg['pilot_id']
             env_string += "export RP_AGENT_ID=%s\n"   % self._cfg['agent_name']
@@ -255,7 +249,7 @@
                 env_string += "export %s=%s\n" % (k,v)
             if cu['description']['environment']:
                 for key,val in cu['description']['environment'].iteritems():
-                    env_string += ' %s=%s' % (key, val)
+                    env_string += 'export "%s=%s"\n' % (key, val)
 
             launch_script.write('# Environment variables\n%s\n' % env_string)
 
