#!/usr/bin/env python

"""
.. module:: radical.pilot.agent
   :platform: Unix
   :synopsis: The agent for RADICAL-Pilot.

   The agent gets CUs by means of the MongoDB.
   The execution of CUs by the Agent is (primarily) configured by the
   triplet (LRMS, LAUNCH_METHOD(s), SCHEDULER):
   - The LRMS detects and structures the information about the resources
     available to agent.
   - The Scheduler maps the execution requests of the LaunchMethods to a
     subset of the resources available to the Agent.
     It does not deal with the "presentation" of this subset.
   - The LaunchMethods configure how to execute (regular and MPI) tasks,
     and know about the specific format to specify the subset of resources.


   Structure:
   ----------
   This represents the planned architecture, which is not fully represented in
   code, yet.

     - class Agent
       - represents the whole thing
       - has a set of StageinWorkers  (threads or procs)
       - has a set of StageoutWorkers (threads or procs)
       - has a set of ExecWorkers     (threads or procs)
       - has a set of UpdateWorkers   (threads or procs)
       - has a HeartbeatMonitor       (threads or procs)
       - has a inputstaging  queue
       - has a outputstaging queue
       - has a execution queue
       - has a update queue
       - loops forever
       - in each iteration
         - pulls CU bulks from DB
         - pushes CUs into inputstaging queue or execution queue (based on
           obvious metric)

     class StageinWorker
       - competes for CU input staging requests from inputstaging queue
       - for each received CU
         - performs staging
         - pushes CU into execution queue
         - pushes stage change notification request into update queue

     class StageoutWorker
       - competes for CU output staging requests from outputstaging queue
       - for each received CU
         - performs staging
         - pushes stage change notification request into update queue

     class ExecWorker
       - manages a partition of the allocated cores
         (partition size == max cu size)
       - competes for CU execution reqeusts from execute queue
       - for each CU
         - prepares execution command
         - pushes command to ExecutionEnvironment
         - pushes stage change notification request into update queue

     class Spawner
       - executes CUs according to ExecWorker instruction
       - monitors CU execution (for completion)
       - gets CU execution reqeusts from ExecWorker
       - for each CU
         - executes CU command
         - monitors CU execution
         - on CU completion
           - pushes CU to outputstaging queue (if staging is needed)
           - pushes stage change notification request into update queue

     class UpdateWorker
       - competes for CU state update reqeusts from update queue
       - for each CU
         - pushes state update (collected into bulks if possible)
         - cleans CU workdir if CU is final and cleanup is requested

     Agent
       |
       +--------------------------------------------------------
       |           |              |              |             |
       |           |              |              |             |
       V           V              V              V             V
     ExecWorker* StageinWorker* StageoutWorker* UpdateWorker* HeartbeatMonitor
       |
       +-------------------------------------------------
       |     |               |                |         |
       |     |               |                |         |
       V     V               V                V         V
     LRMS  MPILaunchMethod TaskLaunchMethod Scheduler Spawner


    NOTE:
    -----
      - Units are progressing through the different worker threads, where, in
        general, the unit changes state when transitioning to the next thread.
        The unit ownership thus *defines* the unit state (its owned by the
        InputStagingWorker, it is in StagingInput state, etc), and the state
        update notifications to the DB are merely informational (and can thus be
        asynchron).  The updates need to be ordered though, to reflect valid and
        correct state transition history.


    TODO:
    -----

    - add option to scheduler to ignore core 0 (which hosts the agent process)
    - add LRMS.partition (n) to return a set of partitioned LRMS for partial
      ExecWorkers
    - publish pilot slot history once on shutdown?  Or once in a while when
      idle?  Or push continuously?
    - Schedulers, LRMSs, LaunchMethods, etc need to be made threadsafe, for the
      case where more than one execution worker threads are running.
    - move util functions to rp.utils or r.utils, and pull the from there
    - split the agent into logical components (classes?), and install along with
      RP.
    - add state asserts after `queue.get ()`
    - move mkdir etc from ingest thread to where its used (input staging or
      execution)
    - the structure of the base scheduler should be suitable for both, UMGR
      scheduling and Agent scheduling.  The algs will be different though,
      mostly because the pilots (as targets of the umgr scheduler) have a wait
      queue, but the cores (targets of the agent scheduler) have not.  Is it
      worthwhile to re-use the structure anyway?
    - all stop() method calls need to be replaced with commands which travel
      through the queues.  To deliver commands timely though we either need
      command prioritization (difficult), or need separate command queues...

"""

__copyright__ = "Copyright 2014-2016, http://radical.rutgers.edu"
__license__   = "MIT"

import os
<<<<<<< HEAD
import copy
import math
import stat
import sys
import time
import errno
import Queue
import pprint
import signal
import shutil
import hostlist
import tempfile
import netifaces
import fractions
import threading
import traceback
import subprocess
import collections
import multiprocessing
import json
import urllib2 as ul

import saga                as rs
import radical.utils       as ru
import radical.pilot       as rp
import radical.pilot.utils as rpu



# ------------------------------------------------------------------------------
#
# http://stackoverflow.com/questions/9539052/python-dynamically-changing-base-classes-at-runtime-how-to
#
# Depending on agent architecture (which is specific to the resource type it
# runs on) can switch between different component types: using threaded (when
# running on the same node), multiprocessing (also for running on the same node,
# but avoiding python's threading problems, for the prices of slower queues),
# and remote processes (for running components on different nodes, using zeromq
# queues for communication).
#
# We do some trickery to keep the actual components independent from the actual
# schema:
#
#   - we wrap the different queue types into a rpu.Queue object
#   - we change the base class of the component dynamically to the respective type
#
# This requires components to adhere to the following restrictions:
#
#   - *only* communicate over queues -- no shared data with other components or
#     component instances.  Note that this also holds for example for the
#     scheduler!
#   - no shared data between the component class and it's run() method.  That
#     includes no sharing of queues.
#   - components inherit from base_component, and the constructor needs to
#     register all required component-internal and -external queues with that
#     base class -- the run() method can then transparently retrieve them from
#     there.
#

# this needs git attribute 'ident' set for this file
git_ident = "$Id$"


# ------------------------------------------------------------------------------
# CONSTANTS
#
# 'enum' for unit launch method types
LAUNCH_METHOD_APRUN         = 'APRUN'
LAUNCH_METHOD_CCMRUN        = 'CCMRUN'
LAUNCH_METHOD_DPLACE        = 'DPLACE'
LAUNCH_METHOD_FORK          = 'FORK'
LAUNCH_METHOD_IBRUN         = 'IBRUN'
LAUNCH_METHOD_MPIEXEC       = 'MPIEXEC'
LAUNCH_METHOD_MPIRUN_CCMRUN = 'MPIRUN_CCMRUN'
LAUNCH_METHOD_MPIRUN_DPLACE = 'MPIRUN_DPLACE'
LAUNCH_METHOD_MPIRUN        = 'MPIRUN'
LAUNCH_METHOD_MPIRUN_RSH    = 'MPIRUN_RSH'
LAUNCH_METHOD_ORTE          = 'ORTE'
LAUNCH_METHOD_POE           = 'POE'
LAUNCH_METHOD_RUNJOB        = 'RUNJOB'
LAUNCH_METHOD_SSH           = 'SSH'
LAUNCH_METHOD_YARN          = 'YARN'

# 'enum' for local resource manager types
LRMS_NAME_CCM               = 'CCM'
LRMS_NAME_FORK              = 'FORK'
LRMS_NAME_LOADLEVELER       = 'LOADL'
LRMS_NAME_LSF               = 'LSF'
LRMS_NAME_PBSPRO            = 'PBSPRO'
LRMS_NAME_SGE               = 'SGE'
LRMS_NAME_SLURM             = 'SLURM'
LRMS_NAME_TORQUE            = 'TORQUE'
LRMS_NAME_YARN              = 'YARN'

# 'enum' for pilot's unit scheduler types
SCHEDULER_NAME_CONTINUOUS   = "CONTINUOUS"
SCHEDULER_NAME_SCATTERED    = "SCATTERED"
SCHEDULER_NAME_TORUS        = "TORUS"
SCHEDULER_NAME_YARN         = "YARN"

# 'enum' for pilot's unit spawner types
SPAWNER_NAME_POPEN          = "POPEN"
SPAWNER_NAME_SHELL          = "SHELL"
SPAWNER_NAME_ABDS           = "ABDS"

# defines for pilot commands
COMMAND_CANCEL_PILOT        = "Cancel_Pilot"
COMMAND_CANCEL_COMPUTE_UNIT = "Cancel_Compute_Unit"
COMMAND_KEEP_ALIVE          = "Keep_Alive"
COMMAND_FIELD               = "commands"
COMMAND_TYPE                = "type"
COMMAND_ARG                 = "arg"
COMMAND_CANCEL              = "Cancel"
COMMAND_SCHEDULE            = "schedule"
COMMAND_RESCHEDULE          = "reschedule"
COMMAND_UNSCHEDULE          = "unschedule"
COMMAND_WAKEUP              = "wakeup"


# 'enum' for staging action operators
COPY     = 'Copy'     # local cp
LINK     = 'Link'     # local ln -s
MOVE     = 'Move'     # local mv
TRANSFER = 'Transfer' # saga remote transfer
                      # TODO: This might just be a special case of copy

# tri-state for unit spawn retval
OK       = 'OK'
FAIL     = 'FAIL'
RETRY    = 'RETRY'

# two-state for slot occupation.
FREE     = 'Free'
BUSY     = 'Busy'

# ----------------------------------------------------------------------------------
#
def rec_makedir(target):

    # recursive makedir which ignores errors if dir already exists

    try:
        os.makedirs(target)

    except OSError as e:
        # ignore failure on existing directory
        if e.errno == errno.EEXIST and os.path.isdir(os.path.dirname(target)):
            pass
        else:
            raise


# ------------------------------------------------------------------------------
#
def pilot_FAILED(mongo_p=None, pilot_uid=None, logger=None, msg=None):

    if logger:
        logger.error(msg)
        logger.error(ru.get_trace())

    print msg
    print ru.get_trace()

    if mongo_p and pilot_uid:

        now = rpu.timestamp()
        out = None
        err = None
        log = None

        try    : out = open('./agent.out', 'r').read()
        except : pass
        try    : err = open('./agent.err', 'r').read()
        except : pass
        try    : log = open('./agent.log', 'r').read()
        except : pass

        msg = [{"message": msg,              "timestamp": now},
               {"message": rpu.get_rusage(), "timestamp": now}]

        mongo_p.update({"_id": pilot_uid},
            {"$pushAll": {"log"         : msg},
             "$push"   : {"statehistory": {"state"     : rp.FAILED,
                                           "timestamp" : now}},
             "$set"    : {"state"       : rp.FAILED,
                          "stdout"      : rpu.tail(out),
                          "stderr"      : rpu.tail(err),
                          "logfile"     : rpu.tail(log),
                          "finished"    : now}
            })

    else:
        if logger:
            logger.error("cannot log error state in database!")

        print "cannot log error state in database!"


# ------------------------------------------------------------------------------
#
def pilot_CANCELED(mongo_p=None, pilot_uid=None, logger=None, msg=None):

    if logger:
        logger.warning(msg)

    print msg

    if mongo_p and pilot_uid:

        now = rpu.timestamp()
        out = None
        err = None
        log = None

        try    : out = open('./agent.out', 'r').read()
        except : pass
        try    : err = open('./agent.err', 'r').read()
        except : pass
        try    : log = open('./agent.log',    'r').read()
        except : pass

        msg = [{"message": msg,              "timestamp": now},
               {"message": rpu.get_rusage(), "timestamp": now}]

        mongo_p.update({"_id": pilot_uid},
            {"$pushAll": {"log"         : msg},
             "$push"   : {"statehistory": {"state"     : rp.CANCELED,
                                           "timestamp" : now}},
             "$set"    : {"state"       : rp.CANCELED,
                          "stdout"      : rpu.tail(out),
                          "stderr"      : rpu.tail(err),
                          "logfile"     : rpu.tail(log),
                          "finished"    : now}
            })

    else:
        if logger:
            logger.error("cannot log cancel state in database!")

        print "cannot log cancel state in database!"


# ------------------------------------------------------------------------------
#
def pilot_DONE(mongo_p=None, pilot_uid=None, logger=None, msg=None):

    if mongo_p and pilot_uid:

        now = rpu.timestamp()
        out = None
        err = None
        log = None

        try    : out = open('./agent.out', 'r').read()
        except : pass
        try    : err = open('./agent.err', 'r').read()
        except : pass
        try    : log = open('./agent.log',    'r').read()
        except : pass

        msg = [{"message": "pilot done",     "timestamp": now},
               {"message": rpu.get_rusage(), "timestamp": now}]

        mongo_p.update({"_id": pilot_uid},
            {"$pushAll": {"log"         : msg},
             "$push"   : {"statehistory": {"state"    : rp.DONE,
                                           "timestamp": now}},
             "$set"    : {"state"       : rp.DONE,
                          "stdout"      : rpu.tail(out),
                          "stderr"      : rpu.tail(err),
                          "logfile"     : rpu.tail(log),
                          "finished"    : now}
            })

    else:
        if logger:
            logger.error("cannot log cancel state in database!")

        print "cannot log cancel state in database!"



# ==============================================================================
#
# Schedulers
#
# ==============================================================================
#
class AgentSchedulingComponent(rpu.Component):

    # FIXME: clarify what can be overloaded by Scheduler classes

    # --------------------------------------------------------------------------
    #
    def __init__(self, cfg):

        rpu.Component.__init__(self, 'AgentSchedulingComponent', cfg)


    # --------------------------------------------------------------------------
    #
    def initialize_child(self):

      # self.declare_input (rp.AGENT_SCHEDULING_PENDING, rp.AGENT_SCHEDULING_QUEUE)
      # self.declare_worker(rp.AGENT_SCHEDULING_PENDING, self.work)

        self.declare_input (rp.ALLOCATING_PENDING, rp.AGENT_SCHEDULING_QUEUE)
        self.declare_worker(rp.ALLOCATING_PENDING, self.work)

        self.declare_output(rp.EXECUTING_PENDING,  rp.AGENT_EXECUTING_QUEUE)

        # we need unschedule updates to learn about units which free their
        # allocated cores.  Those updates need to be issued after execution, ie.
        # by the AgentExecutionComponent.
        self.declare_publisher ('state',      rp.AGENT_STATE_PUBSUB)
        self.declare_subscriber('unschedule', rp.AGENT_UNSCHEDULE_PUBSUB, self.unschedule_cb)

        # we create a pubsub pair for reschedule trigger
        self.declare_publisher ('reschedule', rp.AGENT_RESCHEDULE_PUBSUB)
        self.declare_subscriber('reschedule', rp.AGENT_RESCHEDULE_PUBSUB, self.reschedule_cb)

        # all components use the command channel for control messages
        self.declare_publisher ('command', rp.AGENT_COMMAND_PUBSUB)

        # we declare a clone and a drop callback, so that cores can be assigned
        # to clones, and can also be freed again.
        self.declare_clone_cb(self.clone_cb)
        self.declare_drop_cb (self.drop_cb)

        # when cloning, we fake scheduling via round robin over all cores.
        # These indexes keeps track of the last used core.
        self._clone_slot_idx = 0
        self._clone_core_idx = 0

        # The scheduler needs the LRMS information which have been collected
        # during agent startup.  We dig them out of the config at this point.
        self._pilot_id = self._cfg['pilot_id']
        self._lrms_lm_info        = self._cfg['lrms_info']['lm_info']
        self._lrms_node_list      = self._cfg['lrms_info']['node_list']
        self._lrms_cores_per_node = self._cfg['lrms_info']['cores_per_node']
        # FIXME: this information is insufficient for the torus scheduler!

        self._wait_pool = list()            # set of units which wait for the resource
        self._wait_lock = threading.RLock() # look on the above set
        self._slot_lock = threading.RLock() # look for slot allocation/deallocation

        # configure the scheduler instance
        self._configure()

        # communicate successful startup
        self.publish('command', {'cmd' : 'alive',
                                 'arg' : self.cname})


    # --------------------------------------------------------------------------
    #
    def finalize_child(self):

        # communicate finalization
        self.publish('command', {'cmd' : 'final',
                                 'arg' : self.cname})


    # --------------------------------------------------------------------------
    #
    # This class-method creates the appropriate sub-class for the Scheduler.
    #
    @classmethod
    def create(cls, cfg):

        # Make sure that we are the base-class!
        if cls != AgentSchedulingComponent:
            raise TypeError("Scheduler Factory only available to base class!")

        name = cfg['scheduler']

        try:
            impl = {
                SCHEDULER_NAME_CONTINUOUS : SchedulerContinuous,
                SCHEDULER_NAME_SCATTERED  : SchedulerScattered,
                SCHEDULER_NAME_TORUS      : SchedulerTorus,
                SCHEDULER_NAME_YARN       : SchedulerYarn
            }[name]

            impl = impl(cfg)
            return impl

        except KeyError:
            raise ValueError("Scheduler '%s' unknown or defunct" % name)


    # --------------------------------------------------------------------------
    #
    def _configure(self):
        raise NotImplementedError("_configure() not implemented for Scheduler '%s'." % self._cname)


    # --------------------------------------------------------------------------
    #
    def slot_status(self):
        raise NotImplementedError("slot_status() not implemented for Scheduler '%s'." % self._cname)


    # --------------------------------------------------------------------------
    #
    def _allocate_slot(self, cores_requested):
        raise NotImplementedError("_allocate_slot() not implemented for Scheduler '%s'." % self._cname)


    # --------------------------------------------------------------------------
    #
    def _release_slot(self, opaque_slots):
        raise NotImplementedError("_release_slot() not implemented for Scheduler '%s'." % self._cname)


    # --------------------------------------------------------------------------
    #
    def _try_allocation(self, cu):
        """
        Attempt to allocate cores for a specific CU.  If it succeeds, send the
        CU off to the ExecutionWorker.
        """

        # needs to be locked as we try to acquire slots, but slots are freed
        # in a different thread.  But we keep the lock duration short...
        with self._slot_lock :

            # schedule this unit, and receive an opaque handle that has meaning to
            # the LRMS, Scheduler and LaunchMethod.
            cu['opaque_slots'] = self._allocate_slot(cu['description']['cores'])

        if not cu['opaque_slots']:
            # signal the CU remains unhandled
            return False

        # got an allocation, go off and launch the process
        self._prof.prof('schedule', msg="allocated", uid=cu['_id'])
        self._log.info("slot status after allocated  : %s" % self.slot_status ())

        # FIXME: if allocation succeeded, then the unit will likely advance to
        #        executing soon.  Advance will do a blowup before puching -- but
        #        that will also *drop* units.  We need to unschedule those.
        #        self.unschedule(cu_dropped), and should probably do that right
        #        here?  Not sure if this is worth a dropping-hook on component
        #        level...
        return True


    # --------------------------------------------------------------------------
    #
    def reschedule_cb(self, topic, msg):
        # we ignore any passed CU.  In principle the cu info could be used to
        # determine which slots have been freed.  No need for that optimization
        # right now.  This will become interesting once reschedule becomes too
        # expensive.

        cu = msg

        self._prof.prof('reschedule', uid=self._pilot_id)
        self._log.info("slot status before reschedule: %s" % self.slot_status())

        # cycle through wait queue, and see if we get anything running now.  We
        # cycle over a copy of the list, so that we can modify the list on the
        # fly
        for cu in self._wait_pool[:]:

            if self._try_allocation(cu):

                # allocated cu -- advance it
                self.advance(cu, rp.EXECUTING_PENDING, publish=True, push=True)

                # remove it from the wait queue
                with self._wait_lock :
                    self._wait_pool.remove(cu)
                    self._prof.prof('unqueue', msg="re-allocation done", uid=cu['_id'])
            else:
                # Break out of this loop if we didn't manage to schedule a task
                break

        # Note: The extra space below is for visual alignment
        self._log.info("slot status after  reschedule: %s" % self.slot_status ())
        self._prof.prof('reschedule done')


    # --------------------------------------------------------------------------
    #
    def unschedule_cb(self, topic, msg):
        """
        release (for whatever reason) all slots allocated to this CU
        """

        cu = msg
        self._prof.prof('unschedule', uid=cu['_id'])

        if not cu['opaque_slots']:
            # Nothing to do -- how come?
            self._log.warn("cannot unschedule: %s (no slots)" % cu)
            return

        self._log.info("slot status before unschedule: %s" % self.slot_status ())

        # needs to be locked as we try to release slots, but slots are acquired
        # in a different thread....
        with self._slot_lock :
            self._release_slot(cu['opaque_slots'])
            self._prof.prof('unschedule', msg='released', uid=cu['_id'])

        # notify the scheduling thread, ie. trigger a reschedule to utilize
        # the freed slots
        # FIXME: we don't have a reschedule pubsub, yet.  A local queue
        #        should in principle suffice though.
        self.publish('reschedule', cu)

        # Note: The extra space below is for visual alignment
        self._log.info("slot status after  unschedule: %s" % self.slot_status ())


    # --------------------------------------------------------------------------
    #
    def clone_cb(self, unit, name=None, mode=None, prof=None, logger=None):

        if mode == 'output':

            # so, this is tricky: we want to clone the unit after scheduling,
            # but at the same time don't want to have all clones end up on the
            # same core -- so the clones should be scheduled to a different (set
            # of) core(s).  But also, we don't really want to schedule, that is
            # why we blow up on output, right?
            #
            # So we fake scheduling.  This assumes the 'self.slots' structure as
            # used by the continuous scheduler, wo will likely only work for
            # this one (FIXME): we walk our own index into the slot structure,
            # and simply assign that core, be it busy or not.
            #
            # FIXME: This method makes no attempt to set 'task_slots', so will
            # not work properly for some launch methods.
            #
            # This is awful.  I mean, really awful.  Like, nothing good can come
            # out of this.  Ticket #902 should be implemented, it will solve
            # this problem much cleaner...

            if prof: prof.prof      ('clone_cb', uid=unit['_id'])
            else   : self._prof.prof('clone_cb', uid=unit['_id'])

            slot = self.slots[self._clone_slot_idx]

            unit['opaque_slots']['task_slots'][0] = '%s:%d' \
                    % (slot['node'], self._clone_core_idx)
          # self._log.debug(' === clone cb out : %s', unit['opaque_slots'])

            if (self._clone_core_idx +  1) < self._lrms_cores_per_node:
                self._clone_core_idx += 1
            else:
                self._clone_core_idx  = 0
                self._clone_slot_idx += 1

                if self._clone_slot_idx >= len(self.slots):
                    self._clone_slot_idx = 0


    # --------------------------------------------------------------------------
    #
    def drop_cb(self, unit, name=None, mode=None, prof=None, logger=None):

        if mode == 'output':
            # we only unscheduler *after* scheduling.  Duh!

            if prof:
                prof.prof('drop_cb', uid=unit['_id'])
            else:
                self._prof.prof('drop_cb', uid=unit['_id'])

            self.unschedule_cb(topic=None, msg=unit)



    # --------------------------------------------------------------------------
    #
    def work(self, cu):

      # self.advance(cu, rp.AGENT_SCHEDULING, publish=True, push=False)
        self.advance(cu, rp.ALLOCATING      , publish=True, push=False)

        # we got a new unit to schedule.  Either we can place it
        # straight away and move it to execution, or we have to
        # put it on the wait queue.
        if self._try_allocation(cu):
            self._prof.prof('schedule', msg="allocation succeeded", uid=cu['_id'])
            self.advance(cu, rp.EXECUTING_PENDING, publish=True, push=True)

        else:
            # No resources available, put in wait queue
            self._prof.prof('schedule', msg="allocation failed", uid=cu['_id'])
            with self._wait_lock :
                self._wait_pool.append(cu)



# ==============================================================================
#
class SchedulerContinuous(AgentSchedulingComponent):

    # --------------------------------------------------------------------------
    #
    def __init__(self, cfg):

        self.slots = None

        AgentSchedulingComponent.__init__(self, cfg)


    # --------------------------------------------------------------------------
    #
    def _configure(self):
        if not self._lrms_node_list:
            raise RuntimeError("LRMS %s didn't _configure node_list." % self._lrms.name)

        if not self._lrms_cores_per_node:
            raise RuntimeError("LRMS %s didn't _configure cores_per_node." % self._lrms.name)

        # Slots represents the internal process management structure.
        # The structure is as follows:
        # [
        #    {'node': 'node1', 'cores': [p_1, p_2, p_3, ... , p_cores_per_node]},
        #    {'node': 'node2', 'cores': [p_1, p_2, p_3. ... , p_cores_per_node]
        # ]
        #
        # We put it in a list because we care about (and make use of) the order.
        #
        self.slots = []
        for node in self._lrms_node_list:
            self.slots.append({
                'node': node,
                # TODO: Maybe use the real core numbers in the case of
                # non-exclusive host reservations?
                'cores': [FREE for _ in range(0, self._lrms_cores_per_node)]
            })


    # --------------------------------------------------------------------------
    #
    def slot_status(self):
        """Returns a multi-line string corresponding to slot status.
        """

        slot_matrix = ""
        for slot in self.slots:
            slot_matrix += "|"
            for core in slot['cores']:
                if core == FREE:
                    slot_matrix += "-"
                else:
                    slot_matrix += "+"
        slot_matrix += "|"
        return {'timestamp' : rpu.timestamp(),
                'slotstate' : slot_matrix}


    # --------------------------------------------------------------------------
    #
    def _allocate_slot(self, cores_requested):

        # TODO: single_node should be enforced for e.g. non-message passing
        #       tasks, but we don't have that info here.
        if cores_requested <= self._lrms_cores_per_node:
            single_node = True
        else:
            single_node = False

        # Given that we are the continuous scheduler, this is fixed.
        # TODO: Argument can be removed altogether?
        continuous = True

        # Switch between searching for continuous or scattered slots
        # Switch between searching for single or multi-node
        if single_node:
            if continuous:
                task_slots = self._find_slots_single_cont(cores_requested)
            else:
                raise NotImplementedError('No scattered single node scheduler implemented yet.')
        else:
            if continuous:
                task_slots = self._find_slots_multi_cont(cores_requested)
            else:
                raise NotImplementedError('No scattered multi node scheduler implemented yet.')

        if not task_slots:
            # allocation failed
            return {}

        self._change_slot_states(task_slots, BUSY)
        task_offsets = self.slots2offset(task_slots)

        return {'task_slots'   : task_slots,
                'task_offsets' : task_offsets,
                'lm_info'      : self._lrms_lm_info}


    # --------------------------------------------------------------------------
    #
    # Convert a set of slots into an index into the global slots list
    #
    def slots2offset(self, task_slots):
        # TODO: This assumes all hosts have the same number of cores

        first_slot = task_slots[0]
        # Get the host and the core part
        [first_slot_host, first_slot_core] = first_slot.split(':')
        # Find the entry in the the all_slots list based on the host
        slot_entry = (slot for slot in self.slots if slot["node"] == first_slot_host).next()
        # Transform it into an index in to the all_slots list
        all_slots_slot_index = self.slots.index(slot_entry)

        return all_slots_slot_index * self._lrms_cores_per_node + int(first_slot_core)


    # --------------------------------------------------------------------------
    #
    def _release_slot(self, opaque_slots):

        if not 'task_slots' in opaque_slots:
            raise RuntimeError('insufficient information to release slots via %s: %s' \
                    % (self.name, opaque_slots))

        self._change_slot_states(opaque_slots['task_slots'], FREE)


    # --------------------------------------------------------------------------
    #
    # Find a needle (continuous sub-list) in a haystack (list)
    #
    def _find_sublist(self, haystack, needle):
        n = len(needle)
        # Find all matches (returns list of False and True for every position)
        hits = [(needle == haystack[i:i+n]) for i in xrange(len(haystack)-n+1)]
        try:
            # Grab the first occurrence
            index = hits.index(True)
        except ValueError:
            index = None

        return index


    # --------------------------------------------------------------------------
    #
    # Transform the number of cores into a continuous list of "status"es,
    # and use that to find a sub-list.
    #
    def _find_cores_cont(self, slot_cores, cores_requested, status):
        return self._find_sublist(slot_cores, [status for _ in range(cores_requested)])


    # --------------------------------------------------------------------------
    #
    # Find an available continuous slot within node boundaries.
    #
    def _find_slots_single_cont(self, cores_requested):

        for slot in self.slots:
            slot_node = slot['node']
            slot_cores = slot['cores']

            slot_cores_offset = self._find_cores_cont(slot_cores, cores_requested, FREE)

            if slot_cores_offset is not None:
              # self._log.info('Node %s satisfies %d cores at offset %d',
              #               slot_node, cores_requested, slot_cores_offset)
                return ['%s:%d' % (slot_node, core) for core in
                        range(slot_cores_offset, slot_cores_offset + cores_requested)]

        return None


    # --------------------------------------------------------------------------
    #
    # Find an available continuous slot across node boundaries.
    #
    def _find_slots_multi_cont(self, cores_requested):

        # Convenience aliases
        cores_per_node = self._lrms_cores_per_node
        all_slots = self.slots

        # Glue all slot core lists together
        all_slot_cores = [core for node in [node['cores'] for node in all_slots] for core in node]
        # self._log.debug("all_slot_cores: %s", all_slot_cores)

        # Find the start of the first available region
        all_slots_first_core_offset = self._find_cores_cont(all_slot_cores, cores_requested, FREE)
        self._log.debug("all_slots_first_core_offset: %s", all_slots_first_core_offset)
        if all_slots_first_core_offset is None:
            return None

        # Determine the first slot in the slot list
        first_slot_index = all_slots_first_core_offset / cores_per_node
        self._log.debug("first_slot_index: %s", first_slot_index)
        # And the core offset within that node
        first_slot_core_offset = all_slots_first_core_offset % cores_per_node
        self._log.debug("first_slot_core_offset: %s", first_slot_core_offset)

        # Note: We subtract one here, because counting starts at zero;
        #       Imagine a zero offset and a count of 1, the only core used
        #       would be core 0.
        #       TODO: Verify this claim :-)
        all_slots_last_core_offset = (first_slot_index * cores_per_node) +\
                                     first_slot_core_offset + cores_requested - 1
        self._log.debug("all_slots_last_core_offset: %s", all_slots_last_core_offset)
        last_slot_index = (all_slots_last_core_offset) / cores_per_node
        self._log.debug("last_slot_index: %s", last_slot_index)
        last_slot_core_offset = all_slots_last_core_offset % cores_per_node
        self._log.debug("last_slot_core_offset: %s", last_slot_core_offset)

        # Convenience aliases
        last_slot = self.slots[last_slot_index]
        self._log.debug("last_slot: %s", last_slot)
        last_node = last_slot['node']
        self._log.debug("last_node: %s", last_node)
        first_slot = self.slots[first_slot_index]
        self._log.debug("first_slot: %s", first_slot)
        first_node = first_slot['node']
        self._log.debug("first_node: %s", first_node)

        # Collect all node:core slots here
        task_slots = []

        # Add cores from first slot for this unit
        # As this is a multi-node search, we can safely assume that we go
        # from the offset all the way to the last core.
        task_slots.extend(['%s:%d' % (first_node, core) for core in
                           range(first_slot_core_offset, cores_per_node)])

        # Add all cores from "middle" slots
        for slot_index in range(first_slot_index+1, last_slot_index):
            slot_node = all_slots[slot_index]['node']
            task_slots.extend(['%s:%d' % (slot_node, core) for core in range(0, cores_per_node)])

        # Add the cores of the last slot
        task_slots.extend(['%s:%d' % (last_node, core) for core in range(0, last_slot_core_offset+1)])

        return task_slots


    # --------------------------------------------------------------------------
    #
    # Change the reserved state of slots (FREE or BUSY)
    #
    def _change_slot_states(self, task_slots, new_state):

        # Convenience alias
        all_slots = self.slots

        # logger.debug("change_slot_states: unit slots: %s", task_slots)

        for slot in task_slots:
            # logger.debug("change_slot_states: slot content: %s", slot)
            # Get the node and the core part
            [slot_node, slot_core] = slot.split(':')
            # Find the entry in the the all_slots list
            slot_entry = (slot for slot in all_slots if slot["node"] == slot_node).next()
            # Change the state of the slot
            slot_entry['cores'][int(slot_core)] = new_state



# ==============================================================================
#
class SchedulerScattered(AgentSchedulingComponent):
    # FIXME: implement
    pass


# ==============================================================================
#
class SchedulerTorus(AgentSchedulingComponent):

    # TODO: Ultimately all BG/Q specifics should move out of the scheduler

    # --------------------------------------------------------------------------
    #
    # Offsets into block structure
    #
    TORUS_BLOCK_INDEX  = 0
    TORUS_BLOCK_COOR   = 1
    TORUS_BLOCK_NAME   = 2
    TORUS_BLOCK_STATUS = 3


    # --------------------------------------------------------------------------
    def __init__(self, cfg):

        self.slots            = None
        self._cores_per_node  = None

        AgentSchedulingComponent.__init__(self, cfg)


    # --------------------------------------------------------------------------
    #
    def _configure(self):
        if not self._lrms_cores_per_node:
            raise RuntimeError("LRMS %s didn't _configure cores_per_node." % self._lrms.name)

        self._cores_per_node = self._lrms_cores_per_node

        # TODO: get rid of field below
        self.slots = 'bogus'


    # --------------------------------------------------------------------------
    #
    def slot_status(self):
        """Returns a multi-line string corresponding to slot status.
        """

        slot_matrix = ""
        for slot in self._lrms.torus_block:
            slot_matrix += "|"
            if slot[self.TORUS_BLOCK_STATUS] == FREE:
                slot_matrix += "-" * self._lrms_cores_per_node
            else:
                slot_matrix += "+" * self._lrms_cores_per_node
        slot_matrix += "|"
        return {'timestamp': rpu.timestamp(),
                'slotstate': slot_matrix}


    # --------------------------------------------------------------------------
    #
    # Allocate a number of cores
    #
    # Currently only implements full-node allocation, so core count must
    # be a multiple of cores_per_node.
    #
    def _allocate_slot(self, cores_requested):

        block = self._lrms.torus_block
        sub_block_shape_table = self._lrms.shape_table

        self._log.info("Trying to allocate %d core(s).", cores_requested)

        if cores_requested % self._lrms_cores_per_node:
            num_cores = int(math.ceil(cores_requested / float(self._lrms_cores_per_node))) \
                        * self._lrms_cores_per_node
            self._log.error('Core not multiple of %d, increasing to %d!',
                           self._lrms_cores_per_node, num_cores)

        num_nodes = cores_requested / self._lrms_cores_per_node

        offset = self._alloc_sub_block(block, num_nodes)

        if offset is None:
            self._log.warning('No allocation made.')
            return

        # TODO: return something else than corner location? Corner index?
        sub_block_shape     = sub_block_shape_table[num_nodes]
        sub_block_shape_str = self._lrms.shape2str(sub_block_shape)
        corner              = block[offset][self.TORUS_BLOCK_COOR]
        corner_offset       = self.corner2offset(self._lrms.torus_block, corner)
        corner_node         = self._lrms.torus_block[corner_offset][self.TORUS_BLOCK_NAME]

        end = self.get_last_node(corner, sub_block_shape)
        self._log.debug('Allocating sub-block of %d node(s) with dimensions %s'
                       ' at offset %d with corner %s and end %s.',
                        num_nodes, sub_block_shape_str, offset,
                        self._lrms.loc2str(corner), self._lrms.loc2str(end))

        return {'cores_per_node'      : self._lrms_cores_per_node,
                'loadl_bg_block'      : self._lrms.loadl_bg_block,
                'sub_block_shape_str' : sub_block_shape_str,
                'corner_node'         : corner_node,
                'lm_info'             : self._lrms_lm_info}


    # --------------------------------------------------------------------------
    #
    # Allocate a sub-block within a block
    # Currently only works with offset that are exactly the sub-block size
    #
    def _alloc_sub_block(self, block, num_nodes):

        offset = 0
        # Iterate through all nodes with offset a multiple of the sub-block size
        while True:

            # Verify the assumption (needs to be an assert?)
            if offset % num_nodes != 0:
                msg = 'Sub-block needs to start at correct offset!'
                self._log.exception(msg)
                raise ValueError(msg)
                # TODO: If we want to workaround this, the coordinates need to overflow

            not_free = False
            # Check if all nodes from offset till offset+size are FREE
            for peek in range(num_nodes):
                try:
                    if block[offset+peek][self.TORUS_BLOCK_STATUS] == BUSY:
                        # Once we find the first BUSY node we can discard this attempt
                        not_free = True
                        break
                except IndexError:
                    self._log.exception('Block out of bound. Num_nodes: %d, offset: %d, peek: %d.',
                            num_nodes, offset, peek)

            if not_free == True:
                # No success at this offset
                self._log.info("No free nodes found at this offset: %d.", offset)

                # If we weren't the last attempt, then increase the offset and iterate again.
                if offset + num_nodes < self._block2num_nodes(block):
                    offset += num_nodes
                    continue
                else:
                    return

            else:
                # At this stage we have found a free spot!

                self._log.info("Free nodes found at this offset: %d.", offset)

                # Then mark the nodes busy
                for peek in range(num_nodes):
                    block[offset+peek][self.TORUS_BLOCK_STATUS] = BUSY

                return offset


    # --------------------------------------------------------------------------
    #
    # Return the number of nodes in a block
    #
    def _block2num_nodes(self, block):
        return len(block)


    # --------------------------------------------------------------------------
    #
    def _release_slot(self, (corner, shape)):
        self._free_cores(self._lrms.torus_block, corner, shape)


    # --------------------------------------------------------------------------
    #
    # Free up an allocation
    #
    def _free_cores(self, block, corner, shape):

        # Number of nodes to free
        num_nodes = self._shape2num_nodes(shape)

        # Location of where to start freeing
        offset = self.corner2offset(block, corner)

        self._log.info("Freeing %d nodes starting at %d.", num_nodes, offset)

        for peek in range(num_nodes):
            assert block[offset+peek][self.TORUS_BLOCK_STATUS] == BUSY, \
                'Block %d not Free!' % block[offset+peek]
            block[offset+peek][self.TORUS_BLOCK_STATUS] = FREE


    # --------------------------------------------------------------------------
    #
    # Follow coordinates to get the last node
    #
    def get_last_node(self, origin, shape):
        ret = {}
        for dim in self._lrms.torus_dimension_labels:
            ret[dim] = origin[dim] + shape[dim] -1
        return ret


    # --------------------------------------------------------------------------
    #
    # Return the number of nodes for the given block shape
    #
    def _shape2num_nodes(self, shape):

        nodes = 1
        for dim in self._lrms.torus_dimension_labels:
            nodes *= shape[dim]

        return nodes


    # --------------------------------------------------------------------------
    #
    # Return the offset into the node list from a corner
    #
    # TODO: Can this be determined instead of searched?
    #
    def corner2offset(self, block, corner):
        offset = 0

        for e in block:
            if corner == e[self.TORUS_BLOCK_COOR]:
                return offset
            offset += 1

        return offset

#===============================================================================
#
class SchedulerYarn(AgentSchedulingComponent):

    # FIXME: clarify what can be overloaded by Scheduler classes

    # --------------------------------------------------------------------------
    #
    def __init__(self, cfg):

        AgentSchedulingComponent.__init__(self, cfg)

    # --------------------------------------------------------------------------
    #
    def _configure(self):

        #-----------------------------------------------------------------------
        # Find out how many applications you can submit to YARN. And also keep
        # this check happened to update it accordingly


        #if 'rm_ip' not in self._cfg['lrms_info']:
        #    raise RuntimeError('rm_ip not in lm_info for %s' \
        #            % (self.name))

        self._log.info('Checking rm_ip %s' % self._cfg['lrms_info']['lm_info']['rm_ip'])
        self._rm_ip = self._cfg['lrms_info']['lm_info']['rm_ip']
        self._service_url = self._cfg['lrms_info']['lm_info']['service_url']
        self._rm_url = self._cfg['lrms_info']['lm_info']['rm_url']
        self._client_node = self._cfg['lrms_info']['lm_info']['nodename']

        sample_time = rpu.timestamp()
        yarn_status = ul.urlopen('http://{0}:8088/ws/v1/cluster/scheduler'.format(self._rm_ip))

        yarn_schedul_json = json.loads(yarn_status.read())

        max_num_app = yarn_schedul_json['scheduler']['schedulerInfo']['queues']['queue'][0]['maxApplications']
        num_app = yarn_schedul_json['scheduler']['schedulerInfo']['queues']['queue'][0]['numApplications']

        #-----------------------------------------------------------------------
        # Find out the cluster's resources
        cluster_metrics = ul.urlopen('http://{0}:8088/ws/v1/cluster/metrics'.format(self._rm_ip))

        metrics = json.loads(cluster_metrics.read())
        self._mnum_of_cores = metrics['clusterMetrics']['totalVirtualCores']
        self._mmem_size = metrics['clusterMetrics']['totalMB']
        self._num_of_cores = metrics['clusterMetrics']['allocatedVirtualCores']
        self._mem_size = metrics['clusterMetrics']['allocatedMB']

        self.avail_app = {'apps':max_num_app - num_app,'timestamp':sample_time}
        self.avail_cores = self._mnum_of_cores - self._num_of_cores
        self.avail_mem = self._mmem_size - self._mem_size

    # --------------------------------------------------------------------------
    #
    def slot_status(self):
        """
        Finds how many spots are left free in the YARN scheduler queue and also
        updates if it is needed..
        """
        #-------------------------------------------------------------------------
        # As it seems this part of the Scheduler is not according to the assumptions
        # made about slot status. Keeping the code commented just in case it is
        # needed later either as whole or art of it.
        sample = rpu.timestamp()
        yarn_status = ul.urlopen('http://{0}:8088/ws/v1/cluster/scheduler'.format(self._rm_ip))
        yarn_schedul_json = json.loads(yarn_status.read())

        max_num_app = yarn_schedul_json['scheduler']['schedulerInfo']['queues']['queue'][0]['maxApplications']
        num_app = yarn_schedul_json['scheduler']['schedulerInfo']['queues']['queue'][0]['numApplications']
        if (self.avail_app['timestamp'] - sample)>60 and \
           (self.avail_app['apps'] != max_num_app - num_app):
            self.avail_app['apps'] = max_num_app - num_app
            self.avail_app['timestamp']=sample

        return '{0} applications per user remaining. Free cores {1} Free Mem {2}'\
        .format(self.avail_app['apps'],self.avail_cores,self.avail_mem)


    # --------------------------------------------------------------------------
    #
    def _allocate_slot(self, cores_requested,mem_requested):
        """
        In this implementation it checks if the number of cores and memory size
        that exist in the YARN cluster are enough for an application to fit in it.
        """

        #-----------------------------------------------------------------------
        # If the application requests resources that exist in the cluster, not
        # necessarily free, then it returns true else it returns false
        #TODO: Add provision for memory request
        if (cores_requested+1) <= self.avail_cores and \
              mem_requested<=self.avail_mem and \
              self.avail_app['apps'] != 0:
            self.avail_cores -=cores_requested
            self.avail_mem -=mem_requested
            self.avail_app['apps']-=1
            return True
        else:
            return False


    # --------------------------------------------------------------------------
    #
    def _release_slot(self, opaque_slot):
        #-----------------------------------------------------------------------
        # One application has finished, increase the number of available slots.
        #with self._slot_lock:
        self._log.info('Releasing : {0} Cores, {1} RAM'.format(opaque_slot['task_slots'][0],opaque_slot['task_slots'][1]))
        self.avail_cores +=opaque_slot['task_slots'][0]
        self.avail_mem +=opaque_slot['task_slots'][1]
        self.avail_app['apps']+=1
        return True



    # --------------------------------------------------------------------------
    #
    def _try_allocation(self, cu):
        """
        Attempt to allocate cores for a specific CU.  If it succeeds, send the
        CU off to the ExecutionWorker.
        """
        #-----------------------------------------------------------------------
        # Check if the YARN scheduler queue has space to accept new CUs.
        # Check about racing conditions in the case that you allowed an
        # application to start executing and before the statistics in yarn have
        # refreshed, to send another one that does not fit.

        # TODO: Allocation should be based on the minimum memor allocation per
        # container. Each YARN application needs two containers, one for the
        # Application Master and one for the Container that will run.

        # needs to be locked as we try to acquire slots, but slots are freed
        # in a different thread.  But we keep the lock duration short...
        with self._slot_lock :

            self._log.info(self.slot_status())
            self._log.debug('YARN Service and RM URLs: {0} - {1}'.format(self._service_url,self._rm_url))

            # We also need the minimum memory of the YARN cluster. This is because
            # Java issues a JVM out of memory error when the YARN scheduler cannot
            # accept. It needs to go either from the configuration file or find a
            # way to take this value for the YARN scheduler config.

            cu['opaque_slots']={'lm_info':{'service_url':self._service_url,
                                            'rm_url':self._rm_url,
                                            'nodename':self._client_node},
                                'task_slots':[cu['description']['cores'],2048]
                                            }

            alloc = self._allocate_slot(cu['description']['cores'],2048)

        if not alloc:
            return False

        # got an allocation, go off and launch the process
        self._prof.prof('schedule', msg="allocated", uid=cu['_id'])
        self._log.info("slot status after allocated  : %s" % self.slot_status ())

        return True

    # --------------------------------------------------------------------------
    #
    def work(self, cu):

      # self.advance(cu, rp.AGENT_SCHEDULING, publish=True, push=False)
        self._log.info("Overiding Parent's class method")
        self.advance(cu, rp.ALLOCATING , publish=True, push=False)

        # we got a new unit to schedule.  Either we can place it
        # straight away and move it to execution, or we have to
        # put it on the wait queue.
        if self._try_allocation(cu):
            self._prof.prof('schedule', msg="allocation succeeded", uid=cu['_id'])
            self.advance(cu, rp.EXECUTING_PENDING, publish=False, push=True)

        else:
            # No resources available, put in wait queue
            self._prof.prof('schedule', msg="allocation failed", uid=cu['_id'])
            with self._wait_lock :
                self._wait_pool.append(cu)



# ==============================================================================
#
# Launch Methods
#
# ==============================================================================
#
class LaunchMethod(object):

    # List of environment variables that designated Launch Methods should export
    EXPORT_ENV_VARIABLES = [
        'LD_LIBRARY_PATH',
        'PATH',
        'PYTHONPATH',
        'PYTHON_DIR',
        'RADICAL_PILOT_PROFILE'
    ]

    # --------------------------------------------------------------------------
    #
    def __init__(self, cfg, logger):

        self.name = type(self).__name__
        self._cfg = cfg
        self._log = logger

        # A per-launch_method list of environment to remove from the CU environment
        self.env_removables = []

        self.launch_command = None
        self._configure()
        # TODO: This doesn't make too much sense for LM's that use multiple
        #       commands, perhaps this needs to move to per LM __init__.
        if self.launch_command is None:
            raise RuntimeError("Launch command not found for LaunchMethod '%s'" % self.name)

        logger.info("Discovered launch command: '%s'.", self.launch_command)


    # --------------------------------------------------------------------------
    #
    # This class-method creates the appropriate sub-class for the Launch Method.
    #
    @classmethod
    def create(cls, name, cfg, logger):

        # Make sure that we are the base-class!
        if cls != LaunchMethod:
            raise TypeError("LaunchMethod factory only available to base class!")

        try:
            impl = {
                LAUNCH_METHOD_APRUN         : LaunchMethodAPRUN,
                LAUNCH_METHOD_CCMRUN        : LaunchMethodCCMRUN,
                LAUNCH_METHOD_DPLACE        : LaunchMethodDPLACE,
                LAUNCH_METHOD_FORK          : LaunchMethodFORK,
                LAUNCH_METHOD_IBRUN         : LaunchMethodIBRUN,
                LAUNCH_METHOD_MPIEXEC       : LaunchMethodMPIEXEC,
                LAUNCH_METHOD_MPIRUN_CCMRUN : LaunchMethodMPIRUNCCMRUN,
                LAUNCH_METHOD_MPIRUN_DPLACE : LaunchMethodMPIRUNDPLACE,
                LAUNCH_METHOD_MPIRUN        : LaunchMethodMPIRUN,
                LAUNCH_METHOD_MPIRUN_RSH    : LaunchMethodMPIRUNRSH,
                LAUNCH_METHOD_ORTE          : LaunchMethodORTE,
                LAUNCH_METHOD_POE           : LaunchMethodPOE,
                LAUNCH_METHOD_RUNJOB        : LaunchMethodRUNJOB,
                LAUNCH_METHOD_SSH           : LaunchMethodSSH,
                LAUNCH_METHOD_YARN          : LaunchMethodYARN
            }[name]
            return impl(cfg, logger)

        except KeyError:
            logger.exception("LaunchMethod '%s' unknown or defunct" % name)

        except Exception as e:
            logger.exception("LaunchMethod cannot be used: %s!" % e)


    # --------------------------------------------------------------------------
    #
    @classmethod
    def lrms_config_hook(cls, name, cfg, lrms, logger):
        """
        This hook will allow the LRMS to perform launch methods specific
        configuration steps.  The LRMS layer MUST ensure that this hook is
        called exactly once (globally).  This will be a NOOP for LMs which do
        not overload this method.  Exceptions fall through to the LRMS.
        """

        # Make sure that we are the base-class!
        if cls != LaunchMethod:
            raise TypeError("LaunchMethod config hook only available to base class!")

        impl = {
            LAUNCH_METHOD_FORK          : LaunchMethodFORK,
            LAUNCH_METHOD_ORTE          : LaunchMethodORTE,
            LAUNCH_METHOD_YARN          : LaunchMethodYARN
        }.get(name)

        if not impl:
            logger.info('no LRMS config hook defined for LaunchMethod %s' % name)
            return None

        logger.info('call LRMS config hook for LaunchMethod %s: %s' % (name, impl))
        return impl.lrms_config_hook(name, cfg, lrms, logger)


    # --------------------------------------------------------------------------
    #
    @classmethod
    def lrms_shutdown_hook(cls, name, cfg, lrms, lm_info, logger):
        """
        This hook is symmetric to the config hook above, and is called during
        shutdown sequence, for the sake of freeing allocated resources.
        """

        # Make sure that we are the base-class!
        if cls != LaunchMethod:
            raise TypeError("LaunchMethod shutdown hook only available to base class!")

        impl = {
            LAUNCH_METHOD_ORTE          : LaunchMethodORTE,
            LAUNCH_METHOD_YARN          : LaunchMethodYARN
        }.get(name)

        if not impl:
            logger.info('no LRMS shutdown hook defined for LaunchMethod %s' % name)
            return None

        logger.info('call LRMS shutdown hook for LaunchMethod %s: %s' % (name, impl))
        return impl.lrms_shutdown_hook(name, cfg, lrms, lm_info, logger)


    # --------------------------------------------------------------------------
    #
    def _configure(self):
        raise NotImplementedError("_configure() not implemented for LaunchMethod: %s." % self.name)


    # --------------------------------------------------------------------------
    #
    def construct_command(self, cu, launch_script_hop):
        raise NotImplementedError("construct_command() not implemented for LaunchMethod: %s." % self.name)


    # --------------------------------------------------------------------------
    #
    @classmethod
    def _find_executable(cls, names):
        """Takes a (list of) name(s) and looks for an executable in the path.
        """

        if not isinstance(names, list):
            names = [names]

        for name in names:
            ret = cls._which(name)
            if ret is not None:
                return ret

        return None


    # --------------------------------------------------------------------------
    #
    @classmethod
    def _which(cls, program):
        """Finds the location of an executable.
        Taken from:
        http://stackoverflow.com/questions/377017/test-if-executable-exists-in-python
        """
        # ----------------------------------------------------------------------
        #
        def is_exe(fpath):
            return os.path.isfile(fpath) and os.access(fpath, os.X_OK)

        fpath, _ = os.path.split(program)
        if fpath:
            if is_exe(program):
                return program
        else:
            for path in os.environ["PATH"].split(os.pathsep):
                exe_file = os.path.join(path, program)
                if is_exe(exe_file):
                    return exe_file
        return None


    # --------------------------------------------------------------------------
    #
    @classmethod
    def _create_hostfile(cls, all_hosts, separator=' ', impaired=False):

        # Open appropriately named temporary file
        handle, filename = tempfile.mkstemp(prefix='rp_hostfile', dir=os.getcwd())

        if not impaired:
            #
            # Write "hostN x\nhostM y\n" entries
            #

            # Create a {'host1': x, 'host2': y} dict
            counter = collections.Counter(all_hosts)
            # Convert it into an ordered dict,
            # which hopefully resembles the original ordering
            count_dict = collections.OrderedDict(sorted(counter.items(), key=lambda t: t[0]))

            for (host, count) in count_dict.iteritems():
                os.write(handle, '%s%s%d\n' % (host, separator, count))

        else:
            #
            # Write "hostN\nhostM\n" entries
            #
            for host in all_hosts:
                os.write(handle, '%s\n' % host)

        # No longer need to write
        os.close(handle)

        # Return the filename, caller is responsible for cleaning up
        return filename


    # --------------------------------------------------------------------------
    #
    @classmethod
    def _compress_hostlist(cls, all_hosts):

        # Return gcd of a list of numbers
        def gcd_list(l):
            return reduce(fractions.gcd, l)

        # Create a {'host1': x, 'host2': y} dict
        count_dict = dict(collections.Counter(all_hosts))
        # Find the gcd of the host counts
        host_gcd = gcd_list(set(count_dict.values()))

        # Divide the host counts by the gcd
        for host in count_dict:
            count_dict[host] /= host_gcd

        # Recreate a list of hosts based on the normalized dict
        hosts = []
        [hosts.extend([host] * count)
                for (host, count) in count_dict.iteritems()]
        # Esthetically sort the list, as we lost ordering by moving to a dict/set
        hosts.sort()

        return hosts


    # --------------------------------------------------------------------------
    #
    def _create_arg_string(self, args):

        # unit Arguments (if any)
        arg_string = ''
        if args:
            for arg in args:
                if not arg:
                    # ignore empty args
                    continue

                arg = arg.replace('"', '\\"')    # Escape all double quotes
                if arg[0] == arg[-1] == "'" :    # If a string is between outer single quotes,
                    arg_string += '%s ' % arg    # ... pass it as is.
                else:
                    arg_string += '"%s" ' % arg  # Otherwise return between double quotes.

        return arg_string



# ==============================================================================
#
class LaunchMethodFORK(LaunchMethod):

    # --------------------------------------------------------------------------
    #
    def __init__(self, cfg, logger):

        LaunchMethod.__init__(self, cfg, logger)


    # --------------------------------------------------------------------------
    #
    def _configure(self):
        # "Regular" tasks
        self.launch_command = ''

    # --------------------------------------------------------------------------
    #
    @classmethod
    def lrms_config_hook(cls, name, cfg, lrms, logger):
        return {'version_info': {
            name: {'version': '0.42', 'version_detail': 'There is no spoon'}}}

    # --------------------------------------------------------------------------
    #
    def construct_command(self, cu, launch_script_hop):

        opaque_slots = cu['opaque_slots']
        cud          = cu['description']
        task_exec    = cud['executable']
        task_cores   = cud['cores']
        task_args    = cud.get('arguments') or []
        task_argstr  = self._create_arg_string(task_args)

        if task_argstr:
            command = "%s %s" % (task_exec, task_argstr)
        else:
            command = task_exec

        return command, None


# ==============================================================================
#
class LaunchMethodMPIRUN(LaunchMethod):

    # --------------------------------------------------------------------------
    #
    def __init__(self, cfg, logger):

        LaunchMethod.__init__(self, cfg, logger)


    # --------------------------------------------------------------------------
    #
    def _configure(self):
        self.launch_command = self._find_executable([
            'mpirun',            # General case
            'mpirun_rsh',        # Gordon @ SDSC
            'mpirun-mpich-mp',   # Mac OSX MacPorts
            'mpirun-openmpi-mp'  # Mac OSX MacPorts
        ])


    # --------------------------------------------------------------------------
    #
    def construct_command(self, cu, launch_script_hop):

        opaque_slots = cu['opaque_slots']
        cud          = cu['description']
        task_exec    = cud['executable']
        task_cores   = cud['cores']
        task_args    = cud.get('arguments') or []
        task_argstr  = self._create_arg_string(task_args)

        if not 'task_slots' in opaque_slots:
            raise RuntimeError('insufficient information to launch via %s: %s' \
                    % (self.name, opaque_slots))

        task_slots = opaque_slots['task_slots']

        if task_argstr:
            task_command = "%s %s" % (task_exec, task_argstr)
        else:
            task_command = task_exec

        # Construct the hosts_string
        hosts_string = ",".join([slot.split(':')[0] for slot in task_slots])

        export_vars = ' '.join(['-x ' + var for var in self.EXPORT_ENV_VARIABLES if var in os.environ])

        mpirun_command = "%s %s -np %s -host %s %s" % (
            self.launch_command, export_vars, task_cores, hosts_string, task_command)

        return mpirun_command, None


# ==============================================================================
#
class LaunchMethodSSH(LaunchMethod):

    # --------------------------------------------------------------------------
    #
    def __init__(self, cfg, logger):

        LaunchMethod.__init__(self, cfg, logger)

        # Instruct the ExecWorkers to unset this environment variable.
        # Otherwise this will break nested SSH with SHELL spawner, i.e. when
        # both the sub-agent and CUs are started using SSH.
        self.env_removables.extend(["RP_SPAWNER_HOP"])


    # --------------------------------------------------------------------------
    #
    def _configure(self):
        # Find ssh command
        command = self._which('ssh')

        if command is not None:

            # Some MPI environments (e.g. SGE) put a link to rsh as "ssh" into
            # the path.  We try to detect that and then use different arguments.
            if os.path.islink(command):

                target = os.path.realpath(command)

                if os.path.basename(target) == 'rsh':
                    self._log.info('Detected that "ssh" is a link to "rsh".')
                    return target

            command = '%s -o StrictHostKeyChecking=no' % command

        self.launch_command = command


    # --------------------------------------------------------------------------
    #
    def construct_command(self, cu, launch_script_hop):

        opaque_slots = cu['opaque_slots']
        cud          = cu['description']
        task_exec    = cud['executable']
        task_cores   = cud['cores']
        task_args    = cud.get('arguments') or []
        task_argstr  = self._create_arg_string(task_args)

        if not 'task_slots' in opaque_slots:
            raise RuntimeError('insufficient information to launch via %s: %s' \
                    % (self.name, opaque_slots))

        task_slots = opaque_slots['task_slots']

        if not launch_script_hop :
            raise ValueError ("LaunchMethodSSH.construct_command needs launch_script_hop!")

        # Get the host of the first entry in the acquired slot
        host = task_slots[0].split(':')[0]

        if task_argstr:
            task_command = "%s %s" % (task_exec, task_argstr)
        else:
            task_command = task_exec

        # Pass configured and available environment variables to the remote shell
        export_vars = ' '.join(['%s=%s' % (var, os.environ[var]) for var in self.EXPORT_ENV_VARIABLES if var in os.environ])

        # Command line to execute launch script via ssh on host
        ssh_hop_cmd = "%s %s %s %s" % (self.launch_command, host, export_vars, launch_script_hop)

        # Special case, return a tuple that overrides the default command line.
        return task_command, ssh_hop_cmd


# ==============================================================================
#
class LaunchMethodMPIEXEC(LaunchMethod):

    # --------------------------------------------------------------------------
    #
    def __init__(self, cfg, logger):

        LaunchMethod.__init__(self, cfg, logger)


    # --------------------------------------------------------------------------
    #
    def _configure(self):
        # mpiexec (e.g. on SuperMUC)
        self.launch_command = self._find_executable([
            'mpiexec',            # General case
            'mpiexec-mpich-mp',   # Mac OSX MacPorts
            'mpiexec-openmpi-mp'  # Mac OSX MacPorts
        ])

    # --------------------------------------------------------------------------
    #
    def construct_command(self, cu, launch_script_hop):

        opaque_slots = cu['opaque_slots']
        cud          = cu['description']
        task_exec    = cud['executable']
        task_cores   = cud['cores']
        task_args    = cud.get('arguments') or []
        task_argstr  = self._create_arg_string(task_args)

        if not 'task_slots' in opaque_slots:
            raise RuntimeError('insufficient information to launch via %s: %s' \
                    % (self.name, opaque_slots))

        task_slots = opaque_slots['task_slots']

        # Extract all the hosts from the slots
        all_hosts = [slot.split(':')[0] for slot in task_slots]

        # Shorten the host list as much as possible
        hosts = self._compress_hostlist(all_hosts)

        # If we have a CU with many cores, and the compression didn't work
        # out, we will create a hostfile and pass  that as an argument
        # instead of the individual hosts
        if len(hosts) > 42:

            # Create a hostfile from the list of hosts
            hostfile = self._create_hostfile(all_hosts, separator=':')
            hosts_string = "-hostfile %s" % hostfile

        else:

            # Construct the hosts_string ('h1 h2 .. hN')
            hosts_string = "-host "+ ",".join(hosts)

        # Construct the executable and arguments
        if task_argstr:
            task_command = "%s %s" % (task_exec, task_argstr)
        else:
            task_command = task_exec

        mpiexec_command = "%s -n %s %s %s" % (
            self.launch_command, task_cores, hosts_string, task_command)

        return mpiexec_command, None


# ==============================================================================
#
class LaunchMethodAPRUN(LaunchMethod):

    # --------------------------------------------------------------------------
    #
    def __init__(self, cfg, logger):

        LaunchMethod.__init__(self, cfg, logger)


    # --------------------------------------------------------------------------
    #
    def _configure(self):
        # aprun: job launcher for Cray systems
        self.launch_command= self._which('aprun')

        # TODO: ensure that only one concurrent aprun per node is executed!


    # --------------------------------------------------------------------------
    #
    def construct_command(self, cu, launch_script_hop):

        opaque_slots = cu['opaque_slots']
        cud          = cu['description']
        task_exec    = cud['executable']
        task_cores   = cud['cores']
        task_mpi     = cud['mpi']
        task_args    = cud.get('arguments') or []
        task_argstr  = self._create_arg_string(task_args)

        if task_argstr:
            task_command = "%s %s" % (task_exec, task_argstr)
        else:
            task_command = task_exec

        if task_mpi:
            pes = task_cores
        else:
            pes = 1
        aprun_command = "%s -n %d %s" % (self.launch_command, pes, task_command)

        return aprun_command, None



# ==============================================================================
#
class LaunchMethodCCMRUN(LaunchMethod):

    # --------------------------------------------------------------------------
    #
    def __init__(self, cfg, logger):

        LaunchMethod.__init__(self, cfg, logger)


    # --------------------------------------------------------------------------
    #
    def _configure(self):
        # ccmrun: Cluster Compatibility Mode (CCM) job launcher for Cray systems
        self.launch_command= self._which('ccmrun')


    # --------------------------------------------------------------------------
    #
    def construct_command(self, cu, launch_script_hop):

        opaque_slots = cu['opaque_slots']
        cud          = cu['description']
        task_exec    = cud['executable']
        task_cores   = cud['cores']
        task_args    = cud.get('arguments') or []
        task_argstr  = self._create_arg_string(task_args)

        if task_argstr:
            task_command = "%s %s" % (task_exec, task_argstr)
        else:
            task_command = task_exec

        ccmrun_command = "%s -n %d %s" % (self.launch_command, task_cores, task_command)

        return ccmrun_command, None



# ==============================================================================
#
class LaunchMethodMPIRUNCCMRUN(LaunchMethod):
    # TODO: This needs both mpirun and ccmrun

    # --------------------------------------------------------------------------
    #
    def __init__(self, cfg, logger):

        LaunchMethod.__init__(self, cfg, logger)


    # --------------------------------------------------------------------------
    #
    def _configure(self):
        # ccmrun: Cluster Compatibility Mode job launcher for Cray systems
        self.launch_command= self._which('ccmrun')

        self.mpirun_command = self._which('mpirun')
        if not self.mpirun_command:
            raise RuntimeError("mpirun not found!")


    # --------------------------------------------------------------------------
    #
    def construct_command(self, cu, launch_script_hop):

        opaque_slots = cu['opaque_slots']
        cud          = cu['description']
        task_exec    = cud['executable']
        task_cores   = cud['cores']
        task_args    = cud.get('arguments') or []
        task_argstr  = self._create_arg_string(task_args)

        if not 'task_slots' in opaque_slots:
            raise RuntimeError('insufficient information to launch via %s: %s' \
                    % (self.name, opaque_slots))

        task_slots = opaque_slots['task_slots']

        if task_argstr:
            task_command = "%s %s" % (task_exec, task_argstr)
        else:
            task_command = task_exec

        # Construct the hosts_string
        # TODO: is there any use in using $HOME/.crayccm/ccm_nodelist.$JOBID?
        hosts_string = ",".join([slot.split(':')[0] for slot in task_slots])

        export_vars = ' '.join(['-x ' + var for var in self.EXPORT_ENV_VARIABLES if var in os.environ])

        mpirun_ccmrun_command = "%s %s %s -np %d -host %s %s" % (
            self.launch_command, self.mpirun_command, export_vars,
            task_cores, hosts_string, task_command)

        return mpirun_ccmrun_command, None



# ==============================================================================
#
class LaunchMethodRUNJOB(LaunchMethod):

    # --------------------------------------------------------------------------
    #
    def __init__(self, cfg, logger):

        LaunchMethod.__init__(self, cfg, logger)


    # --------------------------------------------------------------------------
    #
    def _configure(self):
        # runjob: job launcher for IBM BG/Q systems, e.g. Joule
        self.launch_command= self._which('runjob')

        raise NotImplementedError('RUNJOB LM needs to be decoupled from the scheduler/LRMS')


    # --------------------------------------------------------------------------
    #
    def construct_command(self, cu, launch_script_hop):

        opaque_slots = cu['opaque_slots']
        cud          = cu['description']
        task_exec    = cud['executable']
        task_cores   = cud['cores']
        task_args    = cud.get('arguments') or []
        task_argstr  = self._create_arg_string(task_args)

        if  'cores_per_node'      not in opaque_slots or\
            'loadl_bg_block'      not in opaque_slots or\
            'sub_block_shape_str' not in opaque_slots or\
            'corner_node'         not in opaque_slots :
            raise RuntimeError('insufficient information to launch via %s: %s' \
                    % (self.name, opaque_slots))

        cores_per_node      = opaque_slots['cores_per_node']
        loadl_bg_block      = opaque_slots['loadl_bg_block']
        sub_block_shape_str = opaque_slots['sub_block_shape_str']
        corner_node         = opaque_slots['corner_node']

        if task_cores % cores_per_node:
            msg = "Num cores (%d) is not a multiple of %d!" % (task_cores, cores_per_node)
            self._log.exception(msg)
            raise ValueError(msg)

        # Runjob it is!
        runjob_command = self.launch_command

        # Set the number of tasks/ranks per node
        # TODO: Currently hardcoded, this should be configurable,
        #       but I don't see how, this would be a leaky abstraction.
        runjob_command += ' --ranks-per-node %d' % min(cores_per_node, task_cores)

        # Run this subjob in the block communicated by LoadLeveler
        runjob_command += ' --block %s'  % loadl_bg_block
        runjob_command += ' --corner %s' % corner_node

        # convert the shape
        runjob_command += ' --shape %s' % sub_block_shape_str

        # runjob needs the full path to the executable
        if os.path.basename(task_exec) == task_exec:
            # Use `which` with back-ticks as the executable,
            # will be expanded in the shell script.
            task_exec = '`which %s`' % task_exec
            # Note: We can't use the expansion from here,
            #       as the pre-execs of the CU aren't run yet!!

        # And finally add the executable and the arguments
        # usage: runjob <runjob flags> : /bin/hostname -f
        runjob_command += ' : %s' % task_exec
        if task_argstr:
            runjob_command += ' %s' % task_argstr

        return runjob_command, None


# ==============================================================================
#
class LaunchMethodDPLACE(LaunchMethod):

    # --------------------------------------------------------------------------
    #
    def __init__(self, cfg, logger):

        LaunchMethod.__init__(self, cfg, logger)


    # --------------------------------------------------------------------------
    #
    def _configure(self):
        # dplace: job launcher for SGI systems (e.g. on Blacklight)
        self.launch_command = self._which('dplace')


    # --------------------------------------------------------------------------
    #
    def construct_command(self, cu, launch_script_hop):

        opaque_slots = cu['opaque_slots']
        cud          = cu['description']
        task_exec    = cud['executable']
        task_cores   = cud['cores']
        task_args    = cud.get('arguments') or []
        task_argstr  = self._create_arg_string(task_args)

        if 'task_offsets' not in opaque_slots :
            raise RuntimeError('insufficient information to launch via %s: %s' \
                    % (self.name, opaque_slots))

        task_offsets = opaque_slots['task_offsets']

        if task_argstr:
            task_command = "%s %s" % (task_exec, task_argstr)
        else:
            task_command = task_exec

        dplace_offset = task_offsets

        dplace_command = "%s -c %d-%d %s" % (
            self.launch_command, dplace_offset,
            dplace_offset+task_cores-1, task_command)

        return dplace_command, None


# ==============================================================================
#
class LaunchMethodMPIRUNRSH(LaunchMethod):

    # --------------------------------------------------------------------------
    #
    def __init__(self, cfg, logger):

        LaunchMethod.__init__(self, cfg, logger)

    # --------------------------------------------------------------------------
    #
    def _configure(self):

        # mpirun_rsh (e.g. on Gordon@SDSC, Stampede@TACC)
        if not self._which('mpirun_rsh'):
            raise Exception("mpirun_rsh could not be found")

        # We don't use the full pathname as the user might load a different
        # compiler / MPI library suite from his CU pre_exec that requires
        # the launcher from that version, as experienced on stampede in #572.
        self.launch_command = 'mpirun_rsh'

    # --------------------------------------------------------------------------
    #
    def construct_command(self, cu, launch_script_hop):

        opaque_slots = cu['opaque_slots']
        cud          = cu['description']
        task_exec    = cud['executable']
        task_cores   = cud['cores']
        task_args    = cud.get('arguments') or []
        task_argstr  = self._create_arg_string(task_args)

        if not 'task_slots' in opaque_slots:
            raise RuntimeError('insufficient information to launch via %s: %s' \
                    % (self.name, opaque_slots))

        task_slots = opaque_slots['task_slots']

        if task_argstr:
            task_command = "%s %s" % (task_exec, task_argstr)
        else:
            task_command = task_exec

        # Extract all the hosts from the slots
        hosts = [slot.split(':')[0] for slot in task_slots]

        # If we have a CU with many cores, we will create a hostfile and pass
        # that as an argument instead of the individual hosts
        if len(hosts) > 42:

            # Create a hostfile from the list of hosts
            hostfile = self._create_hostfile(hosts, impaired=True)
            hosts_string = "-hostfile %s" % hostfile

        else:

            # Construct the hosts_string ('h1 h2 .. hN')
            hosts_string = " ".join(hosts)

        export_vars = ' '.join([var+"=$"+var for var in self.EXPORT_ENV_VARIABLES if var in os.environ])

        mpirun_rsh_command = "%s -np %d %s %s %s" % (
            self.launch_command, task_cores, hosts_string, export_vars, task_command)

        return mpirun_rsh_command, None


# ==============================================================================
#
class LaunchMethodMPIRUNDPLACE(LaunchMethod):
    # TODO: This needs both mpirun and dplace

    # --------------------------------------------------------------------------
    #
    def __init__(self, cfg, logger):

        LaunchMethod.__init__(self, cfg, logger)


    # --------------------------------------------------------------------------
    #
    def _configure(self):
        # dplace: job launcher for SGI systems (e.g. on Blacklight)
        self.launch_command = self._which('dplace')
        self.mpirun_command = self._which('mpirun')


    # --------------------------------------------------------------------------
    #
    def construct_command(self, cu, launch_script_hop):

        opaque_slots = cu['opaque_slots']
        cud          = cu['description']
        task_exec    = cud['executable']
        task_cores   = cud['cores']
        task_args    = cud.get('arguments') or []
        task_argstr  = self._create_arg_string(task_args)

        if not 'task_offsets' in opaque_slots:
            raise RuntimeError('insufficient information to launch via %s: %s' \
                    % (self.name, opaque_slots))

        task_offsets = opaque_slots['task_offsets']

        if task_argstr:
            task_command = "%s %s" % (task_exec, task_argstr)
        else:
            task_command = task_exec

        dplace_offset = task_offsets

        mpirun_dplace_command = "%s -np %d %s -c %d-%d %s" % \
            (self.mpirun_command, task_cores, self.launch_command,
             dplace_offset, dplace_offset+task_cores-1, task_command)

        return mpirun_dplace_command, None



# ==============================================================================
#
class LaunchMethodIBRUN(LaunchMethod):
    # NOTE: Don't think that with IBRUN it is possible to have
    # processes != cores ...

    # --------------------------------------------------------------------------
    #
    def __init__(self, cfg, logger):

        LaunchMethod.__init__(self, cfg, logger)


    # --------------------------------------------------------------------------
    #
    def _configure(self):
        # ibrun: wrapper for mpirun at TACC
        self.launch_command = self._which('ibrun')


    # --------------------------------------------------------------------------
    #
    def construct_command(self, cu, launch_script_hop):

        opaque_slots = cu['opaque_slots']
        cud          = cu['description']
        task_exec    = cud['executable']
        task_cores   = cud['cores']
        task_args    = cud.get('arguments') or []
        task_argstr  = self._create_arg_string(task_args)

        if not 'task_offsets' in opaque_slots:
            raise RuntimeError('insufficient information to launch via %s: %s' \
                    % (self.name, opaque_slots))

        task_offsets = opaque_slots['task_offsets']

        if task_argstr:
            task_command = "%s %s" % (task_exec, task_argstr)
        else:
            task_command = task_exec

        ibrun_offset = task_offsets

        ibrun_command = "%s -n %s -o %d %s" % \
                        (self.launch_command, task_cores,
                         ibrun_offset, task_command)

        return ibrun_command, None



# ==============================================================================
#
# NOTE: This requires a development version of Open MPI available.
#
class LaunchMethodORTE(LaunchMethod):

    # --------------------------------------------------------------------------
    #
    def __init__(self, cfg, logger):

        LaunchMethod.__init__(self, cfg, logger)

        # We remove all ORTE related environment variables from the launcher
        # environment, so that we can use ORTE for both launch of the
        # (sub-)agent and CU execution.
        self.env_removables.extend(["OMPI_", "OPAL_", "PMIX_"])

    # --------------------------------------------------------------------------
    #
    @classmethod
    def lrms_config_hook(cls, name, cfg, lrms, logger):
        """
        FIXME: this config hook will manipulate the LRMS nodelist.  Not a nice
               thing to do, but hey... :P
               What really should be happening is that the LRMS digs information
               on node reservation out of the config and configures the node
               list accordingly.  This config hook should be limited to starting
               the DVM.
        """

        dvm_command = cls._which('orte-dvm')
        if not dvm_command:
            raise Exception("Couldn't find orte-dvm")

        # Now that we found the orte-dvm, get ORTE version
        orte_info = {}
        oi_output = subprocess.check_output(['orte-info|grep "Open RTE"'], shell=True)
        oi_lines = oi_output.split('\n')
        for line in oi_lines:
            if not line:
                continue
            key, val = line.split(':')
            if 'Open RTE' == key.strip():
                orte_info['version'] = val.strip()
            elif  'Open RTE repo revision' == key.strip():
                orte_info['version_detail'] = val.strip()
        logger.info("Found Open RTE: %s / %s",
                    orte_info['version'], orte_info['version_detail'])

        # Use (g)stdbuf to disable buffering.
        # We need this to get the "DVM ready",
        # without waiting for orte-dvm to complete.
        # The command seems to be generally available on our Cray's,
        # if not, we can code some home-coooked pty stuff.
        stdbuf_cmd =  cls._find_executable(['stdbuf', 'gstdbuf'])
        if not stdbuf_cmd:
            raise Exception("Couldn't find (g)stdbuf")
        stdbuf_arg = "-oL"

        # Base command = (g)stdbuf <args> + orte-dvm + debug_args
        dvm_args = [stdbuf_cmd, stdbuf_arg, dvm_command]

        # Additional (debug) arguments to orte-dvm
        debug_strings = [
            #'--debug-devel',
            #'--mca odls_base_verbose 100',
            #'--mca rml_base_verbose 100',
        ]
        # Split up the debug strings into args and add them to the dvm_args
        [dvm_args.extend(ds.split()) for ds in debug_strings]

        vm_size = len(lrms.node_list)
        logger.info("Starting ORTE DVM on %d nodes with '%s' ...", vm_size, ' '.join(dvm_args))
        dvm_process = subprocess.Popen(dvm_args, stdout=subprocess.PIPE, stderr=subprocess.STDOUT)

        dvm_uri = None
        while True:

            line = dvm_process.stdout.readline().strip()

            if line.startswith('VMURI:'):

                if len(line.split(' ')) != 2:
                    raise Exception("Unknown VMURI format: %s" % line)

                label, dvm_uri = line.split(' ', 1)

                if label != 'VMURI:':
                    raise Exception("Unknown VMURI format: %s" % line)

                logger.info("ORTE DVM URI: %s" % dvm_uri)

            elif line == 'DVM ready':

                if not dvm_uri:
                    raise Exception("VMURI not found!")

                logger.info("ORTE DVM startup successful!")
                break

            else:

                # Check if the process is still around,
                # and log output in debug mode.
                if None == dvm_process.poll():
                    logger.debug("ORTE: %s" % line)
                else:
                    # Process is gone: fatal!
                    raise Exception("ORTE DVM process disappeared")

        # ----------------------------------------------------------------------
        def _watch_dvm(dvm_process):

            logger.info('starting DVM watcher')

            while dvm_process.poll() is None:
                line = dvm_process.stdout.readline().strip()
                if line:
                    logger.debug('dvm output: %s' % line)
                else:
                    time.sleep(1.0)

            logger.info('DVM stopped (%d)' % dvm_process.returncode)
            # TODO: Tear down everything?
        # ----------------------------------------------------------------------

        dvm_watcher = threading.Thread(target=_watch_dvm, args=(dvm_process,),
                                       name="DVMWatcher")
        dvm_watcher.daemon = True
        dvm_watcher.start()

        lm_info = {'dvm_uri'     : dvm_uri,
                   'version_info': {name: orte_info}}

        # we need to inform the actual LM instance about the DVM URI.  So we
        # pass it back to the LRMS which will keep it in an 'lm_info', which
        # will then be passed as part of the opaque_slots via the scheduler
        return lm_info


    # --------------------------------------------------------------------------
    #
    @classmethod
    def lrms_shutdown_hook(cls, name, cfg, lrms, lm_info, logger):
        """
        This hook is symmetric to the config hook above, and is called during
        shutdown sequence, for the sake of freeing allocated resources.
        """

        if 'dvm_uri' in lm_info:
            try:
                logger.info('terminating dvm')
                orte_submit = cls._which('orte-submit')
                if not orte_submit:
                    raise Exception("Couldn't find orte-submit")
                subprocess.Popen([orte_submit, "--hnp", lm_info['dvm_uri'], "--terminate"])
            except Exception as e:
                logger.exception('dmv termination failed')


    # --------------------------------------------------------------------------
    #
    def _configure(self):

        self.launch_command = self._which('orte-submit')


    # --------------------------------------------------------------------------
    #
    def construct_command(self, cu, launch_script_hop):

        opaque_slots = cu['opaque_slots']
        cud          = cu['description']
        task_exec    = cud['executable']
        task_cores   = cud['cores']
        task_args    = cud.get('arguments') or []
        task_argstr  = self._create_arg_string(task_args)

        if 'task_slots' not in opaque_slots:
            raise RuntimeError('No task_slots to launch via %s: %s' \
                               % (self.name, opaque_slots))

        if 'lm_info' not in opaque_slots:
            raise RuntimeError('No lm_info to launch via %s: %s' \
                    % (self.name, opaque_slots))

        if not opaque_slots['lm_info']:
            raise RuntimeError('lm_info missing for %s: %s' \
                               % (self.name, opaque_slots))

        if 'dvm_uri' not in opaque_slots['lm_info']:
            raise RuntimeError('dvm_uri not in lm_info for %s: %s' \
                    % (self.name, opaque_slots))

        task_slots = opaque_slots['task_slots']
        dvm_uri    = opaque_slots['lm_info']['dvm_uri']

        if task_argstr:
            task_command = "%s %s" % (task_exec, task_argstr)
        else:
            task_command = task_exec

        # Construct the hosts_string, env vars
        # On some Crays, like on ARCHER, the hostname is "archer_N".
        # In that case we strip off the part upto and including the underscore.
        #
        # TODO: If this ever becomes a problem, i.e. we encounter "real" hostnames
        #       with underscores in it, or other hostname mangling, we need to turn
        #       this into a system specific regexp or so.
        #
        hosts_string = ",".join([slot.split(':')[0].rsplit('_', 1)[-1] for slot in task_slots])
        export_vars  = ' '.join(['-x ' + var for var in self.EXPORT_ENV_VARIABLES if var in os.environ])

        # Additional (debug) arguments to orte-submit
        debug_strings = [
            #'--debug-devel',
            #'--mca oob_base_verbose 100',
            #'--mca rml_base_verbose 100'
        ]
        orte_command = '%s %s --hnp "%s" %s -np %s -host %s %s' % (
            self.launch_command, ' '.join(debug_strings), dvm_uri, export_vars, task_cores, hosts_string, task_command)

        return orte_command, None


# ==============================================================================
#
class LaunchMethodPOE(LaunchMethod):

    # --------------------------------------------------------------------------
    #
    def __init__(self, cfg, logger):

        LaunchMethod.__init__(self, cfg, logger)


    # --------------------------------------------------------------------------
    #
    def _configure(self):
        # poe: LSF specific wrapper for MPI (e.g. yellowstone)
        self.launch_command = self._which('poe')


    # --------------------------------------------------------------------------
    #
    def construct_command(self, cu, launch_script_hop):

        opaque_slots = cu['opaque_slots']
        cud          = cu['description']
        task_exec    = cud['executable']
        task_cores   = cud['cores']
        task_args    = cud.get('arguments') or []
        task_argstr  = self._create_arg_string(task_args)

        if not 'task_slots' in opaque_slots:
            raise RuntimeError('insufficient information to launch via %s: %s' \
                    % (self.name, opaque_slots))

        task_slots = opaque_slots['task_slots']

        # Count slots per host in provided slots description.
        hosts = {}
        for slot in task_slots:
            host = slot.split(':')[0]
            if host not in hosts:
                hosts[host] = 1
            else:
                hosts[host] += 1

        # Create string with format: "hostX N host
        hosts_string = ''
        for host in hosts:
            hosts_string += '%s %d ' % (host, hosts[host])

        if task_argstr:
            task_command = "%s %s" % (task_exec, task_argstr)
        else:
            task_command = task_exec

        # Override the LSB_MCPU_HOSTS env variable as this is set by
        # default to the size of the whole pilot.
        poe_command = 'LSB_MCPU_HOSTS="%s" %s %s' % (
            hosts_string, self.launch_command, task_command)

        return poe_command, None


# ==============================================================================
#
# The Launch Method Implementation for Running YARN applications
#
class LaunchMethodYARN(LaunchMethod):

    # --------------------------------------------------------------------------
    #
    def __init__(self, cfg, logger):

        LaunchMethod.__init__(self, cfg, logger)


    # --------------------------------------------------------------------------
    #
    @classmethod
    def lrms_config_hook(cls, name, cfg, lrms, logger):
        """
        FIXME: this config hook will inspect the LRMS nodelist and, if needed,
               will start the YRN cluster on node[0].
        """

        logger.info('Hook called by YARN LRMS with the name %s'%lrms.name)

        def config_core_site(node):

            core_site_file = open(os.getcwd()+'/hadoop/etc/hadoop/core-site.xml','r')
            lines = core_site_file.readlines()
            core_site_file.close()

            prop_str  = '<property>\n'
            prop_str += '  <name>fs.default.name</name>\n'
            prop_str += '    <value>hdfs://%s:54170</value>\n'%node
            prop_str += '</property>\n'

            lines.insert(-1,prop_str)

            core_site_file = open(os.getcwd()+'/hadoop/etc/hadoop/core-site.xml','w')
            for line in lines:
                core_site_file.write(line)
            core_site_file.close()

        def config_hdfs_site(nodes):

            hdfs_site_file = open(os.getcwd()+'/hadoop/etc/hadoop/hdfs-site.xml','r')
            lines = hdfs_site_file.readlines()
            hdfs_site_file.close()

            prop_str  = '<property>\n'
            prop_str += ' <name>dfs.replication</name>\n'
            prop_str += ' <value>1</value>\n'
            prop_str += '</property>\n'

            prop_str += '<property>\n'
            prop_str += '  <name>dfs.name.dir</name>\n'
            prop_str += '    <value>file:///tmp/hadoop/hadoopdata/hdfs/namenode</value>\n'
            prop_str += '</property>\n'

            prop_str += '<property>\n'
            prop_str += '  <name>dfs.data.dir</name>\n'
            prop_str += '    <value>file:///tmp/hadoop/hadoopdata/hdfs/datanode</value>\n'
            prop_str += '</property>\n'

            lines.insert(-1,prop_str)

            hdfs_site_file = open(os.getcwd()+'/hadoop/etc/hadoop/hdfs-site.xml','w')
            for line in lines:
                hdfs_site_file.write(line)
            hdfs_site_file.close()

        def config_mapred_site():

            mapred_site_file = open(os.getcwd()+'/hadoop/etc/hadoop/mapred-site.xml.template','r')
            lines = mapred_site_file.readlines()
            mapred_site_file.close()

            prop_str  = ' <property>\n'
            prop_str += '  <name>mapreduce.framework.name</name>\n'
            prop_str += '   <value>yarn</value>\n'
            prop_str += ' </property>\n'

            lines.insert(-1,prop_str)

            mapred_site_file = open(os.getcwd()+'/hadoop/etc/hadoop/mapred-site.xml','w')
            for line in lines:
                mapred_site_file.write(line)
            mapred_site_file.close()

        def config_yarn_site():

            yarn_site_file = open(os.getcwd()+'/hadoop/etc/hadoop/yarn-site.xml','r')
            lines = yarn_site_file.readlines()
            yarn_site_file.close()

            prop_str  = ' <property>\n'
            prop_str += '  <name>yarn.nodemanager.aux-services</name>\n'
            prop_str += '    <value>mapreduce_shuffle</value>\n'
            prop_str += ' </property>\n'

            lines.insert(-1,prop_str)

            yarn_site_file = open(os.getcwd()+'/hadoop/etc/hadoop/yarn-site.xml','w')
            for line in lines:
                yarn_site_file.write(line)
            yarn_site_file.close()

        # If the LRMS used is not YARN the namenode url is going to be
        # the first node in the list and the port is the default one, else
        # it is the one that the YARN LRMS returns
        hadoop_home = None
        if lrms.name == 'YARNLRMS':
            logger.info('Hook called by YARN LRMS')
            logger.info('NameNode: {0}'.format(lrms.namenode_url))
            service_url    = lrms.namenode_url
            rm_url         = "%s:%s" % (lrms.rm_ip, lrms.rm_port)
            rm_ip          = lrms.rm_ip
            launch_command = cls._which('yarn')

        else:
            # Here are the necessary commands to start the cluster.
            if lrms.node_list[0] == 'localhost':
                #Download the tar file
                node_name = lrms.node_list[0]
                stat = os.system("wget http://apache.claz.org/hadoop/common/hadoop-2.6.0/hadoop-2.6.0.tar.gz")
                stat = os.system('tar xzf hadoop-2.6.0.tar.gz;mv hadoop-2.6.0 hadoop;rm -rf hadoop-2.6.0.tar.gz')
            else:
                node = subprocess.check_output('/bin/hostname')
                logger.info('Entered Else creation')
                node_name = node.split('\n')[0]
                stat = os.system("wget http://apache.claz.org/hadoop/common/hadoop-2.6.0/hadoop-2.6.0.tar.gz")
                stat = os.system('tar xzf hadoop-2.6.0.tar.gz;mv hadoop-2.6.0 hadoop;rm -rf hadoop-2.6.0.tar.gz')
                # TODO: Decide how the agent will get Hadoop tar ball.

                # this was formerly
                #   def set_env_vars():
                # but we are in a class method, and don't have self -- and we don't need
                # it anyway...

            hadoop_home        = os.getcwd() + '/hadoop'
            hadoop_install     = hadoop_home
            hadoop_mapred_home = hadoop_home
            hadoop_common_home = hadoop_home
            hadoop_hdfs_home   = hadoop_home
            yarn_home          = hadoop_home

            hadoop_common_lib_native_dir = hadoop_home + '/lib/native'

            #-------------------------------------------------------------------
            # Solution to find Java's home folder:
            # http://stackoverflow.com/questions/1117398/java-home-directory

            jpos = subprocess.check_output(['readlink','-f', '/usr/bin/java']).split('bin')
            if jpos[0].find('jre') != -1:
                java_home = jpos[0][:jpos[0].find('jre')]
            else:
                java_home = jpos[0]

            hadoop_env_file = open(hadoop_home+'/etc/hadoop/hadoop-env.sh','r')
            hadoop_env_file_lines = hadoop_env_file.readlines()
            hadoop_env_file.close()
            hadoop_env_file_lines[24] = 'export JAVA_HOME=%s'%java_home
            hadoop_env_file = open(hadoop_home+'/etc/hadoop/hadoop-env.sh','w')
            for line in hadoop_env_file_lines:
                hadoop_env_file.write(line)
            hadoop_env_file.close()

            # set_env_vars() ended here

            config_core_site(node_name)
            config_hdfs_site(lrms.node_list)
            config_mapred_site()
            config_yarn_site()

            logger.info('Start Formatting DFS')
            namenode_format = os.system(hadoop_home + '/bin/hdfs namenode -format -force')
            logger.info('DFS Formatted. Starting DFS.')
            hadoop_start = os.system(hadoop_home + '/sbin/start-dfs.sh')
            logger.info('Starting YARN')
            yarn_start = os.system(hadoop_home + '/sbin/start-yarn.sh')

            #-------------------------------------------------------------------
            # Creating user's HDFS home folder
            logger.debug('Running: %s/bin/hdfs dfs -mkdir /user'%hadoop_home)
            os.system('%s/bin/hdfs dfs -mkdir /user'%hadoop_home)
            uname = subprocess.check_output('whoami').split('\n')[0]
            logger.debug('Running: %s/bin/hdfs dfs -mkdir /user/%s'%(hadoop_home,uname))
            os.system('%s/bin/hdfs dfs -mkdir /user/%s'%(hadoop_home,uname))
            check = subprocess.check_output(['%s/bin/hdfs'%hadoop_home,'dfs', '-ls', '/user'])
            logger.info(check)
            # FIXME YARN: why was the scheduler configure called here?  Configure
            #             is already called during scheduler instantiation
            # self._scheduler._configure()

            service_url = node_name + ':54170'
            rm_url      = node_name
            launch_command = yarn_home + '/bin/yarn'
            rm_ip = node_name


        # The LRMS instance is only available here -- everything which is later
        # needed by the scheduler or launch method is stored in an 'lm_info'
        # dict.  That lm_info dict will be attached to the scheduler's lrms_info
        # dict, and will be passed around as part of the opaque_slots structure,
        # so it is available on all LM create_command calls.
        lm_info = {'service_url'   : service_url,
                   'rm_url'        : rm_url,
                   'hadoop_home'   : hadoop_home,
                   'rm_ip'         : rm_ip,
                   'name'          : lrms.name,
                   'launch_command': launch_command,
                   'nodename'      : lrms.node_list[0] }

        return lm_info


    # --------------------------------------------------------------------------
    #
    @classmethod
    def lrms_shutdown_hook(cls, name, cfg, lrms, lm_info, logger):
        if 'name' not in lm_info:
            raise RuntimeError('name not in lm_info for %s' % name)

        if lm_info['name'] != 'YARNLRMS':
            logger.info('Stoping YARN')
            os.system(lm_info['hadoop_home'] + '/sbin/stop-yarn.sh')

            logger.info('Stoping DFS.')
            os.system(lm_info['hadoop_home'] + '/sbin/stop-dfs.sh')

            logger.info("Deleting HADOOP files from temp")
            os.system('rm -rf /tmp/hadoop*')
            os.system('rm -rf /tmp/Jetty*')
            os.system('rm -rf /tmp/hsperf*')


    # --------------------------------------------------------------------------
    #
    def _configure(self):

        # Single Node configuration
        # TODO : Multinode config
        self._log.info('Getting YARN app')
        os.system('wget https://dl.dropboxusercontent.com/u/28410803/Pilot-YARN-0.1-jar-with-dependencies.jar')
        self._log.info(self._cfg['lrms_info']['lm_info'])
        self.launch_command = self._cfg['lrms_info']['lm_info']['launch_command']
        self._log.info('YARN was called')


    # --------------------------------------------------------------------------
    #
    def construct_command(self, cu, launch_script_hop):

        opaque_slots = cu['opaque_slots']
        work_dir     = cu['workdir']
        cud          = cu['description']
        task_exec    = cud['executable']
        task_cores   = cud['cores']
        task_env     = cud.get('environment') or {}
        task_args    = cud.get('arguments')   or []
        task_argstr  = self._create_arg_string(task_args)

        # Construct the args_string which is the arguments given as input to the
        # shell script. Needs to be a string
        self._log.debug("Constructing YARN command")
        self._log.debug('Opaque Slots {0}'.format(opaque_slots))

        if 'lm_info' not in opaque_slots:
            raise RuntimeError('No lm_info to launch via %s: %s' \
                    % (self.name, opaque_slots))

        if not opaque_slots['lm_info']:
            raise RuntimeError('lm_info missing for %s: %s' \
                               % (self.name, opaque_slots))

        if 'service_url' not in opaque_slots['lm_info']:
            raise RuntimeError('service_url not in lm_info for %s: %s' \
                    % (self.name, opaque_slots))

        if 'rm_url' not in opaque_slots['lm_info']:
            raise RuntimeError('rm_url not in lm_info for %s: %s' \
                    % (self.name, opaque_slots))


        if 'nodename' not in opaque_slots['lm_info']:
            raise RuntimeError('nodename not in lm_info for %s: %s' \
                    % (self.name, opaque_slots))

        service_url = opaque_slots['lm_info']['service_url']
        rm_url      = opaque_slots['lm_info']['rm_url']
        client_node = opaque_slots['lm_info']['nodename']

        #-----------------------------------------------------------------------
        # Create YARN script
        # This funcion creates the necessary script for the execution of the
        # CU's workload in a YARN application. The function is responsible
        # to set all the necessary variables, stage in, stage out and create
        # the execution command that will run in the distributed shell that
        # the YARN application provides. There reason for staging out is
        # because after the YARN application has finished everything will be
        # deleted.

        print_str ="echo '#!/usr/bin/env bash'>>ExecScript.sh\n"
        print_str+="echo ''>>ExecScript.sh\n"
        print_str+="echo ''>>ExecScript.sh\n"
        print_str+="echo '#---------------------------------------------------------'>>ExecScript.sh\n"
        print_str+="echo '# Staging Input Files'>>ExecScript.sh\n"

        self._log.debug('Creating input staging')
        if cud['input_staging']:
            scp_input_files='"'
            for InputFile in cud['input_staging']:
                scp_input_files+='%s/%s '%(work_dir,InputFile['target'])
            scp_input_files+='"'
            print_str+="echo 'scp $YarnUser@%s:%s .'>>ExecScript.sh\n"%(client_node,scp_input_files)

        print_str+="echo ''>>ExecScript.sh\n"
        print_str+="echo ''>>ExecScript.sh\n"
        print_str+="echo '#---------------------------------------------------------'>>ExecScript.sh\n"
        print_str+="echo '# Creating Executing Command'>>ExecScript.sh\n"
        
        print_str+="echo '%s %s 1>Ystdout 2>Ystderr'>>ExecScript.sh\n"%(cud['executable'],task_argstr)

        print_str+="echo ''>>ExecScript.sh\n"
        print_str+="echo ''>>ExecScript.sh\n"
        print_str+="echo '#---------------------------------------------------------'>>ExecScript.sh\n"
        print_str+="echo '# Staging Output Files'>>ExecScript.sh\n"
        print_str+="echo 'YarnUser=$(whoami)'>>ExecScript.sh\n"
        scp_output_files='Ystderr Ystdout'

        if cud['output_staging']:
            for OutputFile in cud['output_staging']:
                scp_output_files+=' %s'%(OutputFile['source'])
        print_str+="echo 'scp -v %s $YarnUser@%s:%s'>>ExecScript.sh\n"%(scp_output_files,client_node,work_dir)

        print_str+="echo ''>>ExecScript.sh\n"
        print_str+="echo ''>>ExecScript.sh\n"
        print_str+="echo '#End of File'>>ExecScript.sh\n\n\n"

        env_string = ''
        for key,val in task_env.iteritems():
            env_string+= '-shell_env '+key+'='+str(val)+' '

        #app_name = '-appname '+ cud['_id']
        # Construct the ncores_string which is the number of cores used by the
        # container to run the script
        if task_cores:
            ncores_string = '-container_vcores '+str(task_cores)
        else:
            ncores_string = ''

        # Construct the nmem_string which is the size of memory used by the
        # container to run the script
        #if task_nummem:
        #    nmem_string = '-container_memory '+task_nummem
        #else:
        #    nmem_string = ''

        #Getting the namenode's address.
        service_url = 'yarn://%s?fs=hdfs://%s'%(rm_url, service_url)

        yarn_command = '%s -jar ../Pilot-YARN-0.1-jar-with-dependencies.jar'\
                       ' com.radical.pilot.Client -jar ../Pilot-YARN-0.1-jar-with-dependencies.jar'\
                       ' -shell_script ExecScript.sh %s %s -service_url %s\ncat Ystdout' % (self.launch_command,
                        env_string, ncores_string,service_url)

        self._log.debug("Yarn Command %s"%yarn_command)

        return print_str+yarn_command, None



# ==============================================================================
#
# Base class for LRMS implementations.
#
# ==============================================================================
#
class LRMS(object):
    """
    The Local Resource Manager (LRMS -- where does the 's' come from, actually?)
    provide three fundamental information:

      LRMS.node_list      : a list of node names
      LRMS.agent_node_list: the list of nodes reserved for agent execution
      LRMS.cores_per_node : the number of cores each node has available

    Schedulers can rely on these information to be available.  Specific LRMS
    incarnation may have additional information available -- but schedulers
    relying on those are invariably bound to the specific LRMS.  An example is
    the Torus Scheduler which relies on detailed torus layout information from
    the LoadLevelerLRMS (which describes the BG/Q).

    The LRMS will reserve nodes for the agent execution, by deriving the
    respectively required node count from the config's agent_layout section.
    Those nodes will be listed in LRMS.agent_node_list. Schedulers MUST NOT use
    the agent_node_list to place compute units -- CUs are limited to the nodes
    in LRMS.node_list.

    Additionally, the LRMS can inform the agent about the current hostname
    (LRMS.hostname()) and ip (LRMS.hostip()).  Once we start to spread the agent
    over some compute nodes, we may want to block the respective nodes on LRMS
    level, so that is only reports the remaining nodes to the scheduler.
    """

    # TODO: Core counts dont have to be the same number for all hosts.

    # TODO: We might not have reserved the whole node.

    # TODO: Given that the Agent can determine the real core count, in
    #       principle we could just ignore the config and use as many as we
    #       have to our availability (taken into account that we might not
    #       have the full node reserved of course)
    #       Answer: at least on Yellowstone this doesnt work for MPI,
    #               as you can't spawn more tasks then the number of slots.


    # --------------------------------------------------------------------------
    #
    def __init__(self, cfg, logger):

        self.name            = type(self).__name__
        self._cfg            = cfg
        self._log            = logger
        self.requested_cores = self._cfg['cores']

        self._log.info("Configuring LRMS %s.", self.name)

        self.lm_info         = dict()
        self.lrms_info       = dict()
        self.slot_list       = list()
        self.node_list       = list()
        self.agent_nodes     = {}
        self.cores_per_node  = None

        # The LRMS will possibly need to reserve nodes for the agent, according to the
        # agent layout.  We dig out the respective requirements from the config
        # right here.
        self._agent_reqs = []
        layout = self._cfg['agent_layout']
        # FIXME: this loop iterates over all agents *defined* in the layout, not
        #        over all agents which are to be actually executed, thus
        #        potentially reserving too many nodes.
        for worker in layout:
            target = layout[worker].get('target')
            # make sure that the target either 'local', which we will ignore,
            # or 'node'.
            if target == 'local':
                pass # ignore that one
            elif target == 'node':
                self._agent_reqs.append(worker)
            else :
                raise ValueError("ill-formatted agent target '%s'" % target)

        # We are good to get rolling, and to detect the runtime environment of
        # the local LRMS.
        self._configure()
        logger.info("Discovered execution environment: %s", self.node_list)

        # Make sure we got a valid nodelist and a valid setting for
        # cores_per_node
        if not self.node_list or self.cores_per_node < 1:
            raise RuntimeError('LRMS configuration invalid (%s)(%s)' % \
                    (self.node_list, self.cores_per_node))

        # Check if the LRMS implementation reserved agent nodes.  If not, pick
        # the first couple of nodes from the nodelist as a fallback.
        if self._agent_reqs and not self.agent_nodes:
            self._log.info('Determine list of agent nodes generically.')
            for worker in self._agent_reqs:
                # Get a node from the end of the node list
                self.agent_nodes[worker] = self.node_list.pop()
                # If all nodes are taken by workers now, we can safely stop,
                # and let the raise below do its thing.
                if not self.node_list:
                    break

        if self.agent_nodes:
            self._log.info('Reserved agent node(s): %s' % self.agent_nodes.values())
            self._log.info('Agent(s) running on node(s): %s' % self.agent_nodes.keys())
            self._log.info('Remaining work node(s): %s' % self.node_list)

        # Check if we can do any work
        if not self.node_list:
            raise RuntimeError('LRMS has no nodes left to run units')

        # After LRMS configuration, we call any existing config hooks on the
        # launch methods.  Those hooks may need to adjust the LRMS settings
        # (hello ORTE).  We only call LM hooks *once*
        launch_methods = set() # set keeps entries unique
        launch_methods.add(self._cfg['mpi_launch_method'])
        launch_methods.add(self._cfg['task_launch_method'])
        launch_methods.add(self._cfg['agent_launch_method'])

        for lm in launch_methods:
            if lm:
                try:
                    ru.dict_merge(self.lm_info,
                            LaunchMethod.lrms_config_hook(lm, self._cfg, self, self._log))
                except Exception as e:
                    self._log.exception("lrms config hook failed")
                    raise

                self._log.info("lrms config hook succeeded (%s)" % lm)

        # For now assume that all nodes have equal amount of cores
        cores_avail = (len(self.node_list) + len(self.agent_nodes)) * self.cores_per_node
        if 'RADICAL_PILOT_PROFILE' not in os.environ:
            if cores_avail < int(self.requested_cores):
                raise ValueError("Not enough cores available (%s) to satisfy allocation request (%s)." \
                                % (str(cores_avail), str(self.requested_cores)))

        # NOTE: self.lrms_info is what scheduler and launch method can
        # ultimately use, as it is included into the cfg passed to all
        # components.
        #
        # four elements are well defined:
        #   lm_info:        the dict received via the LM's lrms_config_hook
        #   node_list:      a list of node names to be used for unit execution
        #   cores_per_node: as the name says
        #   agent_nodes:    list of node names reserved for agent execution
        #
        # That list may turn out to be insufficient for some schedulers.  Yarn
        # for example may need to communicate YARN service endpoints etc.  an
        # LRMS can thus expand this dict, but is then likely bound to a specific
        # scheduler which can interpret the additional information.
        self.lrms_info['lm_info']        = self.lm_info
        self.lrms_info['node_list']      = self.node_list
        self.lrms_info['cores_per_node'] = self.cores_per_node
        self.lrms_info['agent_nodes']    = self.agent_nodes


    # --------------------------------------------------------------------------
    #
    # This class-method creates the appropriate sub-class for the LRMS.
    #
    @classmethod
    def create(cls, name, cfg, logger):

        # Make sure that we are the base-class!
        if cls != LRMS:
            raise TypeError("LRMS Factory only available to base class!")

        try:
            impl = {
                LRMS_NAME_CCM         : CCMLRMS,
                LRMS_NAME_FORK        : ForkLRMS,
                LRMS_NAME_LOADLEVELER : LoadLevelerLRMS,
                LRMS_NAME_LSF         : LSFLRMS,
                LRMS_NAME_PBSPRO      : PBSProLRMS,
                LRMS_NAME_SGE         : SGELRMS,
                LRMS_NAME_SLURM       : SLURMLRMS,
                LRMS_NAME_TORQUE      : TORQUELRMS,
                LRMS_NAME_YARN        : YARNLRMS
            }[name]
            return impl(cfg, logger)

        except KeyError:
            logger.exception('lrms construction error')
            raise RuntimeError("LRMS type '%s' unknown or defunct" % name)


    # --------------------------------------------------------------------------
    #
    def stop(self):

        # During LRMS termination, we call any existing shutdown hooks on the
        # launch methods.  We only call LM shutdown hooks *once*
        launch_methods = set() # set keeps entries unique
        launch_methods.add(self._cfg['mpi_launch_method'])
        launch_methods.add(self._cfg['task_launch_method'])
        launch_methods.add(self._cfg['agent_launch_method'])

        for lm in launch_methods:
            if lm:
                try:
                    LaunchMethod.lrms_shutdown_hook(lm, self._cfg, self,
                                                    self.lm_info, self._log)
                except Exception as e:
                    self._log.exception("lrms shutdown hook failed")
                    raise

                self._log.info("lrms shutdown hook succeeded (%s)" % lm)


    # --------------------------------------------------------------------------
    #
    def _configure(self):
        raise NotImplementedError("_Configure not implemented for LRMS type: %s." % self.name)


    # --------------------------------------------------------------------------
    #
    @staticmethod
    def hostip(req=None, logger=None):
        """
        Look up the ip number for a given requested interface name.
        If interface is not given, do some magic.
        """

        # List of interfaces that we probably dont want to bind to
        black_list = ['lo', 'sit0']

        # Known intefaces in preferred order
        sorted_preferred = [
            'ipogif0', # Cray's
            'br0', # SuperMIC
            'eth0'
        ]

        # Get a list of all network interfaces
        all = netifaces.interfaces()

        pref = None
        # If we got a request, see if it is in the list that we detected
        if req and req in all:
            # Requested is available, set it
            pref = req
        else:
            # No requested or request not found, create preference list
            potentials = [iface for iface in all if iface not in black_list]

        # If we didn't select an interface already
        if not pref:
            # Go through the sorted list and see if it is available
            for iface in sorted_preferred:
                if iface in all:
                    # Found something, get out of here
                    pref = iface
                    break

        # If we still didn't find something, grab the first one from the
        # potentials if it has entries
        if not pref and potentials:
            pref = potentials[0]

        # If there were no potentials, see if we can find one in the blacklist
        if not pref:
            for iface in black_list:
                if iface in all:
                    pref = iface

        # Use IPv4, because, we can ...
        af = netifaces.AF_INET
        ip = netifaces.ifaddresses(pref)[af][0]['addr']

        return ip



# ==============================================================================
#
class CCMLRMS(LRMS):
    # --------------------------------------------------------------------------
    #
    def __init__(self, cfg, logger):

        LRMS.__init__(self, cfg, logger)


    # --------------------------------------------------------------------------
    #
    def _configure(self):

        self._log.info("Configured to run on system with %s.", self.name)

        CCM_NODEFILE_DIR = os.path.expanduser('~/.crayccm')

        ccm_nodefile_list = filter(lambda x: x.startswith('ccm_nodelist'),
                                   os.listdir(CCM_NODEFILE_DIR))
        if not ccm_nodefile_list:
            raise Exception("No CCM nodefiles found in: %s." % CCM_NODEFILE_DIR)

        ccm_nodefile_name = max(ccm_nodefile_list, key=lambda x:
                              os.stat(os.path.join(CCM_NODEFILE_DIR, x)).st_mtime)
        ccm_nodefile = os.path.join(CCM_NODEFILE_DIR, ccm_nodefile_name)

        hostname = os.uname()[1]
        if not hostname in open(ccm_nodefile).read():
            raise RuntimeError("Using the most recent CCM nodefile (%s),"
                               " but I (%s) am not in it!" % (ccm_nodefile, hostname))

        # Parse the CCM nodefile
        ccm_nodes = [line.strip() for line in open(ccm_nodefile)]
        self._log.info("Found CCM nodefile: %s.", ccm_nodefile)

        # Get the number of raw entries
        ccm_nodes_length = len(ccm_nodes)

        # Unique nodes
        ccm_node_list = list(set(ccm_nodes))
        ccm_node_list_length = len(ccm_node_list)

        # Some simple arithmetic
        self.cores_per_node = ccm_nodes_length / ccm_node_list_length

        self.node_list = ccm_node_list


# ==============================================================================
#
class TORQUELRMS(LRMS):

    # --------------------------------------------------------------------------
    #
    def __init__(self, cfg, logger):

        LRMS.__init__(self, cfg, logger)


    # --------------------------------------------------------------------------
    #
    def _configure(self):

        self._log.info("Configured to run on system with %s.", self.name)

        torque_nodefile = os.environ.get('PBS_NODEFILE')
        if torque_nodefile is None:
            msg = "$PBS_NODEFILE not set!"
            self._log.error(msg)
            raise RuntimeError(msg)

        # Parse PBS the nodefile
        torque_nodes = [line.strip() for line in open(torque_nodefile)]
        self._log.info("Found Torque PBS_NODEFILE %s: %s", torque_nodefile, torque_nodes)

        # Number of cpus involved in allocation
        val = os.environ.get('PBS_NCPUS')
        if val:
            torque_num_cpus = int(val)
        else:
            msg = "$PBS_NCPUS not set! (new Torque version?)"
            torque_num_cpus = None
            self._log.warning(msg)

        # Number of nodes involved in allocation
        val = os.environ.get('PBS_NUM_NODES')
        if val:
            torque_num_nodes = int(val)
        else:
            msg = "$PBS_NUM_NODES not set! (old Torque version?)"
            torque_num_nodes = None
            self._log.warning(msg)

        # Number of cores (processors) per node
        val = os.environ.get('PBS_NUM_PPN')
        if val:
            torque_cores_per_node = int(val)
        else:
            msg = "$PBS_NUM_PPN is not set!"
            torque_cores_per_node = None
            self._log.warning(msg)

        if torque_cores_per_node in [None, 1]:
            # lets see if SAGA has been forthcoming with some information
            self._log.warning("fall back to $SAGA_PPN : %s", os.environ.get ('SAGA_PPN', None))
            torque_cores_per_node = int(os.environ.get('SAGA_PPN', torque_cores_per_node))

        # Number of entries in nodefile should be PBS_NUM_NODES * PBS_NUM_PPN
        torque_nodes_length = len(torque_nodes)
        torque_node_list = []
        [torque_node_list.append(i) for i in torque_nodes if not torque_node_list.count(i)]

      # if torque_num_nodes and torque_cores_per_node and \
      #     torque_nodes_length < torque_num_nodes * torque_cores_per_node:
      #     msg = "Number of entries in $PBS_NODEFILE (%s) does not match with $PBS_NUM_NODES*$PBS_NUM_PPN (%s*%s)" % \
      #           (torque_nodes_length, torque_num_nodes,  torque_cores_per_node)
      #     raise RuntimeError(msg)

        # only unique node names
        torque_node_list_length = len(torque_node_list)
        self._log.debug("Node list: %s(%d)", torque_node_list, torque_node_list_length)

        if torque_num_nodes and torque_cores_per_node:
            # Modern style Torque
            self.cores_per_node = torque_cores_per_node
        elif torque_num_cpus:
            # Blacklight style (TORQUE-2.3.13)
            self.cores_per_node = torque_num_cpus
        else:
            # Old style Torque (Should we just use this for all versions?)
            self.cores_per_node = torque_nodes_length / torque_node_list_length
        self.node_list = torque_node_list


# ==============================================================================
#
class PBSProLRMS(LRMS):

    # --------------------------------------------------------------------------
    #
    def __init__(self, cfg, logger):

        LRMS.__init__(self, cfg, logger)


    # --------------------------------------------------------------------------
    #
    def _configure(self):
        # TODO: $NCPUS?!?! = 1 on archer

        pbspro_nodefile = os.environ.get('PBS_NODEFILE')

        if pbspro_nodefile is None:
            msg = "$PBS_NODEFILE not set!"
            self._log.error(msg)
            raise RuntimeError(msg)

        self._log.info("Found PBSPro $PBS_NODEFILE %s." % pbspro_nodefile)

        # Dont need to parse the content of nodefile for PBSPRO, only the length
        # is interesting, as there are only duplicate entries in it.
        pbspro_nodes_length = len([line.strip() for line in open(pbspro_nodefile)])

        # Number of Processors per Node
        val = os.environ.get('NUM_PPN')
        if val:
            pbspro_num_ppn = int(val)
        else:
            msg = "$NUM_PPN not set!"
            self._log.error(msg)
            raise RuntimeError(msg)

        # Number of Nodes allocated
        val = os.environ.get('NODE_COUNT')
        if val:
            pbspro_node_count = int(val)
        else:
            msg = "$NODE_COUNT not set!"
            self._log.error(msg)
            raise RuntimeError(msg)

        # Number of Parallel Environments
        val = os.environ.get('NUM_PES')
        if val:
            pbspro_num_pes = int(val)
        else:
            msg = "$NUM_PES not set!"
            self._log.error(msg)
            raise RuntimeError(msg)

        pbspro_vnodes = self._parse_pbspro_vnodes()

        # Verify that $NUM_PES == $NODE_COUNT * $NUM_PPN == len($PBS_NODEFILE)
        if not (pbspro_node_count * pbspro_num_ppn == pbspro_num_pes == pbspro_nodes_length):
            self._log.warning("NUM_PES != NODE_COUNT * NUM_PPN != len($PBS_NODEFILE)")

        self.cores_per_node = pbspro_num_ppn
        self.node_list = pbspro_vnodes


    # --------------------------------------------------------------------------
    #
    def _parse_pbspro_vnodes(self):

        # PBS Job ID
        val = os.environ.get('PBS_JOBID')
        if val:
            pbspro_jobid = val
        else:
            msg = "$PBS_JOBID not set!"
            self._log.error(msg)
            raise RuntimeError(msg)

        # Get the output of qstat -f for this job
        output = subprocess.check_output(["qstat", "-f", pbspro_jobid])

        # Get the (multiline) 'exec_vnode' entry
        vnodes_str = ''
        for line in output.splitlines():
            # Detect start of entry
            if 'exec_vnode = ' in line:
                vnodes_str += line.strip()
            elif vnodes_str:
                # Find continuing lines
                if " = " not in line:
                    vnodes_str += line.strip()
                else:
                    break

        # Get the RHS of the entry
        rhs = vnodes_str.split('=',1)[1].strip()
        self._log.debug("input: %s", rhs)

        nodes_list = []
        # Break up the individual node partitions into vnode slices
        while True:
            idx = rhs.find(')+(')

            node_str = rhs[1:idx]
            nodes_list.append(node_str)
            rhs = rhs[idx+2:]

            if idx < 0:
                break

        vnodes_list = []
        cpus_list = []
        # Split out the slices into vnode name and cpu count
        for node_str in nodes_list:
            slices = node_str.split('+')
            for _slice in slices:
                vnode, cpus = _slice.split(':')
                cpus = int(cpus.split('=')[1])
                self._log.debug("vnode: %s cpus: %s", vnode, cpus)
                vnodes_list.append(vnode)
                cpus_list.append(cpus)

        self._log.debug("vnodes: %s", vnodes_list)
        self._log.debug("cpus: %s", cpus_list)

        cpus_list = list(set(cpus_list))
        min_cpus = int(min(cpus_list))

        if len(cpus_list) > 1:
            self._log.debug("Detected vnodes of different sizes: %s, the minimal is: %d.", cpus_list, min_cpus)

        node_list = []
        for vnode in vnodes_list:
            # strip the last _0 of the vnodes to get the node name
            node_list.append(vnode.rsplit('_', 1)[0])

        # only unique node names
        node_list = list(set(node_list))
        self._log.debug("Node list: %s", node_list)

        # Return the list of node names
        return node_list



# ==============================================================================
#
class SLURMLRMS(LRMS):

    # --------------------------------------------------------------------------
    #
    def __init__(self, cfg, logger):

        LRMS.__init__(self, cfg, logger)


    # --------------------------------------------------------------------------
    #
    def _configure(self):

        slurm_nodelist = os.environ.get('SLURM_NODELIST')
        if slurm_nodelist is None:
            msg = "$SLURM_NODELIST not set!"
            self._log.error(msg)
            raise RuntimeError(msg)

        # Parse SLURM nodefile environment variable
        slurm_nodes = hostlist.expand_hostlist(slurm_nodelist)
        self._log.info("Found SLURM_NODELIST %s. Expanded to: %s", slurm_nodelist, slurm_nodes)

        # $SLURM_NPROCS = Total number of cores allocated for the current job
        slurm_nprocs_str = os.environ.get('SLURM_NPROCS')
        if slurm_nprocs_str is None:
            msg = "$SLURM_NPROCS not set!"
            self._log.error(msg)
            raise RuntimeError(msg)
        else:
            slurm_nprocs = int(slurm_nprocs_str)

        # $SLURM_NNODES = Total number of (partial) nodes in the job's resource allocation
        slurm_nnodes_str = os.environ.get('SLURM_NNODES')
        if slurm_nnodes_str is None:
            msg = "$SLURM_NNODES not set!"
            self._log.error(msg)
            raise RuntimeError(msg)
        else:
            slurm_nnodes = int(slurm_nnodes_str)

        # $SLURM_CPUS_ON_NODE = Number of cores per node (physically)
        slurm_cpus_on_node_str = os.environ.get('SLURM_CPUS_ON_NODE')
        if slurm_cpus_on_node_str is None:
            msg = "$SLURM_CPUS_ON_NODE not set!"
            self._log.error(msg)
            raise RuntimeError(msg)
        else:
            slurm_cpus_on_node = int(slurm_cpus_on_node_str)

        # Verify that $SLURM_NPROCS <= $SLURM_NNODES * $SLURM_CPUS_ON_NODE
        if not slurm_nprocs <= slurm_nnodes * slurm_cpus_on_node:
            self._log.warning("$SLURM_NPROCS(%d) <= $SLURM_NNODES(%d) * $SLURM_CPUS_ON_NODE(%d)",
                            slurm_nprocs, slurm_nnodes, slurm_cpus_on_node)

        # Verify that $SLURM_NNODES == len($SLURM_NODELIST)
        if slurm_nnodes != len(slurm_nodes):
            self._log.error("$SLURM_NNODES(%d) != len($SLURM_NODELIST)(%d)",
                           slurm_nnodes, len(slurm_nodes))

        # Report the physical number of cores or the total number of cores
        # in case of a single partial node allocation.
        self.cores_per_node = min(slurm_cpus_on_node, slurm_nprocs)

        self.node_list = slurm_nodes



# ==============================================================================
#
class SGELRMS(LRMS):

    # --------------------------------------------------------------------------
    #
    def __init__(self, cfg, logger):

        LRMS.__init__(self, cfg, logger)


    # --------------------------------------------------------------------------
    #
    def _configure(self):

        sge_hostfile = os.environ.get('PE_HOSTFILE')
        if sge_hostfile is None:
            msg = "$PE_HOSTFILE not set!"
            self._log.error(msg)
            raise RuntimeError(msg)

        # SGE core configuration might be different than what multiprocessing
        # announces
        # Alternative: "qconf -sq all.q|awk '/^slots *[0-9]+$/{print $2}'"

        # Parse SGE hostfile for nodes
        sge_node_list = [line.split()[0] for line in open(sge_hostfile)]
        # Keep only unique nodes
        sge_nodes = list(set(sge_node_list))
        self._log.info("Found PE_HOSTFILE %s. Expanded to: %s", sge_hostfile, sge_nodes)

        # Parse SGE hostfile for cores
        sge_cores_count_list = [int(line.split()[1]) for line in open(sge_hostfile)]
        sge_core_counts = list(set(sge_cores_count_list))
        sge_cores_per_node = min(sge_core_counts)
        self._log.info("Found unique core counts: %s Using: %d", sge_core_counts, sge_cores_per_node)

        self.node_list = sge_nodes
        self.cores_per_node = sge_cores_per_node



# ==============================================================================
#
class LSFLRMS(LRMS):

    # --------------------------------------------------------------------------
    #
    def __init__(self, cfg, logger):

        LRMS.__init__(self, cfg, logger)


    # --------------------------------------------------------------------------
    #
    def _configure(self):

        lsf_hostfile = os.environ.get('LSB_DJOB_HOSTFILE')
        if lsf_hostfile is None:
            msg = "$LSB_DJOB_HOSTFILE not set!"
            self._log.error(msg)
            raise RuntimeError(msg)

        lsb_mcpu_hosts = os.environ.get('LSB_MCPU_HOSTS')
        if lsb_mcpu_hosts is None:
            msg = "$LSB_MCPU_HOSTS not set!"
            self._log.error(msg)
            raise RuntimeError(msg)

        # parse LSF hostfile
        # format:
        # <hostnameX>
        # <hostnameX>
        # <hostnameY>
        # <hostnameY>
        #
        # There are in total "-n" entries (number of tasks)
        # and "-R" entries per host (tasks per host).
        # (That results in "-n" / "-R" unique hosts)
        #
        lsf_nodes = [line.strip() for line in open(lsf_hostfile)]
        self._log.info("Found LSB_DJOB_HOSTFILE %s. Expanded to: %s",
                      lsf_hostfile, lsf_nodes)
        lsf_node_list = list(set(lsf_nodes))

        # Grab the core (slot) count from the environment
        # Format: hostX N hostY N hostZ N
        lsf_cores_count_list = map(int, lsb_mcpu_hosts.split()[1::2])
        lsf_core_counts = list(set(lsf_cores_count_list))
        lsf_cores_per_node = min(lsf_core_counts)
        self._log.info("Found unique core counts: %s Using: %d",
                      lsf_core_counts, lsf_cores_per_node)

        self.node_list = lsf_node_list
        self.cores_per_node = lsf_cores_per_node



# ==============================================================================
#
class LoadLevelerLRMS(LRMS):

    # --------------------------------------------------------------------------
    #
    # BG/Q Topology of Nodes within a Board
    #
    BGQ_BOARD_TOPO = {
        0: {'A': 29, 'B':  3, 'C':  1, 'D': 12, 'E':  7},
        1: {'A': 28, 'B':  2, 'C':  0, 'D': 13, 'E':  6},
        2: {'A': 31, 'B':  1, 'C':  3, 'D': 14, 'E':  5},
        3: {'A': 30, 'B':  0, 'C':  2, 'D': 15, 'E':  4},
        4: {'A': 25, 'B':  7, 'C':  5, 'D':  8, 'E':  3},
        5: {'A': 24, 'B':  6, 'C':  4, 'D':  9, 'E':  2},
        6: {'A': 27, 'B':  5, 'C':  7, 'D': 10, 'E':  1},
        7: {'A': 26, 'B':  4, 'C':  6, 'D': 11, 'E':  0},
        8: {'A': 21, 'B': 11, 'C':  9, 'D':  4, 'E': 15},
        9: {'A': 20, 'B': 10, 'C':  8, 'D':  5, 'E': 14},
        10: {'A': 23, 'B':  9, 'C': 11, 'D':  6, 'E': 13},
        11: {'A': 22, 'B':  8, 'C': 10, 'D':  7, 'E': 12},
        12: {'A': 17, 'B': 15, 'C': 13, 'D':  0, 'E': 11},
        13: {'A': 16, 'B': 14, 'C': 12, 'D':  1, 'E': 10},
        14: {'A': 19, 'B': 13, 'C': 15, 'D':  2, 'E':  9},
        15: {'A': 18, 'B': 12, 'C': 14, 'D':  3, 'E':  8},
        16: {'A': 13, 'B': 19, 'C': 17, 'D': 28, 'E': 23},
        17: {'A': 12, 'B': 18, 'C': 16, 'D': 29, 'E': 22},
        18: {'A': 15, 'B': 17, 'C': 19, 'D': 30, 'E': 21},
        19: {'A': 14, 'B': 16, 'C': 18, 'D': 31, 'E': 20},
        20: {'A':  9, 'B': 23, 'C': 21, 'D': 24, 'E': 19},
        21: {'A':  8, 'B': 22, 'C': 20, 'D': 25, 'E': 18},
        22: {'A': 11, 'B': 21, 'C': 23, 'D': 26, 'E': 17},
        23: {'A': 10, 'B': 20, 'C': 22, 'D': 27, 'E': 16},
        24: {'A':  5, 'B': 27, 'C': 25, 'D': 20, 'E': 31},
        25: {'A':  4, 'B': 26, 'C': 24, 'D': 21, 'E': 30},
        26: {'A':  7, 'B': 25, 'C': 27, 'D': 22, 'E': 29},
        27: {'A':  6, 'B': 24, 'C': 26, 'D': 23, 'E': 28},
        28: {'A':  1, 'B': 31, 'C': 29, 'D': 16, 'E': 27},
        29: {'A':  0, 'B': 30, 'C': 28, 'D': 17, 'E': 26},
        30: {'A':  3, 'B': 29, 'C': 31, 'D': 18, 'E': 25},
        31: {'A':  2, 'B': 28, 'C': 30, 'D': 19, 'E': 24},
        }

    # --------------------------------------------------------------------------
    #
    # BG/Q Config
    #
    BGQ_CORES_PER_NODE      = 16
    BGQ_NODES_PER_BOARD     = 32 # NODE == Compute Card == Chip module
    BGQ_BOARDS_PER_MIDPLANE = 16 # NODE BOARD == NODE CARD
    BGQ_MIDPLANES_PER_RACK  = 2


    # --------------------------------------------------------------------------
    #
    # Default mapping = "ABCDE(T)"
    #
    # http://www.redbooks.ibm.com/redbooks/SG247948/wwhelp/wwhimpl/js/html/wwhelp.htm
    #
    BGQ_MAPPING = "ABCDE"


    # --------------------------------------------------------------------------
    #
    # Board labels (Rack, Midplane, Node)
    #
    BGQ_BOARD_LABELS = ['R', 'M', 'N']


    # --------------------------------------------------------------------------
    #
    # Dimensions of a (sub-)block
    #
    BGQ_DIMENSION_LABELS = ['A', 'B', 'C', 'D', 'E']


    # --------------------------------------------------------------------------
    #
    # Supported sub-block sizes (number of nodes).
    # This influences the effectiveness of mixed-size allocations
    # (and might even be a hard requirement from a topology standpoint).
    #
    # TODO: Do we actually need to restrict our sub-block sizes to this set?
    #
    BGQ_SUPPORTED_SUB_BLOCK_SIZES = [1, 2, 4, 8, 16, 32, 64, 128, 256, 512]


    # --------------------------------------------------------------------------
    #
    # Mapping of starting corners.
    #
    # "board" -> "node"
    #
    # Ordering: ['E', 'D', 'DE', etc.]
    #
    # TODO: Is this independent of the mapping?
    #
    BGQ_BLOCK_STARTING_CORNERS = {
        0:  0,
        4: 29,
        8:  4,
        12: 25
    }


    # --------------------------------------------------------------------------
    #
    # BG/Q Topology of Boards within a Midplane
    #
    BGQ_MIDPLANE_TOPO = {
        0: {'A':  4, 'B':  8, 'C':  1, 'D':  2},
        1: {'A':  5, 'B':  9, 'C':  0, 'D':  3},
        2: {'A':  6, 'B': 10, 'C':  3, 'D':  0},
        3: {'A':  7, 'B': 11, 'C':  2, 'D':  1},
        4: {'A':  0, 'B': 12, 'C':  5, 'D':  6},
        5: {'A':  1, 'B': 13, 'C':  4, 'D':  7},
        6: {'A':  2, 'B': 14, 'C':  7, 'D':  4},
        7: {'A':  3, 'B': 15, 'C':  6, 'D':  5},
        8: {'A': 12, 'B':  0, 'C':  9, 'D': 10},
        9: {'A': 13, 'B':  1, 'C':  8, 'D': 11},
        10: {'A': 14, 'B':  2, 'C': 11, 'D':  8},
        11: {'A': 15, 'B':  3, 'C': 10, 'D':  9},
        12: {'A':  8, 'B':  4, 'C': 13, 'D': 14},
        13: {'A':  9, 'B':  5, 'C': 12, 'D': 15},
        14: {'A': 10, 'B':  6, 'C': 15, 'D': 12},
        15: {'A': 11, 'B':  7, 'C': 14, 'D': 13},
        }

    # --------------------------------------------------------------------------
    #
    # Shape of whole BG/Q Midplane
    #
    BGQ_MIDPLANE_SHAPE = {'A': 4, 'B': 4, 'C': 4, 'D': 4, 'E': 2} # '4x4x4x4x2'


    # --------------------------------------------------------------------------
    #
    def __init__(self, cfg, logger):

        self.torus_block            = None
        self.loadl_bg_block         = None
        self.shape_table            = None
        self.torus_dimension_labels = None

        LRMS.__init__(self, cfg, logger)

    # --------------------------------------------------------------------------
    #
    def _configure(self):

        loadl_node_list = None
        loadl_cpus_per_node = None

        # Determine method for determining hosts,
        # either through hostfile or BG/Q environment.
        loadl_hostfile = os.environ.get('LOADL_HOSTFILE')
        self.loadl_bg_block = os.environ.get('LOADL_BG_BLOCK')
        if loadl_hostfile is None and self.loadl_bg_block is None:
            msg = "Neither $LOADL_HOSTFILE or $LOADL_BG_BLOCK set!"
            self._log.error(msg)
            raise RuntimeError(msg)

        # Determine the size of the pilot allocation
        if loadl_hostfile is not None:
            # Non Blue Gene Load Leveler installation.

            loadl_total_tasks_str = os.environ.get('LOADL_TOTAL_TASKS')
            if loadl_total_tasks_str is None:
                msg = "$LOADL_TOTAL_TASKS not set!"
                self._log.error(msg)
                raise RuntimeError(msg)
            else:
                loadl_total_tasks = int(loadl_total_tasks_str)

            # Construct the host list
            loadl_nodes = [line.strip() for line in open(loadl_hostfile)]
            self._log.info("Found LOADL_HOSTFILE %s. Expanded to: %s",
                          loadl_hostfile, loadl_nodes)
            loadl_node_list = list(set(loadl_nodes))

            # Verify that $LLOAD_TOTAL_TASKS == len($LOADL_HOSTFILE)
            if loadl_total_tasks != len(loadl_nodes):
                self._log.error("$LLOAD_TOTAL_TASKS(%d) != len($LOADL_HOSTFILE)(%d)",
                               loadl_total_tasks, len(loadl_nodes))

            # Determine the number of cpus per node.  Assume:
            # cores_per_node = lenght(nodefile) / len(unique_nodes_in_nodefile)
            loadl_cpus_per_node = len(loadl_nodes) / len(loadl_node_list)

        elif self.loadl_bg_block is not None:
            # Blue Gene specific.
            loadl_bg_midplane_list_str = None
            loadl_bg_block_size_str = None

            loadl_job_name = os.environ.get('LOADL_JOB_NAME')
            if loadl_job_name is None:
                msg = "$LOADL_JOB_NAME not set!"
                self._log.error(msg)
                raise RuntimeError(msg)

            # Get the board list and block shape from 'llq -l' output
            output = subprocess.check_output(["llq", "-l", loadl_job_name])
            loadl_bg_board_list_str = None
            loadl_bg_block_shape_str = None
            for line in output.splitlines():
                # Detect BG board list
                if "BG Node Board List: " in line:
                    loadl_bg_board_list_str = line.split(':')[1].strip()
                elif "BG Midplane List: " in line:
                    loadl_bg_midplane_list_str = line.split(':')[1].strip()
                elif "BG Shape Allocated: " in line:
                    loadl_bg_block_shape_str = line.split(':')[1].strip()
                elif "BG Size Allocated: " in line:
                    loadl_bg_block_size_str = line.split(':')[1].strip()
            if not loadl_bg_board_list_str:
                msg = "No board list found in llq output!"
                self._log.error(msg)
                raise RuntimeError(msg)
            self._log.debug("BG Node Board List: %s" % loadl_bg_board_list_str)
            if not loadl_bg_midplane_list_str:
                msg = "No midplane list found in llq output!"
                self._log.error(msg)
                raise RuntimeError(msg)
            self._log.debug("BG Midplane List: %s" % loadl_bg_midplane_list_str)
            if not loadl_bg_block_shape_str:
                msg = "No board shape found in llq output!"
                self._log.error(msg)
                raise RuntimeError(msg)
            self._log.debug("BG Shape Allocated: %s" % loadl_bg_block_shape_str)
            if not loadl_bg_block_size_str:
                msg = "No board size found in llq output!"
                self._log.error(msg)
                raise RuntimeError(msg)
            loadl_bg_block_size = int(loadl_bg_block_size_str)
            self._log.debug("BG Size Allocated: %d" % loadl_bg_block_size)

            # Build nodes data structure to be handled by Torus Scheduler
            try:
                self.torus_block = self._bgq_construct_block(
                    loadl_bg_block_shape_str, loadl_bg_board_list_str,
                    loadl_bg_block_size, loadl_bg_midplane_list_str)
            except Exception as e:
                msg = "Couldn't construct block: %s" % e.message
                self._log.error(msg)
                raise RuntimeError(msg)
            self._log.debug("Torus block constructed:")
            for e in self.torus_block:
                self._log.debug("%s %s %s %s" %
                                (e[0], [e[1][key] for key in sorted(e[1])], e[2], e[3]))

            try:
                loadl_node_list = [entry[SchedulerTorus.TORUS_BLOCK_NAME] for entry in self.torus_block]
            except Exception as e:
                msg = "Couldn't construct node list."
                self._log.error(msg)
                raise RuntimeError(msg)
            #self._log.debug("Node list constructed: %s" % loadl_node_list)

            # Construct sub-block table
            try:
                self.shape_table = self._bgq_create_sub_block_shape_table(loadl_bg_block_shape_str)
            except Exception as e:
                msg = "Couldn't construct shape table: %s" % e.message
                self._log.error(msg)
                raise RuntimeError(msg)
            self._log.debug("Shape table constructed: ")
            for (size, dim) in [(key, self.shape_table[key]) for key in sorted(self.shape_table)]:
                self._log.debug("%s %s" % (size, [dim[key] for key in sorted(dim)]))

            # Determine the number of cpus per node
            loadl_cpus_per_node = self.BGQ_CORES_PER_NODE

            # BGQ Specific Torus labels
            self.torus_dimension_labels = self.BGQ_DIMENSION_LABELS

        self.node_list = loadl_node_list
        self.cores_per_node = loadl_cpus_per_node

        self._log.debug("Sleeping for #473 ...")
        time.sleep(5)
        self._log.debug("Configure done")


    # --------------------------------------------------------------------------
    #
    # Walk the block and return the node name for the given location
    #
    def _bgq_nodename_by_loc(self, midplanes, board, location):

        self._log.debug("Starting nodebyname - midplanes:%s, board:%d" % (midplanes, board))

        node = self.BGQ_BLOCK_STARTING_CORNERS[board]

        # TODO: Does the order of walking matter?
        #       It might because of the starting blocks ...
        for dim in self.BGQ_DIMENSION_LABELS: # [::-1]:
            max_length = location[dim]
            self._log.debug("Within dim loop dim:%s, max_length: %d" % (dim, max_length))

            cur_length = 0
            # Loop while we are not at the final depth
            while cur_length < max_length:
                self._log.debug("beginning of while loop, cur_length: %d" % cur_length)

                if cur_length % 2 == 0:
                    # Stay within the board
                    node = self.BGQ_BOARD_TOPO[node][dim]

                else:
                    # We jump to another board.
                    self._log.debug("jumping to new board from board: %d, dim: %s)" % (board, dim))
                    board = self.BGQ_MIDPLANE_TOPO[board][dim]
                    self._log.debug("board is now: %d" % board)

                    # If we switch boards in the B dimension,
                    # we seem to "land" at the opposite E dimension.
                    if dim  == 'B':
                        node = self.BGQ_BOARD_TOPO[node]['E']

                self._log.debug("node is now: %d" % node)

                # Increase the length for the next iteration
                cur_length += 1

            self._log.debug("Wrapping inside dim loop dim:%s" % (dim))

        # TODO: This will work for midplane expansion in one dimension only
        midplane_idx = max(location.values()) / 4
        rack = midplanes[midplane_idx]['R']
        midplane = midplanes[midplane_idx]['M']

        nodename = 'R%.2d-M%.1d-N%.2d-J%.2d' % (rack, midplane, board, node)
        self._log.debug("from location %s constructed node name: %s, left at board: %d" % (self.loc2str(location), nodename, board))

        return nodename


    # --------------------------------------------------------------------------
    #
    # Convert the board string as given by llq into a board structure
    #
    # E.g. 'R00-M1-N08,R00-M1-N09,R00-M1-N10,R00-M0-N11' =>
    # [{'R': 0, 'M': 1, 'N': 8}, {'R': 0, 'M': 1, 'N': 9},
    #  {'R': 0, 'M': 1, 'N': 10}, {'R': 0, 'M': 0, 'N': 11}]
    #
    def _bgq_str2boards(self, boards_str):

        boards = boards_str.split(',')

        board_dict_list = []

        for board in boards:
            elements = board.split('-')

            board_dict = {}
            for l, e in zip(self.BGQ_BOARD_LABELS, elements):
                board_dict[l] = int(e.split(l)[1])

            board_dict_list.append(board_dict)

        return board_dict_list


    # --------------------------------------------------------------------------
    #
    # Convert the midplane string as given by llq into a midplane structure
    #
    # E.g. 'R04-M0,R04-M1' =>
    # [{'R': 4, 'M': 0}, {'R': 4, 'M': 1}]
    #
    #
    def _bgq_str2midplanes(self, midplane_str):

        midplanes = midplane_str.split(',')

        midplane_dict_list = []
        for midplane in midplanes:
            elements = midplane.split('-')

            midplane_dict = {}
            # Take the first two labels
            for l, e in zip(self.BGQ_BOARD_LABELS[:2], elements):
                midplane_dict[l] = int(e.split(l)[1])

            midplane_dict_list.append(midplane_dict)

        return midplane_dict_list


    # --------------------------------------------------------------------------
    #
    # Convert the string as given by llq into a block shape structure:
    #
    # E.g. '1x2x3x4x5' => {'A': 1, 'B': 2, 'C': 3, 'D': 4, 'E': 5}
    #
    def _bgq_str2shape(self, shape_str):

        # Get the lengths of the shape
        shape_lengths = shape_str.split('x', 4)

        shape_dict = {}
        for dim, length in zip(self.BGQ_DIMENSION_LABELS, shape_lengths):
            shape_dict[dim] = int(length)

        return shape_dict


    # --------------------------------------------------------------------------
    #
    # Multiply two shapes
    #
    def _multiply_shapes(self, shape1, shape2):

        result = {}

        for dim in self.BGQ_DIMENSION_LABELS:
            try:
                val1 = shape1[dim]
            except KeyError:
                val1 = 1

            try:
                val2 = shape2[dim]
            except KeyError:
                val2 = 1

            result[dim] = val1 * val2

        return result


    # --------------------------------------------------------------------------
    #
    # Convert location dict into a tuple string
    # E.g. {'A': 1, 'C': 4, 'B': 1, 'E': 2, 'D': 4} => '(1,4,1,2,4)'
    #
    def loc2str(self, loc):
        return str(tuple(loc[dim] for dim in self.BGQ_DIMENSION_LABELS))


    # --------------------------------------------------------------------------
    #
    # Convert a shape dict into string format
    #
    # E.g. {'A': 1, 'C': 4, 'B': 1, 'E': 2, 'D': 4} => '1x4x1x2x4'
    #
    def shape2str(self, shape):

        shape_str = ''
        for l in self.BGQ_DIMENSION_LABELS:

            # Get the corresponding count
            shape_str += str(shape[l])

            # Add an 'x' behind all but the last label
            if l in self.BGQ_DIMENSION_LABELS[:-1]:
                shape_str += 'x'

        return shape_str


    # --------------------------------------------------------------------------
    #
    # Return list of nodes that make up the block
    #
    # Format: [(index, location, nodename, status), (i, c, n, s), ...]
    #
    # TODO: This function and _bgq_nodename_by_loc should be changed so that we
    #       only walk the torus once?
    #
    def _bgq_get_block(self, midplanes, board, shape):

        self._log.debug("Shape: %s", shape)

        nodes = []
        index = 0

        for a in range(shape['A']):
            for b in range(shape['B']):
                for c in range(shape['C']):
                    for d in range(shape['D']):
                        for e in range(shape['E']):
                            location = {'A': a, 'B': b, 'C': c, 'D': d, 'E': e}
                            nodename = self._bgq_nodename_by_loc(midplanes, board, location)
                            nodes.append([index, location, nodename, FREE])
                            index += 1

        return nodes


    # --------------------------------------------------------------------------
    #
    # Use block shape and board list to construct block structure
    #
    # The 5 dimensions are denoted by the letters A, B, C, D, and E, T for the core (0-15).
    # The latest dimension E is always 2, and is contained entirely within a midplane.
    # For any compute block, compute nodes (as well midplanes for large blocks) are combined in 4 dimensions,
    # only 4 dimensions need to be considered.
    #
    #  128 nodes: BG Shape Allocated: 2x2x4x4x2
    #  256 nodes: BG Shape Allocated: 4x2x4x4x2
    #  512 nodes: BG Shape Allocated: 1x1x1x1
    #  1024 nodes: BG Shape Allocated: 1x1x1x2
    #
    def _bgq_construct_block(self, block_shape_str, boards_str,
                            block_size, midplane_list_str):

        llq_shape = self._bgq_str2shape(block_shape_str)

        # TODO: Could check this, but currently _shape2num is part of the other class
        #if self._shape2num_nodes(llq_shape) != block_size:
        #    self._log.error("Block Size doesn't match Block Shape")

        # If the block is equal to or greater than a Midplane,
        # then there is no board list provided.
        # But because at that size, we have only full midplanes,
        # we can construct it.

        if block_size >= 1024:
            #raise NotImplementedError("Currently multiple midplanes are not yet supported.")

            # BG Size: 1024, BG Shape: 1x1x1x2, BG Midplane List: R04-M0,R04-M1
            midplanes = self._bgq_str2midplanes(midplane_list_str)

            # Start of at the "lowest" available rack/midplane/board
            # TODO: No other explanation than that this seems to be the convention?
            # TODO: Can we safely assume that they are sorted?
            #rack = midplane_dict_list[0]['R']
            #midplane = midplane_dict_list[0]['M']
            board = 0

            # block_shape = llq_shape * BGQ_MIDPLANE_SHAPE
            block_shape = self._multiply_shapes(self.BGQ_MIDPLANE_SHAPE, llq_shape)
            self._log.debug("Resulting shape after multiply: %s" % block_shape)

        elif block_size == 512:
            # Full midplane

            # BG Size: 1024, BG Shape: 1x1x1x2, BG Midplane List: R04-M0,R04-M1
            midplanes = self._bgq_str2midplanes(midplane_list_str)

            # Start of at the "lowest" available rack/midplane/board
            # TODO: No other explanation than that this seems to be the convention?
            #rack = midplane_dict_list[0]['R'] # Assume they are all equal
            #midplane = min([entry['M'] for entry in midplane_dict_list])
            board = 0

            block_shape = self.BGQ_MIDPLANE_SHAPE

        else:
            # Within single midplane, < 512 nodes

            board_dict_list = self._bgq_str2boards(boards_str)
            self._log.debug("Board dict list:\n%s", '\n'.join([str(x) for x in board_dict_list]))

            midplanes = [{'R': board_dict_list[0]['R'],
                          'M': board_dict_list[0]['M']}]

            # Start of at the "lowest" available board.
            # TODO: No other explanation than that this seems to be the convention?
            board = min([entry['N'] for entry in board_dict_list])

            block_shape = llq_shape

        # From here its all equal (assuming our walker does the walk and not just the talk!)
        block = self._bgq_get_block(midplanes, board, block_shape)

        # TODO: Check returned block:
        #       - Length
        #       - No duplicates

        return block


    # --------------------------------------------------------------------------
    #
    # Construction of sub-block shapes based on overall block allocation.
    #
    # Depending on the size of the total allocated block, the maximum size
    # of a subblock can be 512 nodes.
    #
    #
    def _bgq_create_sub_block_shape_table(self, shape_str):

        # Convert the shape string into dict structure
        #
        # For < 512 nodes: the dimensions within a midplane (AxBxCxDxE)
        # For >= 512 nodes: the dimensions between the midplanes (AxBxCxD)
        #
        if len(shape_str.split('x')) == 5:
            block_shape = self._bgq_str2shape(shape_str)
        elif len(shape_str.split('x')) == 4:
            block_shape = self.BGQ_MIDPLANE_SHAPE
        else:
            raise ValueError('Invalid shape string: %s' % shape_str)

        # Dict to store the results
        table = {}

        # Create a sub-block dict with shape 1x1x1x1x1
        sub_block_shape = {}
        for l in self.BGQ_DIMENSION_LABELS:
            sub_block_shape[l] = 1

        # Look over all the dimensions starting at the most right
        for dim in self.BGQ_MAPPING[::-1]:
            while True:

                # Calculate the number of nodes for the current shape
                from operator import mul
                num_nodes = reduce(mul, filter(lambda length: length != 0, sub_block_shape.values()))

                if num_nodes in self.BGQ_SUPPORTED_SUB_BLOCK_SIZES:
                    table[num_nodes] = copy.copy(sub_block_shape)
                else:
                    self._log.warning("Non supported sub-block size: %d.", num_nodes)

                # Done with iterating this dimension
                if sub_block_shape[dim] >= block_shape[dim]:
                    break

                # Increase the length in this dimension for the next iteration.
                if sub_block_shape[dim] == 1:
                    sub_block_shape[dim] = 2
                elif sub_block_shape[dim] == 2:
                    sub_block_shape[dim] = 4

        return table



# ==============================================================================
#
class ForkLRMS(LRMS):

    # --------------------------------------------------------------------------
    #
    def __init__(self, cfg, logger):

        LRMS.__init__(self, cfg, logger)


    # --------------------------------------------------------------------------
    #
    def _configure(self):

        self._log.info("Using fork on localhost.")

        # For the fork LRMS (ie. on localhost), we fake an infinite number of
        # cores, so don't perform any sanity checks.
        detected_cpus = multiprocessing.cpu_count()

        if detected_cpus != self.requested_cores:
            self._log.info("using %d instead of physically available %d cores.",
                    self.requested_cores, detected_cpus)

        # if cores_per_node is set in the agent config, we slice the number of
        # cores into that many virtual nodes.  cpn defaults to requested_cores,
        # to preserve the previous behavior (1 node).
        self.cores_per_node = self._cfg.get('cores_per_node')
        if not self.cores_per_node:
            self.cores_per_node = self.requested_cores

        requested_nodes = int(math.ceil(float(self.requested_cores) / float(self.cores_per_node)))
        self.node_list  = list()
        for i in range(requested_nodes):
            self.node_list.append("localhost")

        self._log.debug('configure localhost to behave as %s nodes with %s cores each.',
                len(self.node_list), self.cores_per_node)



# ==============================================================================
#
class YARNLRMS(LRMS):

    # --------------------------------------------------------------------------
    #
    def __init__(self, cfg, logger):

        LRMS.__init__(self, cfg, logger)


    # --------------------------------------------------------------------------
    #
    def _configure(self):

        self._log.info("Using YARN on localhost.")

        selected_cpus = self.requested_cores

        # when we profile the agent, we fake any number of cores, so don't
        # perform any sanity checks.  Otherwise we use at most all available
        # cores (and informa about unused ones)
        if 'RADICAL_PILOT_PROFILE' not in os.environ:

            detected_cpus = multiprocessing.cpu_count()

            if detected_cpus < selected_cpus:
                self._log.warn("insufficient cores: using available %d instead of requested %d.",
                        detected_cpus, selected_cpus)
                selected_cpus = detected_cpus

            elif detected_cpus > selected_cpus:
                self._log.warn("more cores available: using requested %d instead of available %d.",
                        selected_cpus, detected_cpus)

        hdfs_conf_output =subprocess.check_output(['hdfs', 'getconf', '-nnRpcAddresses']).split('\n')[0]
        self._log.debug('Namenode URL = {0}'.format(hdfs_conf_output))
        self.namenode_url = hdfs_conf_output


        self._log.debug('Namenode URL = {0}'.format(self.namenode_url))

        # I will leave it for the moment because I have not found another way
        # to take the necessary value yet.
        yarn_conf_output = subprocess.check_output(['yarn', 'node', '-list'], stderr=subprocess.STDOUT).split('\n')
        for line in yarn_conf_output:
            if 'ResourceManager' in line:
                settings = line.split('at ')[1]
                if '/' in settings:
                    rm_url=settings.split('/')[1]
                    self.rm_ip=rm_url.split(':')[0]
                    self.rm_port=rm_url.split(':')[1]

                else:
                    self.rm_ip=settings.split(':')[0]
                    self.rm_port=settings.split(':')[1]

        hostname = os.environ.get('HOSTNAME')

        if hostname == None:
            self.node_list = ['localhost']
        else:
            self.node_list = [hostname]
        self.cores_per_node = selected_cpus



# ==============================================================================
#
# Worker Classes
#
# ==============================================================================
#
class AgentExecutingComponent(rpu.Component):
    """
    Manage the creation of CU processes, and watch them until they are completed
    (one way or the other).  The spawner thus moves the unit from
    PendingExecution to Executing, and then to a final state (or PendingStageOut
    of course).
    """

    # --------------------------------------------------------------------------
    #
    def __init__(self, cfg):

        rpu.Component.__init__(self, 'AgentExecutingComponent', cfg)


    # --------------------------------------------------------------------------
    #
    # This class-method creates the appropriate sub-class for the Spawner
    #
    @classmethod
    def create(cls, cfg):

        # Make sure that we are the base-class!
        if cls != AgentExecutingComponent:
            raise TypeError("Factory only available to base class!")

        name   = cfg['spawner']

        try:
            impl = {
                SPAWNER_NAME_POPEN : AgentExecutingComponent_POPEN,
                SPAWNER_NAME_SHELL : AgentExecutingComponent_SHELL,
                SPAWNER_NAME_ABDS  : AgentExecutingComponent_ABDS
            }[name]

            impl = impl(cfg)
            return impl

        except KeyError:
            raise ValueError("AgentExecutingComponent '%s' unknown or defunct" % name)



# ==============================================================================
#
class AgentExecutingComponent_POPEN (AgentExecutingComponent) :

    # --------------------------------------------------------------------------
    #
    def __init__(self, cfg):

        AgentExecutingComponent.__init__ (self, cfg)


    # --------------------------------------------------------------------------
    #
    def initialize_child(self):

      # self.declare_input (rp.AGENT_EXECUTING_PENDING, rp.AGENT_EXECUTING_QUEUE)
      # self.declare_worker(rp.AGENT_EXECUTING_PENDING, self.work)

        self.declare_input (rp.EXECUTING_PENDING, rp.AGENT_EXECUTING_QUEUE)
        self.declare_worker(rp.EXECUTING_PENDING, self.work)

        self.declare_output(rp.AGENT_STAGING_OUTPUT_PENDING, rp.AGENT_STAGING_OUTPUT_QUEUE)

        self.declare_publisher ('unschedule', rp.AGENT_UNSCHEDULE_PUBSUB)
        self.declare_publisher ('state',      rp.AGENT_STATE_PUBSUB)

        # all components use the command channel for control messages
        self.declare_publisher ('command', rp.AGENT_COMMAND_PUBSUB)
        self.declare_subscriber('command', rp.AGENT_COMMAND_PUBSUB, self.command_cb)

        self._cancel_lock    = threading.RLock()
        self._cus_to_cancel  = list()
        self._cus_to_watch   = list()
        self._watch_queue    = Queue.Queue ()

        self._pilot_id = self._cfg['pilot_id']

        # run watcher thread
        self._terminate = threading.Event()
        self._watcher   = threading.Thread(target=self._watch, name="Watcher")
        self._watcher.daemon = True
        self._watcher.start ()

        # The AgentExecutingComponent needs the LaunchMethods to construct
        # commands.
        self._task_launcher = LaunchMethod.create(
                name   = self._cfg['task_launch_method'],
                cfg    = self._cfg,
                logger = self._log)

        self._mpi_launcher = LaunchMethod.create(
                name   = self._cfg['mpi_launch_method'],
                cfg    = self._cfg,
                logger = self._log)

        # communicate successful startup
        self.publish('command', {'cmd' : 'alive',
                                 'arg' : self.cname})

        self._cu_environment = self._populate_cu_environment()

        self.tmpdir = tempfile.gettempdir()


    # --------------------------------------------------------------------------
    #
    def finalize_child(self):

        # terminate watcher thread
        self._terminate.set()
        self._watcher.join()

        # communicate finalization
        self.publish('command', {'cmd' : 'final',
                                 'arg' : self.cname})


    # --------------------------------------------------------------------------
    #
    def command_cb(self, topic, msg):

        cmd = msg['cmd']
        arg = msg['arg']

        if cmd == 'cancel_unit':

            self._log.info("cancel unit command (%s)" % arg)
            with self._cancel_lock:
                self._cus_to_cancel.append(arg)


    # --------------------------------------------------------------------------
    #
    def _populate_cu_environment(self):
        """Derive the environment for the cu's from our own environment."""

        # Get the environment of the agent
        new_env = copy.deepcopy(os.environ)

        #
        # Mimic what virtualenv's "deactivate" would do
        #
        old_path = new_env.pop('_OLD_VIRTUAL_PATH', None)
        if old_path:
            new_env['PATH'] = old_path

        old_home = new_env.pop('_OLD_VIRTUAL_PYTHONHOME', None)
        if old_home:
            new_env['PYTHON_HOME'] = old_home

        old_ps = new_env.pop('_OLD_VIRTUAL_PS1', None)
        if old_ps:
            new_env['PS1'] = old_ps

        new_env.pop('VIRTUAL_ENV', None)

        # Remove the configured set of environment variables from the
        # environment that we pass to Popen.
        for e in new_env.keys():
            env_removables = list()
            if self._mpi_launcher : env_removables += self._mpi_launcher.env_removables
            if self._task_launcher: env_removables += self._task_launcher.env_removables
            for r in  env_removables:
                if e.startswith(r):
                    new_env.pop(e, None)

        return new_env


    # --------------------------------------------------------------------------
    #
    def work(self, cu):

      # self.advance(cu, rp.AGENT_EXECUTING, publish=True, push=False)
        self.advance(cu, rp.EXECUTING, publish=True, push=False)

        try:
            if cu['description']['mpi']:
                launcher = self._mpi_launcher
            else :
                launcher = self._task_launcher

            if not launcher:
                raise RuntimeError("no launcher (mpi=%s)" % cu['description']['mpi'])

            self._log.debug("Launching unit with %s (%s).", launcher.name, launcher.launch_command)

            assert(cu['opaque_slots']) # FIXME: no assert, but check
            self._prof.prof('exec', msg='unit launch', uid=cu['_id'])

            # Start a new subprocess to launch the unit
            self.spawn(launcher=launcher, cu=cu)

        except Exception as e:
            # append the startup error to the units stderr.  This is
            # not completely correct (as this text is not produced
            # by the unit), but it seems the most intuitive way to
            # communicate that error to the application/user.
            self._log.exception("error running CU")
            cu['stderr'] += "\nPilot cannot start compute unit:\n%s\n%s" \
                            % (str(e), traceback.format_exc())

            # Free the Slots, Flee the Flots, Ree the Frots!
            if cu['opaque_slots']:
                self.publish('unschedule', cu)

            self.advance(cu, rp.FAILED, publish=True, push=False)


    # --------------------------------------------------------------------------
    #
    def spawn(self, launcher, cu):

        self._prof.prof('spawn', msg='unit spawn', uid=cu['_id'])

        if False:
            cu_tmpdir = '%s/%s' % (self.tmpdir, cu['_id'])
        else:
            cu_tmpdir = cu['workdir']

        rec_makedir(cu_tmpdir)
        launch_script_name = '%s/radical_pilot_cu_launch_script.sh' % cu_tmpdir
        self._log.debug("Created launch_script: %s", launch_script_name)

        with open(launch_script_name, "w") as launch_script:
            launch_script.write('#!/bin/sh\n\n')

            if 'RADICAL_PILOT_PROFILE' in os.environ:
                launch_script.write("echo script start_script `%s` >> %s/PROF\n" % (cu['gtod'], cu_tmpdir))
            launch_script.write('\n# Change to working directory for unit\ncd %s\n' % cu_tmpdir)
            if 'RADICAL_PILOT_PROFILE' in os.environ:
                launch_script.write("echo script after_cd `%s` >> %s/PROF\n" % (cu['gtod'], cu_tmpdir))

            # Before the Big Bang there was nothing
            if cu['description']['pre_exec']:
                pre_exec_string = ''
                if isinstance(cu['description']['pre_exec'], list):
                    for elem in cu['description']['pre_exec']:
                        pre_exec_string += "%s\n" % elem
                else:
                    pre_exec_string += "%s\n" % cu['description']['pre_exec']
                # Note: extra spaces below are for visual alignment
                launch_script.write("# Pre-exec commands\n")
                if 'RADICAL_PILOT_PROFILE' in os.environ:
                    launch_script.write("echo pre  start `%s` >> %s/PROF\n" % (cu['gtod'], cu_tmpdir))
                launch_script.write(pre_exec_string)
                if 'RADICAL_PILOT_PROFILE' in os.environ:
                    launch_script.write("echo pre  stop `%s` >> %s/PROF\n" % (cu['gtod'], cu_tmpdir))

            # Create string for environment variable setting
            env_string = 'export'
            if cu['description']['environment']:
                for key,val in cu['description']['environment'].iteritems():
                    env_string += ' %s=%s' % (key, val)
            env_string += " RP_SESSION_ID=%s" % self._cfg['session_id']
            env_string += " RP_PILOT_ID=%s"   % self._cfg['pilot_id']
            env_string += " RP_AGENT_ID=%s"   % self._cfg['agent_name']
            env_string += " RP_SPAWNER_ID=%s" % self.cname
            env_string += " RP_UNIT_ID=%s"    % cu['_id']
            launch_script.write('# Environment variables\n%s\n' % env_string)

            # The actual command line, constructed per launch-method
            try:
                launch_command, hop_cmd = launcher.construct_command(cu, launch_script_name)

                if hop_cmd : cmdline = hop_cmd
                else       : cmdline = launch_script_name

            except Exception as e:
                msg = "Error in spawner (%s)" % e
                self._log.exception(msg)
                raise RuntimeError(msg)

            launch_script.write("# The command to run\n")
            launch_script.write("%s\n" % launch_command)
            launch_script.write("RETVAL=$?\n")
            if 'RADICAL_PILOT_PROFILE' in os.environ:
                launch_script.write("echo script after_exec `%s` >> %s/PROF\n" % (cu['gtod'], cu_tmpdir))

            # After the universe dies the infrared death, there will be nothing
            if cu['description']['post_exec']:
                post_exec_string = ''
                if isinstance(cu['description']['post_exec'], list):
                    for elem in cu['description']['post_exec']:
                        post_exec_string += "%s\n" % elem
                else:
                    post_exec_string += "%s\n" % cu['description']['post_exec']
                launch_script.write("# Post-exec commands\n")
                if 'RADICAL_PILOT_PROFILE' in os.environ:
                    launch_script.write("echo post start `%s` >> %s/PROF\n" % (cu['gtod'], cu_tmpdir))
                launch_script.write('%s\n' % post_exec_string)
                if 'RADICAL_PILOT_PROFILE' in os.environ:
                    launch_script.write("echo post stop  `%s` >> %s/PROF\n" % (cu['gtod'], cu_tmpdir))

            launch_script.write("# Exit the script with the return code from the command\n")
            launch_script.write("exit $RETVAL\n")

        # done writing to launch script, get it ready for execution.
        st = os.stat(launch_script_name)
        os.chmod(launch_script_name, st.st_mode | stat.S_IEXEC)
        self._prof.prof('command', msg='launch script constructed', uid=cu['_id'])

        _stdout_file_h = open(cu['stdout_file'], "w")
        _stderr_file_h = open(cu['stderr_file'], "w")
        self._prof.prof('command', msg='stdout and stderr files created', uid=cu['_id'])

        self._log.info("Launching unit %s via %s in %s", cu['_id'], cmdline, cu_tmpdir)

        proc = subprocess.Popen(args               = cmdline,
                                bufsize            = 0,
                                executable         = None,
                                stdin              = None,
                                stdout             = _stdout_file_h,
                                stderr             = _stderr_file_h,
                                preexec_fn         = None,
                                close_fds          = True,
                                shell              = True,
                                cwd                = cu_tmpdir,
                                env                = self._cu_environment,
                                universal_newlines = False,
                                startupinfo        = None,
                                creationflags      = 0)

        self._prof.prof('spawn', msg='spawning passed to popen', uid=cu['_id'])

        cu['started'] = rpu.timestamp()
        cu['proc']    = proc

        self._watch_queue.put(cu)


    # --------------------------------------------------------------------------
    #
    def _watch(self):

        self._prof.prof('run', uid=self._pilot_id)
        try:

            while not self._terminate.is_set():

                cus = list()

                try:

                    # we don't want to only wait for one CU -- then we would
                    # pull CU state too frequently.  OTOH, we also don't want to
                    # learn about CUs until all slots are filled, because then
                    # we may not be able to catch finishing CUs in time -- so
                    # there is a fine balance here.  Balance means 100 (FIXME).
                  # self._prof.prof('ExecWorker popen watcher pull cu from queue')
                    MAX_QUEUE_BULKSIZE = 100
                    while len(cus) < MAX_QUEUE_BULKSIZE :
                        cus.append (self._watch_queue.get_nowait())

                except Queue.Empty:

                    # nothing found -- no problem, see if any CUs finished
                    pass

                # add all cus we found to the watchlist
                for cu in cus :

                    self._prof.prof('passed', msg="ExecWatcher picked up unit", uid=cu['_id'])
                    self._cus_to_watch.append (cu)

                # check on the known cus.
                action = self._check_running()

                if not action and not cus :
                    # nothing happened at all!  Zzz for a bit.
                    time.sleep(self._cfg['db_poll_sleeptime'])

        except Exception as e:
            self._log.exception("Error in ExecWorker watch loop (%s)" % e)
            # FIXME: this should signal the ExecWorker for shutdown...


    # --------------------------------------------------------------------------
    # Iterate over all running tasks, check their status, and decide on the
    # next step.  Also check for a requested cancellation for the tasks.
    def _check_running(self):

        action = 0

        for cu in self._cus_to_watch:

            # poll subprocess object
            exit_code = cu['proc'].poll()
            now       = rpu.timestamp()

            if exit_code is None:
                # Process is still running

                if cu['_id'] in self._cus_to_cancel:

                    # FIXME: there is a race condition between the state poll
                    # above and the kill command below.  We probably should pull
                    # state after kill again?

                    # We got a request to cancel this cu
                    action += 1
                    cu['proc'].kill()
                    cu['proc'].wait() # make sure proc is collected

                    with self._cancel_lock:
                        self._cus_to_cancel.remove(cu['_id'])

                    self._prof.prof('final', msg="execution canceled", uid=cu['_id'])

                    del(cu['proc'])  # proc is not json serializable
                    self.publish('unschedule', cu)
                    self.advance(cu, rp.CANCELED, publish=True, push=False)

                    # we don't need to watch canceled CUs
                    self._cus_to_watch.remove(cu)

            else:
                self._prof.prof('exec', msg='execution complete', uid=cu['_id'])

                # make sure proc is collected
                cu['proc'].wait()

                # we have a valid return code -- unit is final
                action += 1
                self._log.info("Unit %s has return code %s.", cu['_id'], exit_code)

                cu['exit_code'] = exit_code
                cu['finished']  = now

                # Free the Slots, Flee the Flots, Ree the Frots!
                self._cus_to_watch.remove(cu)
                del(cu['proc'])  # proc is not json serializable
                self.publish('unschedule', cu)

                if exit_code != 0:
                    # The unit failed - fail after staging output
                    self._prof.prof('final', msg="execution failed", uid=cu['_id'])
                    cu['target_state'] = rp.FAILED

                else:
                    # The unit finished cleanly, see if we need to deal with
                    # output data.  We always move to stageout, even if there are no
                    # directives -- at the very least, we'll upload stdout/stderr
                    self._prof.prof('final', msg="execution succeeded", uid=cu['_id'])
                    cu['target_state'] = rp.DONE

                self.advance(cu, rp.AGENT_STAGING_OUTPUT_PENDING, publish=True, push=True)

        return action


# ==============================================================================
#
class AgentExecutingComponent_SHELL(AgentExecutingComponent):


    # --------------------------------------------------------------------------
    #
    def __init__(self, cfg):

        AgentExecutingComponent.__init__ (self, cfg)


    # --------------------------------------------------------------------------
    #
    def initialize_child(self):

        self.declare_input (rp.EXECUTING_PENDING, rp.AGENT_EXECUTING_QUEUE)
        self.declare_worker(rp.EXECUTING_PENDING, self.work)

        self.declare_output(rp.AGENT_STAGING_OUTPUT_PENDING, rp.AGENT_STAGING_OUTPUT_QUEUE)

        self.declare_publisher ('unschedule', rp.AGENT_UNSCHEDULE_PUBSUB)
        self.declare_publisher ('state',      rp.AGENT_STATE_PUBSUB)

        # all components use the command channel for control messages
        self.declare_publisher ('command', rp.AGENT_COMMAND_PUBSUB)
        self.declare_subscriber('command', rp.AGENT_COMMAND_PUBSUB, self.command_cb)

        # Mimic what virtualenv's "deactivate" would do
        self._deactivate = "# deactivate pilot virtualenv\n"

        old_path = os.environ.get('_OLD_VIRTUAL_PATH',       None)
        old_home = os.environ.get('_OLD_VIRTUAL_PYTHONHOME', None)
        old_ps1  = os.environ.get('_OLD_VIRTUAL_PS1',        None)

        if old_path: self._deactivate += 'export PATH="%s"\n'        % old_path
        if old_home: self._deactivate += 'export PYTHON_HOME="%s"\n' % old_home
        if old_ps1:  self._deactivate += 'export PS1="%s"\n'         % old_ps1

        self._deactivate += 'unset VIRTUAL_ENV\n\n'

        # FIXME: we should not alter the environment of the running agent, but
        #        only make sure that the CU finds a pristine env.  That also
        #        holds for the unsetting below -- AM
        if old_path: os.environ['PATH']        = old_path
        if old_home: os.environ['PYTHON_HOME'] = old_home
        if old_ps1:  os.environ['PS1']         = old_ps1

        if 'VIRTUAL_ENV' in os.environ :
            del(os.environ['VIRTUAL_ENV'])

        # simplify shell startup / prompt detection
        os.environ['PS1'] = '$ '

        # FIXME:
        #
        # The AgentExecutingComponent needs the LaunchMethods to construct
        # commands.  Those need the scheduler for some lookups and helper
        # methods, and the scheduler needs the LRMS.  The LRMS can in general
        # only initialized in the original agent environment -- which ultimately
        # limits our ability to place the CU execution on other nodes.
        #
        # As a temporary workaround we pass a None-Scheduler -- this will only
        # work for some launch methods, and specifically not for ORTE, DPLACE
        # and RUNJOB.
        #
        # The clean solution seems to be to make sure that, on 'allocating', the
        # scheduler derives all information needed to use the allocation and
        # attaches them to the CU, so that the launch methods don't need to look
        # them up again.  This will make the 'opaque_slots' more opaque -- but
        # that is the reason of their existence (and opaqueness) in the first
        # place...

        self._task_launcher = LaunchMethod.create(
                name   = self._cfg['task_launch_method'],
                cfg    = self._cfg,
                logger = self._log)

        self._mpi_launcher = LaunchMethod.create(
                name   = self._cfg['mpi_launch_method'],
                cfg    = self._cfg,
                logger = self._log)

        # TODO: test that this actually works
        # Remove the configured set of environment variables from the
        # environment that we pass to Popen.
        for e in os.environ.keys():
            env_removables = list()
            if self._mpi_launcher : env_removables += self._mpi_launcher.env_removables
            if self._task_launcher: env_removables += self._task_launcher.env_removables
            for r in  env_removables:
                if e.startswith(r):
                    os.environ.pop(e, None)

        # the registry keeps track of units to watch, indexed by their shell
        # spawner process ID.  As the registry is shared between the spawner and
        # watcher thread, we use a lock while accessing it.
        self._registry      = dict()
        self._registry_lock = threading.RLock()

        self._cus_to_cancel  = list()
        self._cancel_lock    = threading.RLock()

        self._cached_events = list() # keep monitoring events for pid's which
                                     # are not yet known

        # get some threads going -- those will do all the work.
        import saga.utils.pty_shell as sups
        self.launcher_shell = sups.PTYShell("fork://localhost/")
        self.monitor_shell  = sups.PTYShell("fork://localhost/")

        # run the spawner on the shells
        # tmp = tempfile.gettempdir()
        # Moving back to shared file system again, until it reaches maturity,
        # as this breaks launch methods with a hop, e.g. ssh.
        tmp = os.getcwd() # FIXME: see #658
        self._pilot_id    = self._cfg['pilot_id']
        self._spawner_tmp = "/%s/%s-%s" % (tmp, self._pilot_id, self._cname)

        ret, out, _  = self.launcher_shell.run_sync \
                           ("/bin/sh %s/agent/radical-pilot-spawner.sh %s" \
                           % (os.path.dirname (rp.__file__), self._spawner_tmp))
        if  ret != 0 :
            raise RuntimeError ("failed to bootstrap launcher: (%s)(%s)", ret, out)

        ret, out, _  = self.monitor_shell.run_sync \
                           ("/bin/sh %s/agent/radical-pilot-spawner.sh %s" \
                           % (os.path.dirname (rp.__file__), self._spawner_tmp))
        if  ret != 0 :
            raise RuntimeError ("failed to bootstrap monitor: (%s)(%s)", ret, out)

        # run watcher thread
        self._terminate = threading.Event()
        self._watcher   = threading.Thread(target=self._watch, name="Watcher")
        self._watcher.daemon = True
        self._watcher.start ()

        self._prof.prof('run setup done', uid=self._pilot_id)

        # communicate successful startup
        self.publish('command', {'cmd' : 'alive',
                                 'arg' : self.cname})


    # --------------------------------------------------------------------------
    #
    def finalize_child(self):

        # communicate finalization
        self.publish('command', {'cmd' : 'final',
                                 'arg' : self.cname})


    # --------------------------------------------------------------------------
    #
    def command_cb(self, topic, msg):

        cmd = msg['cmd']
        arg = msg['arg']

        if cmd == 'cancel_unit':

            self._log.info("cancel unit command (%s)" % arg)
            with self._cancel_lock:
                self._cus_to_cancel.append(arg)


    # --------------------------------------------------------------------------
    #
    def work(self, cu):

        # check that we don't start any units which need cancelling
        if cu['_id'] in self._cus_to_cancel:

            with self._cancel_lock:
                self._cus_to_cancel.remove(cu['_id'])

            self.publish('unschedule', cu)
            self.advance(cu, rp.CANCELED, publish=True, push=False)
            return True

        # otherwise, check if we have any active units to cancel
        # FIXME: this should probably go into a separate idle callback
        if self._cus_to_cancel:

            # NOTE: cu cancellation is costly: we keep a potentially long list
            # of cancel candidates, perform one inversion and n lookups on the
            # registry, and lock the registry for that complete time span...

            with self._registry_lock :
                # inverse registry for quick lookups:
                inv_registry = {v: k for k, v in self._registry.items()}

                for cu_uid in self._cus_to_cancel:
                    pid = inv_registry.get(cu_uid)
                    if pid:
                        # we own that cu, cancel it!
                        ret, out, _ = self.launcher_shell.run_sync ('CANCEL %s\n' % pid)
                        if  ret != 0 :
                            self._log.error ("failed to cancel unit '%s': (%s)(%s)" \
                                            , (cu_uid, ret, out))
                        # successful or not, we only try once
                        del(self._registry[pid])

                        with self._cancel_lock:
                            self._cus_to_cancel.remove(cu_uid)

            # The state advance will be managed by the watcher, which will pick
            # up the cancel notification.
            # FIXME: We could optimize a little by publishing the unschedule
            #        right here...


      # self.advance(cu, rp.AGENT_EXECUTING, publish=True, push=False)
        self.advance(cu, rp.EXECUTING, publish=True, push=False)

        try:
            if cu['description']['mpi']:
                launcher = self._mpi_launcher
            else :
                launcher = self._task_launcher

            if not launcher:
                raise RuntimeError("no launcher (mpi=%s)" % cu['description']['mpi'])

            self._log.debug("Launching unit with %s (%s).", launcher.name, launcher.launch_command)

            assert(cu['opaque_slots']) # FIXME: no assert, but check
            self._prof.prof('exec', msg='unit launch', uid=cu['_id'])

            # Start a new subprocess to launch the unit
            self.spawn(launcher=launcher, cu=cu)

        except Exception as e:
            # append the startup error to the units stderr.  This is
            # not completely correct (as this text is not produced
            # by the unit), but it seems the most intuitive way to
            # communicate that error to the application/user.
            self._log.exception("error running CU")
            cu['stderr'] += "\nPilot cannot start compute unit:\n%s\n%s" \
                            % (str(e), traceback.format_exc())

            # Free the Slots, Flee the Flots, Ree the Frots!
            if cu['opaque_slots']:
                self.publish('unschedule', cu)

            self.advance(cu, rp.FAILED, publish=True, push=False)


    # --------------------------------------------------------------------------
    #
    def _cu_to_cmd (self, cu, launcher) :

        # ----------------------------------------------------------------------
        def quote_args (args) :

            ret = list()
            for arg in args :

                if not arg:
                    continue

                # if string is between outer single quotes,
                #    pass it as is.
                # if string is between outer double quotes,
                #    pass it as is.
                # otherwise (if string is not quoted)
                #    escape all double quotes

                if  arg[0] == arg[-1]  == "'" :
                    ret.append (arg)
                elif arg[0] == arg[-1] == '"' :
                    ret.append (arg)
                else :
                    arg = arg.replace ('"', '\\"')
                    ret.append ('"%s"' % arg)

            return  ret

        # ----------------------------------------------------------------------

        args  = ""
        env   = self._deactivate
        cwd   = ""
        pre   = ""
        post  = ""
        io    = ""
        cmd   = ""
        descr = cu['description']

        if  cu['workdir'] :
            cwd  += "# CU workdir\n"
            cwd  += "mkdir -p %s\n" % cu['workdir']
            # TODO: how do we align this timing with the mkdir with POPEN? (do we at all?)
            cwd  += "cd       %s\n" % cu['workdir']
            if 'RADICAL_PILOT_PROFILE' in os.environ:
                cwd  += "echo script after_cd `%s` >> %s/PROF\n" % (cu['gtod'], cu['workdir'])
            cwd  += "\n"

        env  += "# CU environment\n"
        if descr['environment']:
            for e in descr['environment'] :
                env += "export %s=%s\n"  %  (e, descr['environment'][e])
        env  += "export RP_SESSION_ID=%s\n" % self._cfg['session_id']
        env  += "export RP_PILOT_ID=%s\n"   % self._cfg['pilot_id']
        env  += "export RP_AGENT_ID=%s\n"   % self._cfg['agent_name']
        env  += "export RP_SPAWNER_ID=%s\n" % self.cname
        env  += "export RP_UNIT_ID=%s\n"    % cu['_id']
        env  += "\n"

        if  descr['pre_exec'] :
            pre  += "# CU pre-exec\n"
            if 'RADICAL_PILOT_PROFILE' in os.environ:
                pre  += "echo pre  start `%s` >> %s/PROF\n" % (cu['gtod'], cu['workdir'])
            pre  += '\n'.join(descr['pre_exec' ])
            pre  += "\n"
            if 'RADICAL_PILOT_PROFILE' in os.environ:
                pre  += "echo pre  stop  `%s` >> %s/PROF\n" % (cu['gtod'], cu['workdir'])
            pre  += "\n"

        if  descr['post_exec'] :
            post += "# CU post-exec\n"
            if 'RADICAL_PILOT_PROFILE' in os.environ:
                post += "echo post start `%s` >> %s/PROF\n" % (cu['gtod'], cu['workdir'])
            post += '\n'.join(descr['post_exec' ])
            post += "\n"
            if 'RADICAL_PILOT_PROFILE' in os.environ:
                post += "echo post stop  `%s` >> %s/PROF\n" % (cu['gtod'], cu['workdir'])
            post += "\n"

        if  descr['arguments']  :
            args  = ' ' .join (quote_args (descr['arguments']))

      # if  descr['stdin']  : io  += "<%s "  % descr['stdin']
      # else                : io  += "<%s "  % '/dev/null'
        if  descr['stdout'] : io  += "1>%s " % descr['stdout']
        else                : io  += "1>%s " %       'STDOUT'
        if  descr['stderr'] : io  += "2>%s " % descr['stderr']
        else                : io  += "2>%s " %       'STDERR'

        cmd, hop_cmd  = launcher.construct_command(cu, '/usr/bin/env RP_SPAWNER_HOP=TRUE "$0"')

        script = ''
        if 'RADICAL_PILOT_PROFILE' in os.environ:
            script += "echo script start_script `%s` >> %s/PROF\n" % (cu['gtod'], cu['workdir'])

        if hop_cmd :
            # the script will itself contain a remote callout which calls again
            # the script for the invokation of the real workload (cmd) -- we
            # thus introduce a guard for the first execution.  The hop_cmd MUST
            # set RP_SPAWNER_HOP to some value for the startup to work

            script += "# ------------------------------------------------------\n"
            script += '# perform one hop for the actual command launch\n'
            script += 'if test -z "$RP_SPAWNER_HOP"\n'
            script += 'then\n'
            script += '    %s\n' % hop_cmd
            script += '    exit\n'
            script += 'fi\n\n'

        script += "# ------------------------------------------------------\n"
        script += "%s"        %  cwd
        script += "%s"        %  env
        script += "%s"        %  pre
        script += "# CU execution\n"
        script += "%s %s\n\n" % (cmd, io)
        script += "RETVAL=$?\n"
        if 'RADICAL_PILOT_PROFILE' in os.environ:
            script += "echo script after_exec `%s` >> %s/PROF\n" % (cu['gtod'], cu['workdir'])
        script += "%s"        %  post
        script += "exit $RETVAL\n"
        script += "# ------------------------------------------------------\n\n"

      # self._log.debug ("execution script:\n%s\n" % script)

        return script


    # --------------------------------------------------------------------------
    #
    def spawn(self, launcher, cu):

        uid = cu['_id']

        self._prof.prof('spawn', msg='unit spawn', uid=uid)

        # we got an allocation: go off and launch the process.  we get
        # a multiline command, so use the wrapper's BULK/LRUN mode.
        cmd       = self._cu_to_cmd (cu, launcher)
        run_cmd   = "BULK\nLRUN\n%s\nLRUN_EOT\nBULK_RUN\n" % cmd

        self._prof.prof('command', msg='launch script constructed', uid=cu['_id'])

      # TODO: Remove this commented out block?
      # if  self.lrms.target_is_macos :
      #     run_cmd = run_cmd.replace ("\\", "\\\\\\\\") # hello MacOS

        ret, out, _ = self.launcher_shell.run_sync (run_cmd)

        if  ret != 0 :
            self._log.error ("failed to run unit '%s': (%s)(%s)" \
                            , (run_cmd, ret, out))
            return FAIL

        lines = filter (None, out.split ("\n"))

        self._log.debug (lines)

        if  len (lines) < 2 :
            raise RuntimeError ("Failed to run unit (%s)", lines)

        if  lines[-2] != "OK" :
            raise RuntimeError ("Failed to run unit (%s)" % lines)

        # FIXME: verify format of returned pid (\d+)!
        pid           = lines[-1].strip ()
        cu['pid']     = pid
        cu['started'] = rpu.timestamp()

        # before we return, we need to clean the
        # 'BULK COMPLETED message from lrun
        ret, out = self.launcher_shell.find_prompt ()
        if  ret != 0 :
            raise RuntimeError ("failed to run unit '%s': (%s)(%s)" \
                             % (run_cmd, ret, out))

        self._prof.prof('spawn', msg='spawning passed to pty', uid=uid)

        # for convenience, we link the ExecWorker job-cwd to the unit workdir
        try:
            os.symlink("%s/%s" % (self._spawner_tmp, cu['pid']),
                       "%s/%s" % (cu['workdir'], 'SHELL_SPAWNER_TMP'))
        except Exception as e:
            self._log.exception('shell cwd symlink failed: %s' % e)

        # FIXME: this is too late, there is already a race with the monitoring
        # thread for this CU execution.  We need to communicate the PIDs/CUs via
        # a queue again!
        self._prof.prof('pass', msg="to watcher (%s)" % cu['state'], uid=cu['_id'])
        with self._registry_lock :
            self._registry[pid] = cu


    # --------------------------------------------------------------------------
    #
    def _watch (self) :

        MONITOR_READ_TIMEOUT = 1.0   # check for stop signal now and then
        static_cnt           = 0

        self._prof.prof('run', uid=self._pilot_id)
        try:

            self.monitor_shell.run_async ("MONITOR")

            while not self._terminate.is_set () :

                _, out = self.monitor_shell.find (['\n'], timeout=MONITOR_READ_TIMEOUT)

                line = out.strip ()
              # self._log.debug ('monitor line: %s' % line)

                if  not line :

                    # just a read timeout, i.e. an opportunity to check for
                    # termination signals...
                    if  self._terminate.is_set() :
                        self._log.debug ("stop monitoring")
                        return

                    # ... and for health issues ...
                    if not self.monitor_shell.alive () :
                        self._log.warn ("monitoring channel died")
                        return

                    # ... and to handle cached events.
                    if not self._cached_events :
                        static_cnt += 1

                    else :
                        self._log.info ("monitoring channel checks cache (%d)", len(self._cached_events))
                        static_cnt += 1

                        if static_cnt == 10 :
                            # 10 times cache to check, dump it for debugging
                            static_cnt = 0

                        cache_copy          = self._cached_events[:]
                        self._cached_events = list()
                        events_to_handle    = list()

                        with self._registry_lock :

                            for pid, state, data in cache_copy :
                                cu = self._registry.get (pid, None)

                                if cu : events_to_handle.append ([cu, pid, state, data])
                                else  : self._cached_events.append ([pid, state, data])

                        # FIXME: measure if using many locks in the loop below
                        # is really better than doing all ops in the locked loop
                        # above
                        for cu, pid, state, data in events_to_handle :
                            self._handle_event (cu, pid, state, data)

                    # all is well...
                  # self._log.info ("monitoring channel finish idle loop")
                    continue


                elif line == 'EXIT' or line == "Killed" :
                    self._log.error ("monitoring channel failed (%s)", line)
                    self._terminate.set()
                    return

                elif not ':' in line :
                    self._log.warn ("monitoring channel noise: %s", line)

                else :
                    elems = line.split (':', 2)
                    if len(elems) != 3:
                        raise ValueError("parse error for (%s)", line)
                    pid, state, data = elems

                    # we are not interested in non-final state information, at
                    # the moment
                    if state in ['RUNNING'] :
                        continue

                    self._log.info ("monitoring channel event: %s", line)
                    cu = None

                    with self._registry_lock :
                        cu = self._registry.get (pid, None)

                    if cu:
                        self._prof.prof('passed', msg="ExecWatcher picked up unit",
                                state=cu['state'], uid=cu['_id'])
                        self._handle_event (cu, pid, state, data)
                    else:
                        self._cached_events.append ([pid, state, data])

        except Exception as e:

            self._log.exception("Exception in job monitoring thread: %s", e)
            self._terminate.set()


    # --------------------------------------------------------------------------
    #
    def _handle_event (self, cu, pid, state, data) :

        # got an explicit event to handle
        self._log.info ("monitoring handles event for %s: %s:%s:%s", cu['_id'], pid, state, data)

        rp_state = {'DONE'     : rp.DONE,
                    'FAILED'   : rp.FAILED,
                    'CANCELED' : rp.CANCELED}.get (state, rp.UNKNOWN)

        if rp_state not in [rp.DONE, rp.FAILED, rp.CANCELED] :
            # non-final state
            self._log.debug ("ignore shell level state transition (%s:%s:%s)",
                             pid, state, data)
            return

        self._prof.prof('exec', msg='execution complete', uid=cu['_id'])

        # for final states, we can free the slots.
        self.publish('unschedule', cu)

        # record timestamp, exit code on final states
        cu['finished'] = rpu.timestamp()

        if data : cu['exit_code'] = int(data)
        else    : cu['exit_code'] = None

        if rp_state in [rp.FAILED, rp.CANCELED] :
            # The unit failed - fail after staging output
            self._prof.prof('final', msg="execution failed", uid=cu['_id'])
            cu['target_state'] = rp.FAILED

        else:
            # The unit finished cleanly, see if we need to deal with
            # output data.  We always move to stageout, even if there are no
            # directives -- at the very least, we'll upload stdout/stderr
            self._prof.prof('final', msg="execution succeeded", uid=cu['_id'])
            cu['target_state'] = rp.DONE

        self.advance(cu, rp.AGENT_STAGING_OUTPUT_PENDING, publish=True, push=True)

        # we don't need the cu in the registry anymore
        with self._registry_lock :
            if pid in self._registry :  # why wouldn't it be in there though?
                del(self._registry[pid])


# ==============================================================================
#
class AgentExecutingComponent_ABDS (AgentExecutingComponent) :

    # The name is rong based on the abstraction, but for the moment I do not
    # have any other ideas

    # --------------------------------------------------------------------------
    #
    def __init__(self, cfg):

        AgentExecutingComponent.__init__ (self, cfg)


    # --------------------------------------------------------------------------
    #
    def initialize_child(self):

      # self.declare_input (rp.AGENT_EXECUTING_PENDING, rp.AGENT_EXECUTING_QUEUE)
      # self.declare_worker(rp.AGENT_EXECUTING_PENDING, self.work)

        self.declare_input (rp.EXECUTING_PENDING, rp.AGENT_EXECUTING_QUEUE)
        self.declare_worker(rp.EXECUTING_PENDING, self.work)

        self.declare_output(rp.AGENT_STAGING_OUTPUT_PENDING, rp.AGENT_STAGING_OUTPUT_QUEUE)

        self.declare_publisher ('unschedule', rp.AGENT_UNSCHEDULE_PUBSUB)
        self.declare_publisher ('state',      rp.AGENT_STATE_PUBSUB)

        # all components use the command channel for control messages
        self.declare_publisher ('command', rp.AGENT_COMMAND_PUBSUB)
        self.declare_subscriber('command', rp.AGENT_COMMAND_PUBSUB, self.command_cb)

        self._cancel_lock    = threading.RLock()
        self._cus_to_cancel  = list()
        self._cus_to_watch   = list()
        self._watch_queue    = Queue.Queue ()

        self._pilot_id = self._cfg['pilot_id']

        # run watcher thread
        self._terminate = threading.Event()
        self._watcher   = threading.Thread(target=self._watch, name="Watcher")
        self._watcher.daemon = True
        self._watcher.start ()

        # The AgentExecutingComponent needs the LaunchMethods to construct
        # commands.
        self._task_launcher = LaunchMethod.create(
                name   = self._cfg['task_launch_method'],
                cfg    = self._cfg,
                logger = self._log)

        self._mpi_launcher = LaunchMethod.create(
                name   = self._cfg['mpi_launch_method'],
                cfg    = self._cfg,
                logger = self._log)

        # communicate successful startup
        self.publish('command', {'cmd' : 'alive',
                                 'arg' : self.cname})

        self._cu_environment = self._populate_cu_environment()

        self.tmpdir = tempfile.gettempdir()


    # --------------------------------------------------------------------------
    #
    def finalize_child(self):

        # terminate watcher thread
        self._terminate.set()
        self._watcher.join()

        # communicate finalization
        self.publish('command', {'cmd' : 'final',
                                 'arg' : self.cname})


    # --------------------------------------------------------------------------
    #
    def command_cb(self, topic, msg):

        cmd = msg['cmd']
        arg = msg['arg']

        if cmd == 'cancel_unit':

            self._log.info("cancel unit command (%s)" % arg)
            with self._cancel_lock:
                self._cus_to_cancel.append(arg)

        elif cmd == 'shutdown':
            self._log.info('received shutdown command')
            self.stop()


    # --------------------------------------------------------------------------
    #
    def _populate_cu_environment(self):
        """Derive the environment for the cu's from our own environment."""

        # Get the environment of the agent
        new_env = copy.deepcopy(os.environ)

        #
        # Mimic what virtualenv's "deactivate" would do
        #
        old_path = new_env.pop('_OLD_VIRTUAL_PATH', None)
        if old_path:
            new_env['PATH'] = old_path

        old_home = new_env.pop('_OLD_VIRTUAL_PYTHONHOME', None)
        if old_home:
            new_env['PYTHON_HOME'] = old_home

        old_ps = new_env.pop('_OLD_VIRTUAL_PS1', None)
        if old_ps:
            new_env['PS1'] = old_ps

        new_env.pop('VIRTUAL_ENV', None)

        # Remove the configured set of environment variables from the
        # environment that we pass to Popen.
        for e in new_env.keys():
            env_removables = list()
            if self._mpi_launcher : env_removables += self._mpi_launcher.env_removables
            if self._task_launcher: env_removables += self._task_launcher.env_removables
            for r in  env_removables:
                if e.startswith(r):
                    new_env.pop(e, None)

        return new_env


    # --------------------------------------------------------------------------
    #
    def work(self, cu):

        self.advance(cu, rp.ALLOCATING, publish=True, push=False)


        try:
            if cu['description']['mpi']:
                launcher = self._mpi_launcher
            else :
                launcher = self._task_launcher

            if not launcher:
                raise RuntimeError("no launcher (mpi=%s)" % cu['description']['mpi'])

            self._log.debug("Launching unit with %s (%s).", launcher.name, launcher.launch_command)

            assert(cu['opaque_slots']) # FIXME: no assert, but check
            self._prof.prof('exec', msg='unit launch', uid=cu['_id'])

            # Start a new subprocess to launch the unit
            self.spawn(launcher=launcher, cu=cu)

        except Exception as e:
            # append the startup error to the units stderr.  This is
            # not completely correct (as this text is not produced
            # by the unit), but it seems the most intuitive way to
            # communicate that error to the application/user.
            self._log.exception("error running CU")
            cu['stderr'] += "\nPilot cannot start compute unit:\n%s\n%s" \
                            % (str(e), traceback.format_exc())

            # Free the Slots, Flee the Flots, Ree the Frots!
            if cu['opaque_slots']:
                self.publish('unschedule', cu)

            self.advance(cu, rp.FAILED, publish=True, push=False)


    # --------------------------------------------------------------------------
    #
    def spawn(self, launcher, cu):

        self._prof.prof('spawn', msg='unit spawn', uid=cu['_id'])

        if False:
            cu_tmpdir = '%s/%s' % (self.tmpdir, cu['_id'])
        else:
            cu_tmpdir = cu['workdir']

        rec_makedir(cu_tmpdir)
        launch_script_name = '%s/radical_pilot_cu_launch_script.sh' % cu_tmpdir
        self._log.debug("Created launch_script: %s", launch_script_name)

        with open(launch_script_name, "w") as launch_script:
            launch_script.write('#!/bin/sh\n\n')

            if 'RADICAL_PILOT_PROFILE' in os.environ:
                launch_script.write("echo script start_script `%s` >> %s/PROF\n" % (cu['gtod'], cu_tmpdir))
            launch_script.write('\n# Change to working directory for unit\ncd %s\n' % cu_tmpdir)
            if 'RADICAL_PILOT_PROFILE' in os.environ:
                launch_script.write("echo script after_cd `%s` >> %s/PROF\n" % (cu['gtod'], cu_tmpdir))

            # Before the Big Bang there was nothing
            if cu['description']['pre_exec']:
                pre_exec_string = ''
                if isinstance(cu['description']['pre_exec'], list):
                    for elem in cu['description']['pre_exec']:
                        pre_exec_string += "%s\n" % elem
                else:
                    pre_exec_string += "%s\n" % cu['description']['pre_exec']
                # Note: extra spaces below are for visual alignment
                launch_script.write("# Pre-exec commands\n")
                if 'RADICAL_PILOT_PROFILE' in os.environ:
                    launch_script.write("echo pre  start `%s` >> %s/PROF\n" % (cu['gtod'], cu_tmpdir))
                launch_script.write(pre_exec_string)
                if 'RADICAL_PILOT_PROFILE' in os.environ:
                    launch_script.write("echo pre  stop `%s` >> %s/PROF\n" % (cu['gtod'], cu_tmpdir))

            # YARN pre execution folder permission change
            launch_script.write('\n## Changing Working Directory permissions for YARN\n')
            launch_script.write('old_perm="`stat -c %a .`"\n')
            launch_script.write('chmod -R 777 .\n')

            # Create string for environment variable setting
            env_string = 'export'
            if cu['description']['environment']:
                for key,val in cu['description']['environment'].iteritems():
                    env_string += ' %s=%s' % (key, val)
            env_string += " RP_SESSION_ID=%s" % self._cfg['session_id']
            env_string += " RP_PILOT_ID=%s"   % self._cfg['pilot_id']
            env_string += " RP_AGENT_ID=%s"   % self._cfg['agent_name']
            env_string += " RP_SPAWNER_ID=%s" % self.cname
            env_string += " RP_UNIT_ID=%s"    % cu['_id']
            launch_script.write('# Environment variables\n%s\n' % env_string)

            # The actual command line, constructed per launch-method
            try:
                self._log.debug("Launch Script Name %s",launch_script_name)
                launch_command, hop_cmd = launcher.construct_command(cu, launch_script_name)
                self._log.debug("Launch Command %s from %s",(launch_command,launcher.name))

                if hop_cmd : cmdline = hop_cmd
                else       : cmdline = launch_script_name

            except Exception as e:
                msg = "Error in spawner (%s)" % e
                self._log.exception(msg)
                raise RuntimeError(msg)

            launch_script.write("# The command to run\n")
            launch_script.write("%s\n" % launch_command)
            launch_script.write("RETVAL=$?\n")
            if 'RADICAL_PILOT_PROFILE' in os.environ:
                launch_script.write("echo script after_exec `%s` >> %s/PROF\n" % (cu['gtod'], cu_tmpdir))

            # After the universe dies the infrared death, there will be nothing
            if cu['description']['post_exec']:
                post_exec_string = ''
                if isinstance(cu['description']['post_exec'], list):
                    for elem in cu['description']['post_exec']:
                        post_exec_string += "%s\n" % elem
                else:
                    post_exec_string += "%s\n" % cu['description']['post_exec']
                launch_script.write("# Post-exec commands\n")
                if 'RADICAL_PILOT_PROFILE' in os.environ:
                    launch_script.write("echo post start `%s` >> %s/PROF\n" % (cu['gtod'], cu_tmpdir))
                launch_script.write('%s\n' % post_exec_string)
                if 'RADICAL_PILOT_PROFILE' in os.environ:
                    launch_script.write("echo post stop  `%s` >> %s/PROF\n" % (cu['gtod'], cu_tmpdir))

            # YARN pre execution folder permission change
            launch_script.write('\n## Changing Working Directory permissions for YARN\n')
            launch_script.write('chmod $old_perm .\n')

            launch_script.write("# Exit the script with the return code from the command\n")
            launch_script.write("exit $RETVAL\n")

        # done writing to launch script, get it ready for execution.
        st = os.stat(launch_script_name)
        os.chmod(launch_script_name, st.st_mode | stat.S_IEXEC)
        self._prof.prof('command', msg='launch script constructed', uid=cu['_id'])

        _stdout_file_h = open(cu['stdout_file'], "w")
        _stderr_file_h = open(cu['stderr_file'], "w")
        self._prof.prof('command', msg='stdout and stderr files created', uid=cu['_id'])

        self._log.info("Launching unit %s via %s in %s", cu['_id'], cmdline, cu_tmpdir)

        proc = subprocess.Popen(args               = cmdline,
                                bufsize            = 0,
                                executable         = None,
                                stdin              = None,
                                stdout             = _stdout_file_h,
                                stderr             = _stderr_file_h,
                                preexec_fn         = None,
                                close_fds          = True,
                                shell              = True,
                                cwd                = cu_tmpdir,
                                env                = self._cu_environment,
                                universal_newlines = False,
                                startupinfo        = None,
                                creationflags      = 0)

        self._prof.prof('spawn', msg='spawning passed to popen', uid=cu['_id'])

        cu['started'] = rpu.timestamp()
        cu['proc']    = proc

        self._watch_queue.put(cu)


    # --------------------------------------------------------------------------
    #
    def _watch(self):

        cname = self.name.replace('Component', 'Watcher')
        self._prof = rpu.Profiler(cname)
        self._prof.prof('run', uid=self._pilot_id)
        try:
            self._log = ru.get_logger(cname, target="%s.log" % cname,
                                      level='DEBUG') # FIXME?

            while not self._terminate.is_set():

                cus = list()

                try:

                    # we don't want to only wait for one CU -- then we would
                    # pull CU state too frequently.  OTOH, we also don't want to
                    # learn about CUs until all slots are filled, because then
                    # we may not be able to catch finishing CUs in time -- so
                    # there is a fine balance here.  Balance means 100 (FIXME).
                  # self._prof.prof('ExecWorker popen watcher pull cu from queue')
                    MAX_QUEUE_BULKSIZE = 100
                    while len(cus) < MAX_QUEUE_BULKSIZE :
                        cus.append (self._watch_queue.get_nowait())

                except Queue.Empty:

                    # nothing found -- no problem, see if any CUs finished
                    pass

                # add all cus we found to the watchlist
                for cu in cus :

                    self._prof.prof('passed', msg="ExecWatcher picked up unit", uid=cu['_id'])
                    self._cus_to_watch.append (cu)

                # check on the known cus.
                action = self._check_running()

                if not action and not cus :
                    # nothing happened at all!  Zzz for a bit.
                    time.sleep(self._cfg['db_poll_sleeptime'])

        except Exception as e:
            self._log.exception("Error in ExecWorker watch loop (%s)" % e)
            # FIXME: this should signal the ExecWorker for shutdown...

        self._prof.prof('stop', uid=self._pilot_id)
        self._prof.flush()


    # --------------------------------------------------------------------------
    # Iterate over all running tasks, check their status, and decide on the
    # next step.  Also check for a requested cancellation for the tasks.
    def _check_running(self):

        action = 0

        for cu in self._cus_to_watch:
            #-------------------------------------------------------------------
            # This code snippet reads the YARN application report file and if
            # the application is RUNNING it update the state of the CU with the
            # right time stamp. In any other case it works as it was.
            if cu['state']==rp.ALLOCATING \
               and os.path.isfile(cu['workdir']+'/YarnApplicationReport.log'):

                yarnreport=open(cu['workdir']+'/YarnApplicationReport.log','r')
                report_contents = yarnreport.readlines()
                yarnreport.close()

                for report_line in report_contents:
                    if report_line.find('RUNNING') != -1:
                        self._log.debug(report_contents)
                        line = report_line.split(',')
                        timestamp = (int(line[3].split('=')[1])/1000)
                        action += 1
                        proc = cu['proc']
                        self._log.debug('Proc Print {0}'.format(proc))
                        del(cu['proc'])  # proc is not json serializable
                        self.advance(cu, rp.EXECUTING, publish=True, push=False,timestamp=timestamp)
                        cu['proc']    = proc

                        # FIXME: Ioannis, what is this supposed to do?
                        # I wanted to update the state of the cu but keep it in the watching
                        # queue. I am not sure it is needed anymore.
                        index = self._cus_to_watch.index(cu)
                        self._cus_to_watch[index]=cu

            else :
                # poll subprocess object
                exit_code = cu['proc'].poll()
                now       = rpu.timestamp()

                if exit_code is None:
                    # Process is still running

                    if cu['_id'] in self._cus_to_cancel:

                        # FIXME: there is a race condition between the state poll
                        # above and the kill command below.  We probably should pull
                        # state after kill again?

                        # We got a request to cancel this cu
                        action += 1
                        cu['proc'].kill()
                        cu['proc'].wait() # make sure proc is collected

                        with self._cancel_lock:
                            self._cus_to_cancel.remove(cu['_id'])

                        self._prof.prof('final', msg="execution canceled", uid=cu['_id'])

                        self._cus_to_watch.remove(cu)

                        del(cu['proc'])  # proc is not json serializable
                        self.publish('unschedule', cu)
                        self.advance(cu, rp.CANCELED, publish=True, push=False)

                else:
                    self._prof.prof('exec', msg='execution complete', uid=cu['_id'])


                    # make sure proc is collected
                    cu['proc'].wait()

                    # we have a valid return code -- unit is final
                    action += 1
                    self._log.info("Unit %s has return code %s.", cu['_id'], exit_code)

                    cu['exit_code'] = exit_code
                    cu['finished']  = now

                    # Free the Slots, Flee the Flots, Ree the Frots!
                    self._cus_to_watch.remove(cu)
                    del(cu['proc'])  # proc is not json serializable
                    self.publish('unschedule', cu)

                    if os.path.isfile("%s/PROF" % cu['workdir']):
                        with open("%s/PROF" % cu['workdir'], 'r') as prof_f:
                            try:
                                txt = prof_f.read()
                                for line in txt.split("\n"):
                                    if line:
                                        x1, x2, x3 = line.split()
                                        self._prof.prof(x1, msg=x2, timestamp=float(x3), uid=cu['_id'])
                            except Exception as e:
                                self._log.error("Pre/Post profiling file read failed: `%s`" % e)

                    if exit_code != 0:
                        # The unit failed - fail after staging output
                        self._prof.prof('final', msg="execution failed", uid=cu['_id'])
                        cu['target_state'] = rp.FAILED

                    else:
                        # The unit finished cleanly, see if we need to deal with
                        # output data.  We always move to stageout, even if there are no
                        # directives -- at the very least, we'll upload stdout/stderr
                        self._prof.prof('final', msg="execution succeeded", uid=cu['_id'])
                        cu['target_state'] = rp.DONE

                    self.advance(cu, rp.AGENT_STAGING_OUTPUT_PENDING, publish=True, push=True)

        return action


# ==============================================================================
#
class AgentUpdateWorker(rpu.Worker):
    """
    An UpdateWorker pushes CU and Pilot state updates to mongodb.  Its instances
    compete for update requests on the update_queue.  Those requests will be
    triplets of collection name, query dict, and update dict.  Update requests
    will be collected into bulks over some time (BULK_COLLECTION_TIME), to
    reduce number of roundtrips.
    """

    # --------------------------------------------------------------------------
    #
    def __init__(self, cfg):

        rpu.Worker.__init__(self, 'AgentUpdateWorker', cfg)


    # --------------------------------------------------------------------------
    #
    @classmethod
    def create(cls, cfg):

        return cls(cfg)


    # --------------------------------------------------------------------------
    #
    def initialize_child(self):

        self._session_id    = self._cfg['session_id']
        self._mongodb_url   = self._cfg['mongodb_url']
        self._pilot_id      = self._cfg['pilot_id']

        _, db, _, _, _      = ru.mongodb_connect(self._mongodb_url)
        self._mongo_db      = db
        self._cinfo         = dict()            # collection cache
        self._lock          = threading.RLock() # protect _cinfo
        self._state_cache   = dict()            # used to preserve state ordering

        self.declare_subscriber('state', 'agent_state_pubsub', self.state_cb)
        self.declare_idle_cb(self.idle_cb, self._cfg.get('bulk_collection_time'))

        # all components use the command channel for control messages
        self.declare_publisher ('command', rp.AGENT_COMMAND_PUBSUB)

        # communicate successful startup
        self.publish('command', {'cmd' : 'alive',
                                 'arg' : self.cname})


    # --------------------------------------------------------------------------
    #
    def finalize_child(self):

        # communicate finalization
        self.publish('command', {'cmd' : 'final',
                                 'arg' : self.cname})


    # --------------------------------------------------------------------------
    #
    def _ordered_update(self, cu, state, timestamp=None):
        """
        The update worker can receive states for a specific unit in any order.
        If states are pushed straight to theh DB, the state attribute of a unit
        may not reflect the actual state.  This should be avoided by re-ordering
        on the client side DB consumption -- but until that is implemented we
        enforce ordered state pushes to MongoDB.  We do it like this:

          - for each unit arriving in the update worker
            - check if new state is final
              - yes: push update, but never push any update again (only update
                hist)
              - no:
                check if all expected earlier states are pushed already
                - yes: push this state also
                - no:  only update state history
        """

        s2i = {rp.NEW                          :  0,

               rp.PENDING                      :  1,
               rp.PENDING_LAUNCH               :  2,
               rp.LAUNCHING                    :  3,
               rp.PENDING_ACTIVE               :  4,
               rp.ACTIVE                       :  5,

               rp.UNSCHEDULED                  :  6,
               rp.SCHEDULING                   :  7,
               rp.PENDING_INPUT_STAGING        :  8,
               rp.STAGING_INPUT                :  9,
               rp.AGENT_STAGING_INPUT_PENDING  : 10,
               rp.AGENT_STAGING_INPUT          : 11,
               rp.ALLOCATING_PENDING           : 12,
               rp.ALLOCATING                   : 13,
               rp.EXECUTING_PENDING            : 14,
               rp.EXECUTING                    : 15,
               rp.AGENT_STAGING_OUTPUT_PENDING : 16,
               rp.AGENT_STAGING_OUTPUT         : 17,
               rp.PENDING_OUTPUT_STAGING       : 18,
               rp.STAGING_OUTPUT               : 19,

               rp.DONE                         : 20,
               rp.CANCELING                    : 21,
               rp.CANCELED                     : 22,
               rp.FAILED                       : 23
               }
        i2s = {v:k for k,v in s2i.items()}
        s_max = rp.FAILED

        if not timestamp:
            timestamp = rpu.timestamp()

        # we always push state history
        update_dict = {'$push': {
                           'statehistory': {
                               'state'    : state,
                               'timestamp': timestamp}}}
        uid = cu['_id']

      # self._log.debug(" === inp %s: %s" % (uid, state))

        if uid not in self._state_cache:
            self._state_cache[uid] = {'unsent' : list(),
                                      'final'  : False,
                                      'last'   : rp.AGENT_STAGING_INPUT_PENDING} # we get the cu in this state
        cache = self._state_cache[uid]

        # if unit is already final, we don't push state
        if cache['final']:
          # self._log.debug(" === fin %s: %s" % (uid, state))
            return update_dict

        # if unit becomes final, push state and remember it
        if state in [rp.DONE, rp.FAILED, rp.CANCELED]:
            cache['final'] = True
            cache['last']  = state
            update_dict['$set'] = {'state': state}
          # self._log.debug(" === Fin %s: %s" % (uid, state))
            return update_dict

        # check if we have any consecutive list beyond 'last' in unsent
        cache['unsent'].append(state)
      # self._log.debug(" === lst %s: %s %s" % (uid, cache['last'], cache['unsent']))
        state = None
        for i in range(s2i[cache['last']]+1, s2i[s_max]):
          # self._log.debug(" === chk %s: %s in %s" % (uid, i2s[i], cache['unsent']))
            if i2s[i] in cache['unsent']:
                state = i2s[i]
                cache['unsent'].remove(i2s[i])
              # self._log.debug(" === uns %s: %s" % (uid, state))
            else:
              # self._log.debug(" === brk %s: %s" % (uid, state))
                break

        # the max of the consecutive list is set in te update dict...
        if state:
          # self._log.debug(" === set %s: %s" % (uid, state))
            cache['last'] = state
            update_dict['$set'] = {'state': state}

        # record if final state is sent
        if state in [rp.DONE, rp.FAILED, rp.CANCELED]:
          # self._log.debug(" === FIN %s: %s" % (uid, state))
            cache['final'] = True

        return update_dict


    # --------------------------------------------------------------------------
    #
    def _timed_bulk_execute(self, cinfo):

        # is there any bulk to look at?
        if not cinfo['bulk']:
            return False

        now = time.time()
        age = now - cinfo['last']

        # only push if collection time has been exceeded
        if not age > self._cfg['bulk_collection_time']:
            return False

        res = cinfo['bulk'].execute()
        self._log.debug("bulk update result: %s", res)

        self._prof.prof('unit update bulk pushed (%d)' % len(cinfo['uids']), uid=self._pilot_id)
        for entry in cinfo['uids']:
            uid   = entry[0]
            state = entry[1]
            if state:
                self._prof.prof('update', msg='unit update pushed (%s)' % state, uid=uid)
            else:
                self._prof.prof('update', msg='unit update pushed', uid=uid)

        cinfo['last'] = now
        cinfo['bulk'] = None
        cinfo['uids'] = list()

        return True


    # --------------------------------------------------------------------------
    #
    def idle_cb(self):

        action = 0
        with self._lock:
            for cname in self._cinfo:
                action += self._timed_bulk_execute(self._cinfo[cname])

        return bool(action)


    # --------------------------------------------------------------------------
    #
    def state_cb(self, topic, msg):

        cu = msg

        # FIXME: we don't have any error recovery -- any failure to update unit
        #        state in the DB will thus result in an exception here and tear
        #        down the pilot.
        #
        # FIXME: at the moment, the update worker only operates on units.
        #        Should it accept other updates, eg. for pilot states?
        #
        # got a new request.  Add to bulk (create as needed),
        # and push bulk if time is up.
        uid       = cu['_id']
        state     = cu.get('state')
        timestamp = cu.get('state_timestamp', rpu.timestamp())

        self._prof.prof('get', msg="update unit state to %s" % state, uid=uid)

        cbase       = cu.get('cbase',  '.cu')
        query_dict  = cu.get('query')
        update_dict = cu.get('update')

        if not query_dict:
            query_dict  = {'_id' : uid} # make sure unit is not final?
        if not update_dict:
            update_dict = self._ordered_update (cu, state, timestamp)

        # when the unit is about to leave the agent, we also update stdout,
        # stderr exit code etc
        # FIXME: this probably should be a parameter ('FULL') on 'msg'
        if state in [rp.DONE, rp.FAILED, rp.CANCELED, rp.PENDING_OUTPUT_STAGING]:
            if not '$set' in update_dict:
                update_dict['$set'] = dict()
            update_dict['$set']['stdout'   ] = cu.get('stdout')
            update_dict['$set']['stderr'   ] = cu.get('stderr')
            update_dict['$set']['exit_code'] = cu.get('exit_code')

        # check if we handled the collection before.  If not, initialize
        cname = self._session_id + cbase

        with self._lock:
            if not cname in self._cinfo:
                self._cinfo[cname] = {
                        'coll' : self._mongo_db[cname],
                        'bulk' : None,
                        'last' : time.time(),  # time of last push
                        'uids' : list()
                        }


            # check if we have an active bulk for the collection.  If not,
            # create one.
            cinfo = self._cinfo[cname]

            if not cinfo['bulk']:
                cinfo['bulk'] = cinfo['coll'].initialize_ordered_bulk_op()


            # push the update request onto the bulk
            cinfo['uids'].append([uid, state])
            cinfo['bulk'].find  (query_dict) \
                         .update(update_dict)
            self._prof.prof('bulk', msg='bulked (%s)' % state, uid=uid)

            # attempt a timed update
            self._timed_bulk_execute(cinfo)



# ==============================================================================
#
class AgentStagingInputComponent(rpu.Component):
    """
    This component performs all agent side input staging directives for compute
    units.  It gets units from the agent_staging_input_queue, in
    AGENT_STAGING_INPUT_PENDING state, will advance them to AGENT_STAGING_INPUT
    state while performing the staging, and then moves then to the
    AGENT_SCHEDULING_PENDING state, into the agent_scheduling_queue.
    """

    # --------------------------------------------------------------------------
    #
    def __init__(self, cfg):

        rpu.Component.__init__(self, 'AgentStagingInputComponent', cfg)


    # --------------------------------------------------------------------------
    #
    @classmethod
    def create(cls, cfg):

        return cls(cfg)


    # --------------------------------------------------------------------------
    #
    def initialize_child(self):

        self.declare_input (rp.AGENT_STAGING_INPUT_PENDING, rp.AGENT_STAGING_INPUT_QUEUE)
        self.declare_worker(rp.AGENT_STAGING_INPUT_PENDING, self.work)

        self.declare_output(rp.ALLOCATING_PENDING, rp.AGENT_SCHEDULING_QUEUE)

        self.declare_publisher('state', rp.AGENT_STATE_PUBSUB)

        # all components use the command channel for control messages
        self.declare_publisher ('command', rp.AGENT_COMMAND_PUBSUB)

        # communicate successful startup
        self.publish('command', {'cmd' : 'alive',
                                 'arg' : self.cname})


    # --------------------------------------------------------------------------
    #
    def finalize_child(self):

        # communicate finalization
        self.publish('command', {'cmd' : 'final',
                                 'arg' : self.cname})



    # --------------------------------------------------------------------------
    #
    def work(self, cu):

        self.advance(cu, rp.AGENT_STAGING_INPUT, publish=True, push=False)
        self._log.info('handle %s' % cu['_id'])

        workdir      = os.path.join(self._cfg['workdir'], '%s' % cu['_id'])
        gtod         = os.path.join(self._cfg['workdir'], 'gtod')
        staging_area = os.path.join(self._cfg['workdir'], self._cfg['staging_area'])
        staging_ok   = True

        cu['workdir']     = workdir
        cu['stdout']      = ''
        cu['stderr']      = ''
        cu['opaque_clot'] = None
        # TODO: See if there is a more central place to put this
        cu['gtod']        = gtod

        stdout_file       = cu['description'].get('stdout')
        stdout_file       = stdout_file if stdout_file else 'STDOUT'
        stderr_file       = cu['description'].get('stderr')
        stderr_file       = stderr_file if stderr_file else 'STDERR'

        cu['stdout_file'] = os.path.join(workdir, stdout_file)
        cu['stderr_file'] = os.path.join(workdir, stderr_file)

        # create unit workdir
        rec_makedir(workdir)
        self._prof.prof('unit mkdir', uid=cu['_id'])

        try:
            for directive in cu['Agent_Input_Directives']:

                self._prof.prof('Agent input_staging queue', uid=cu['_id'],
                         msg="%s -> %s" % (str(directive['source']), str(directive['target'])))

                # Perform input staging
                self._log.info("unit input staging directives %s for cu: %s to %s",
                               directive, cu['_id'], workdir)

                # Convert the source_url into a SAGA Url object
                source_url = rs.Url(directive['source'])

                # Handle special 'staging' scheme
                if source_url.scheme == self._cfg['staging_scheme']:
                    self._log.info('Operating from staging')
                    # Remove the leading slash to get a relative path from the staging area
                    rel2staging = source_url.path.split('/',1)[1]
                    source = os.path.join(staging_area, rel2staging)
                else:
                    self._log.info('Operating from absolute path')
                    source = source_url.path

                # Get the target from the directive and convert it to the location
                # in the workdir
                target = directive['target']
                abs_target = os.path.join(workdir, target)

                # Create output directory in case it doesn't exist yet
                rec_makedir(os.path.dirname(abs_target))

                self._log.info("Going to '%s' %s to %s", directive['action'], source, abs_target)

                if   directive['action'] == LINK: os.symlink     (source, abs_target)
                elif directive['action'] == COPY: shutil.copyfile(source, abs_target)
                elif directive['action'] == MOVE: shutil.move    (source, abs_target)
                else:
                    # FIXME: implement TRANSFER mode
                    raise NotImplementedError('Action %s not supported' % directive['action'])

                log_message = "%s'ed %s to %s - success" % (directive['action'], source, abs_target)
                self._log.info(log_message)

        except Exception as e:
            self._log.exception("staging input failed -> unit failed")
            staging_ok = False


        # Agent input staging is done (or failed)
        if staging_ok:
          # self.advance(cu, rp.AGENT_SCHEDULING_PENDING, publish=True, push=True)
            self.advance(cu, rp.ALLOCATING_PENDING, publish=True, push=True)
        else:
            self.advance(cu, rp.FAILED, publish=True, push=False)


# ==============================================================================
#
class AgentStagingOutputComponent(rpu.Component):
    """
    This component performs all agent side output staging directives for compute
    units.  It gets units from the agent_staging_output_queue, in
    AGENT_STAGING_OUTPUT_PENDING state, will advance them to
    AGENT_STAGING_OUTPUT state while performing the staging, and then moves then
    to the UMGR_STAGING_OUTPUT_PENDING state, which at the moment requires the
    state change to be published to MongoDB (no push into a queue).

    Note that this component also collects stdout/stderr of the units (which
    can also be considered staging, really).
    """

    # --------------------------------------------------------------------------
    #
    def __init__(self, cfg):

        rpu.Component.__init__(self, 'AgentStagingOutputComponent', cfg)


    # --------------------------------------------------------------------------
    #
    @classmethod
    def create(cls, cfg):

        return cls(cfg)


    # --------------------------------------------------------------------------
    #
    def initialize_child(self):

        self.declare_input (rp.AGENT_STAGING_OUTPUT_PENDING, rp.AGENT_STAGING_OUTPUT_QUEUE)
        self.declare_worker(rp.AGENT_STAGING_OUTPUT_PENDING, self.work)

        # we don't need an output queue -- units are picked up via mongodb
        self.declare_output(rp.PENDING_OUTPUT_STAGING, None) # drop units

        self.declare_publisher('state', rp.AGENT_STATE_PUBSUB)

        # all components use the command channel for control messages
        self.declare_publisher ('command', rp.AGENT_COMMAND_PUBSUB)

        # communicate successful startup
        self.publish('command', {'cmd' : 'alive',
                                 'arg' : self.cname})


    # --------------------------------------------------------------------------
    #
    def finalize_child(self):

        # communicate finalization
        self.publish('command', {'cmd' : 'final',
                                 'arg' : self.cname})


    # --------------------------------------------------------------------------
    #
    def work(self, cu):

        self.advance(cu, rp.AGENT_STAGING_OUTPUT, publish=True, push=False)

        staging_area = os.path.join(self._cfg['workdir'], self._cfg['staging_area'])
        staging_ok   = True

        workdir = cu['workdir']

        ## parked from unit state checker: unit postprocessing
        if os.path.isfile(cu['stdout_file']):
            with open(cu['stdout_file'], 'r') as stdout_f:
                try:
                    txt = unicode(stdout_f.read(), "utf-8")
                except UnicodeDecodeError:
                    txt = "unit stdout contains binary data -- use file staging directives"

                cu['stdout'] += rpu.tail(txt)

        if os.path.isfile(cu['stderr_file']):
            with open(cu['stderr_file'], 'r') as stderr_f:
                try:
                    txt = unicode(stderr_f.read(), "utf-8")
                except UnicodeDecodeError:
                    txt = "unit stderr contains binary data -- use file staging directives"

                cu['stderr'] += rpu.tail(txt)

        if 'RADICAL_PILOT_PROFILE' in os.environ:
            if os.path.isfile("%s/PROF" % cu['workdir']):
                try:
                    with open("%s/PROF" % cu['workdir'], 'r') as prof_f:
                        txt = prof_f.read()
                        for line in txt.split("\n"):
                            if line:
                                x1, x2, x3 = line.split()
                                self._prof.prof(x1, msg=x2, timestamp=float(x3), uid=cu['_id'])
                except Exception as e:
                    self._log.error("Pre/Post profiling file read failed: `%s`" % e)

        # NOTE: all units get here after execution, even those which did not
        #       finish successfully.  We do that so that we can make
        #       stdout/stderr available for failed units.  But at this point we
        #       don't need to advance those units anymore, but can make them
        #       final.
        if cu['target_state'] != rp.DONE:
            self.advance(cu, cu['target_state'], publish=True, push=False)
            return


        try:
            # all other units get their (expectedly valid) output files staged
            for directive in cu['Agent_Output_Directives']:

                self._prof.prof('Agent output_staging', uid=cu['_id'],
                         msg="%s -> %s" % (str(directive['source']), str(directive['target'])))

                # Perform output staging
                self._log.info("unit output staging directives %s for cu: %s to %s",
                        directive, cu['_id'], workdir)

                # Convert the target_url into a SAGA Url object
                target_url = rs.Url(directive['target'])

                # Handle special 'staging' scheme
                if target_url.scheme == self._cfg['staging_scheme']:
                    self._log.info('Operating from staging')
                    # Remove the leading slash to get a relative path from
                    # the staging area
                    rel2staging = target_url.path.split('/',1)[1]
                    target = os.path.join(staging_area, rel2staging)
                else:
                    self._log.info('Operating from absolute path')
                    # FIXME: will this work for TRANSFER mode?
                    target = target_url.path

                # Get the source from the directive and convert it to the location
                # in the workdir
                source = str(directive['source'])
                abs_source = os.path.join(workdir, source)

                # Create output directory in case it doesn't exist yet
                # FIXME: will this work for TRANSFER mode?
                rec_makedir(os.path.dirname(target))

                self._log.info("Going to '%s' %s to %s", directive['action'], abs_source, target)

                if directive['action'] == LINK:
                    # This is probably not a brilliant idea, so at least give a warning
                    os.symlink(abs_source, target)
                elif directive['action'] == COPY:
                    shutil.copyfile(abs_source, target)
                elif directive['action'] == MOVE:
                    shutil.move(abs_source, target)
                else:
                    # FIXME: implement TRANSFER mode
                    raise NotImplementedError('Action %s not supported' % directive['action'])

                log_message = "%s'ed %s to %s - success" %(directive['action'], abs_source, target)
                self._log.info(log_message)

        except Exception as e:
            self._log.exception("staging output failed -> unit failed")
            staging_ok = False


        # Agent output staging is done (or failed)
        if staging_ok:
          # self.advance(cu, rp.UMGR_STAGING_OUTPUT_PENDING, publish=True, push=True)
            self.advance(cu, rp.PENDING_OUTPUT_STAGING, publish=True, push=False)
        else:
            self.advance(cu, rp.FAILED, publish=True, push=False)



# ==============================================================================
#
class AgentHeartbeatWorker(rpu.Worker):
    """
    The HeartbeatMonitor watches the command queue for heartbeat updates (and
    other commands).
    """

    # --------------------------------------------------------------------------
    #
    def __init__(self, cfg):

        rpu.Worker.__init__(self, 'AgentHeartbeatWorker', cfg)


    # --------------------------------------------------------------------------
    #
    @classmethod
    def create(cls, cfg):

        return cls(cfg)


    # --------------------------------------------------------------------------
    #
    def initialize_child(self):

        self._session_id    = self._cfg['session_id']
        self._mongodb_url   = self._cfg['mongodb_url']

        self.declare_idle_cb(self.idle_cb, self._cfg.get('heartbeat_interval'))

        # all components use the command channel for control messages
        self.declare_publisher ('command', rp.AGENT_COMMAND_PUBSUB)

        self._pilot_id      = self._cfg['pilot_id']
        self._session_id    = self._cfg['session_id']
        self._runtime       = self._cfg['runtime']
        self._starttime     = time.time()

        # set up db connection
        _, mongo_db, _, _, _  = ru.mongodb_connect(self._cfg['mongodb_url'])

        self._p  = mongo_db["%s.p"  % self._session_id]
        self._cu = mongo_db["%s.cu" % self._session_id]

        # communicate successful startup
        self.publish('command', {'cmd' : 'alive',
                                 'arg' : self.cname})


    # --------------------------------------------------------------------------
    #
    def finalize_child(self):

        # communicate finalization
        self.publish('command', {'cmd' : 'final',
                                 'arg' : self.cname})


    # --------------------------------------------------------------------------
    #
    def idle_cb(self):

        try:
            self._prof.prof('heartbeat', msg='Listen! Listen! Listen to the heartbeat!', uid=self._pilot_id)
            self._check_commands()
            self._check_state   ()
            return True

        except Exception as e:
            self._log.exception('heartbeat died - cancel')
            self.publish('command', {'cmd' : 'shutdown',
                                     'arg' : 'exception'})

    # --------------------------------------------------------------------------
    #
    def _check_commands(self):

        # Check if there's a command waiting
        retdoc = self._p.find_and_modify(
                    query  = {"_id"  : self._pilot_id},
                    update = {"$set" : {COMMAND_FIELD: []}}, # Wipe content of array
                    fields = [COMMAND_FIELD]
                    )

        if not retdoc:
            return

        for command in retdoc[COMMAND_FIELD]:

            cmd = command[COMMAND_TYPE]
            arg = command[COMMAND_ARG]

            self._prof.prof('ingest_cmd', msg="mongodb to HeartbeatMonitor (%s : %s)" % (cmd, arg), uid=self._pilot_id)

            if cmd == COMMAND_CANCEL_PILOT:
                self._log.info('cancel pilot cmd')
                self.publish('command', {'cmd' : 'shutdown',
                                         'arg' : 'cancel'})

            elif cmd == COMMAND_CANCEL_COMPUTE_UNIT:
                self._log.info('cancel unit cmd')
                self.publish('command', {'cmd' : 'cancel_unit',
                                         'arg' : command})

            elif cmd == COMMAND_KEEP_ALIVE:
                self._log.info('keepalive pilot cmd')
                self.publish('command', {'cmd' : 'heartbeat',
                                         'arg' : 'keepalive'})


    # --------------------------------------------------------------------------
    #
    def _check_state(self):

        # Make sure that we haven't exceeded the agent runtime. if
        # we have, terminate.
        if time.time() >= self._starttime + (int(self._runtime) * 60):
            self._log.info("Agent has reached runtime limit of %s seconds.", self._runtime*60)
            self.publish('command', {'cmd' : 'shutdown',
                                     'arg' : 'timeout'})
=======
import sys
import copy
import time
import pprint
import signal

import saga                as rs
import radical.utils       as ru
import radical.pilot       as rp
import radical.pilot.utils as rpu
>>>>>>> 6740640e



# ------------------------------------------------------------------------------
#
# http://stackoverflow.com/questions/9539052/python-dynamically-changing-base-classes-at-runtime-how-to
#
# Depending on agent architecture (which is specific to the resource type it
# runs on) can switch between different component types: using threaded (when
# running on the same node), multiprocessing (also for running on the same node,
# but avoiding python's threading problems, for the prices of slower queues),
# and remote processes (for running components on different nodes, using zeromq
# queues for communication).
#
# We do some trickery to keep the actual components independent from the actual
# schema:
#
#   - we wrap the different queue types into a rpu.Queue object
#   - we change the base class of the component dynamically to the respective type
#
# This requires components to adhere to the following restrictions:
#
#   - *only* communicate over queues -- no shared data with other components or
#     component instances.  Note that this also holds for example for the
#     scheduler!
#   - no shared data between the component class and it's run() method.  That
#     includes no sharing of queues.
#   - components inherit from base_component, and the constructor needs to
#     register all required component-internal and -external queues with that
#     base class -- the run() method can then transparently retrieve them from
#     there.
#
<<<<<<< HEAD
class AgentWorker(rpu.Worker):

    # --------------------------------------------------------------------------
    #
    def __init__(self, cfg):

        self.agent_name = cfg['agent_name']
        rpu.Worker.__init__(self, 'AgentWorker', cfg)


    # --------------------------------------------------------------------------
    #
    def initialize(self):

        self._log.debug('starting AgentWorker for %s' % self.agent_name)

        # everything which comes after the worker init is limited in scope to
        # the current process, and will not be available in the worker process.
        self._pilot_id    = self._cfg['pilot_id']
        self._session_id  = self._cfg['session_id']
        self.final_cause  = None

        # all components use the command channel for control messages
        self.declare_subscriber('command', rp.AGENT_COMMAND_PUBSUB, self.command_cb)


    # --------------------------------------------------------------------------
    #
    def command_cb(self, topic, msg):

        # This callback is invoked as a thread in the process context of the
        # main agent (parent process) class.
        #
        # NOTE: That means it is *not* joined in the finalization of the run
        # loop (child), and the subscriber thread needs to be joined specifically in the
        # current process context.  At the moment that requires a call to
        # self._finalize() in the main process.

        cmd = msg['cmd']
        arg = msg['arg']

        self._log.info('agent command: %s %s' % (cmd, arg))

        if cmd == 'shutdown':

            # let agent know what caused the termination (first cause)
            if not self.final_cause:
                self.final_cause = arg

                self._log.info("shutdown command (%s)" % arg)
                self.stop()

            else:
                self._log.info("shutdown command (%s) - ignore" % arg)


    # --------------------------------------------------------------------------
    #
    def barrier_cb(self, topic, msg):

        # This callback is invoked in the process context of the run loop, and
        # will be cleaned up automatically.

        cmd = msg['cmd']
        arg = msg['arg']

        if cmd == 'alive':

            name = arg
            self._log.debug('waiting alive: \n%s\n%s\n%s'
                    % (self._components.keys(), self._workers.keys(),
                        self._sub_agents.keys()))

            # we only look at ALIVE messages which come from *this* agent, and
            # simply ignore all others (this is a shared medium after all)
            if name.startswith (self.agent_name):

                if name in self._components:
                    self._log.debug("component ALIVE (%s)" % name)
                    self._components[name]['alive'] = True

                elif name in self._workers:
                    self._log.debug("worker    ALIVE (%s)" % name)
                    self._workers[name]['alive'] = True

                else:
                    self._log.error("unknown   ALIVE (%s)" % name)

            elif name in self._sub_agents:
                self._log.debug("sub-agent ALIVE (%s)" % name)
                self._sub_agents[name]['alive'] = True


    # --------------------------------------------------------------------------
    #
    def initialize_child(self):
        """
        Read the configuration file, setup logging and mongodb connection.
        This prepares the stage for the component setup (self._setup()).
        """

        # keep track of objects we need to stop in the finally clause
        self._sub_agents = dict()
        self._components = dict()
        self._workers    = dict()

        # sanity check on config settings
        if not 'cores'               in self._cfg: raise ValueError("Missing number of cores")
        if not 'debug'               in self._cfg: raise ValueError("Missing DEBUG level")
        if not 'lrms'                in self._cfg: raise ValueError("Missing LRMS")
        if not 'mongodb_url'         in self._cfg: raise ValueError("Missing MongoDB URL")
        if not 'pilot_id'            in self._cfg: raise ValueError("Missing pilot id")
        if not 'runtime'             in self._cfg: raise ValueError("Missing or zero agent runtime")
        if not 'scheduler'           in self._cfg: raise ValueError("Missing agent scheduler")
        if not 'session_id'          in self._cfg: raise ValueError("Missing session id")
        if not 'spawner'             in self._cfg: raise ValueError("Missing agent spawner")
        if not 'mpi_launch_method'   in self._cfg: raise ValueError("Missing mpi launch method")
        if not 'task_launch_method'  in self._cfg: raise ValueError("Missing unit launch method")
        if not 'agent_layout'        in self._cfg: raise ValueError("Missing agent layout")

        self._pilot_id   = self._cfg['pilot_id']
        self._session_id = self._cfg['session_id']
        self._runtime    = self._cfg['runtime']
        self._sub_cfg    = self._cfg['agent_layout'][self.agent_name]
        self._pull_units = self._sub_cfg.get('pull_units', False)

        # this better be on a shared FS!
        self._cfg['workdir'] = os.getcwd()

        # another sanity check
        if self.agent_name == 'agent_0':
            if self._sub_cfg.get('target', 'local') != 'local':
                raise ValueError("agent_0 must run on target 'local'")

        # configure the agent logger
        self._log.setLevel(self._cfg['debug'])
        self._log.info('git ident: %s' % git_ident)

        # set up db connection -- only for the master agent and for the agent
        # which pulls units (which might be the same)
        if self.agent_name == 'agent_0' or self._pull_units:
            self._log.debug('connecting to mongodb at %s for unit pull')
            _, mongo_db, _, _, _  = ru.mongodb_connect(self._cfg['mongodb_url'])

            self._p  = mongo_db["%s.p"  % self._session_id]
            self._cu = mongo_db["%s.cu" % self._session_id]
            self._log.debug('connected to mongodb')

        # first order of business: set the start time and state of the pilot
        # Only the master agent performs this action
        if self.agent_name == 'agent_0':
            now = rpu.timestamp()
            ret = self._p.update(
                {"_id": self._pilot_id},
                {"$set" : {"state"        : rp.ACTIVE,
                           "started"      : now},
                 "$push": {"statehistory" : {"state"    : rp.ACTIVE,
                                             "timestamp": now}}
                })
            # TODO: Check for return value, update should be true!
            self._log.info("Database updated: %s", ret)

        # make sure we collect commands, specifically to implement the startup
        # barrier on bootstrap_4
        self.declare_publisher ('command', rp.AGENT_COMMAND_PUBSUB)
        self.declare_subscriber('command', rp.AGENT_COMMAND_PUBSUB, self.barrier_cb)

        # Now instantiate all communication and notification channels, and all
        # components and workers.  It will then feed a set of units to the
        # lead-in queue (staging_input).  A state notification callback will
        # then register all units which reached a final state (DONE).  Once all
        # units are accounted for, it will tear down all created objects.

        # we pick the layout according to our role (name)
        # NOTE: we don't do sanity checks on the agent layout (too lazy) -- but
        #       we would hiccup badly over ill-formatted or incomplete layouts...
        if not self.agent_name in self._cfg['agent_layout']:
            raise RuntimeError("no agent layout section for %s" % self.agent_name)

        try:
            self.start_sub_agents()
            self.start_components()

            # before we declare bootstrapping-success, the we wait for all
            # components, workers and sub_agents to complete startup.  For that,
            # all sub-agents will wait ALIVE messages on the COMMAND pubsub for
            # all entities it spawned.  Only when all are alive, we will
            # continue here.
            self.alive_barrier()

        except Exception as e:
            self._log.exception("Agent setup error: %s" % e)
            raise

        self._prof.prof('Agent setup done', logger=self._log.debug, uid=self._pilot_id)

        # also watch all components (once per second)
        self.declare_idle_cb(self.watcher_cb, 10.0)

        # once bootstrap_4 is done, we signal success to the parent agent
        # -- if we have any parent...
        if self.agent_name != 'agent_0':
            self.publish('command', {'cmd' : 'alive',
                                     'arg' : self.agent_name})

        # the pulling agent registers the staging_input_queue as this is what we want to push to
        # FIXME: do a sanity check on the config that only one agent pulls, as
        #        this is a non-atomic operation at this point
        self._log.debug('agent will pull units: %s' % bool(self._pull_units))
        if self._pull_units:

            self.declare_output(rp.AGENT_STAGING_INPUT_PENDING, rp.AGENT_STAGING_INPUT_QUEUE)
            self.declare_publisher('state', rp.AGENT_STATE_PUBSUB)

            # register idle callback, to pull for units -- which is the only action
            # we have to perform, really
            self.declare_idle_cb(self.idle_cb, self._cfg['db_poll_sleeptime'])


    # --------------------------------------------------------------------------
    #
    def alive_barrier(self):

        # FIXME: wait for bridges, too?  But we need pubsub for counting... Duh!
        total = len(self._components) + \
                len(self._workers   ) + \
                len(self._sub_agents)
        start   = time.time()
        timeout = 300

        while True:
            # check the procs for all components which are not yet alive
            to_check  = self._components.items() \
                      + self._workers.items() \
                      + self._sub_agents.items()

            alive_cnt = 0
            total_cnt = len(to_check)
            for name,c in to_check:
                if c['alive']:
                    alive_cnt += 1
                else:
                    self._log.debug('checking %s: %s', name, c)
                    if None != c['handle'].poll():
                        # process is dead and has never been alive.  Oops
                        raise RuntimeError('component %s did not come up' % name)

            self._log.debug('found alive: %2d / %2d' % (alive_cnt, total_cnt))

            if alive_cnt == total_cnt:
                self._log.debug('bootstrap barrier success')
                break

            if time.time() - timeout > start:
                raise RuntimeError('component barrier failed (timeout)')

            time.sleep(1)


    # --------------------------------------------------------------------------
    #
    def watcher_cb(self):
        """
        we do a poll() on all our bridges, components, workers and sub-agent,
        to check if they are still alive.  If any goes AWOL, we will begin to
        tear down this agent.
        """

        to_watch = list(self._components.iteritems()) \
                 + list(self._workers.iteritems())    \
                 + list(self._sub_agents.iteritems())

      # self._log.debug('watch: %s' % pprint.pformat(to_watch))

        self._log.debug('checking %s things' % len(to_watch))
        for name, thing in to_watch:
            state = thing['handle'].poll()
            if state == None:
                self._log.debug('%-40s: ok' % name)
            else:
                raise RuntimeError ('%s died - shutting down' % name)

        return True # always idle


    # --------------------------------------------------------------------------
    #
    def finalize_child(self):

        self._log.info("Agent finalizes")
        self._prof.prof('stop', uid=self._pilot_id)

        # tell other sub-agents get lost
        self.publish('command', {'cmd' : 'shutdown',
                                 'arg' : '%s finalization' % self.agent_name})

        # burn the bridges, burn EVERYTHING
        for name,sa in self._sub_agents.items():
            try:
                self._log.info("closing sub-agent %s", sa)
                sa['handle'].stop()
            except Exception as e:
                self._log.exception('ignore failing sub-agent terminate')

        for name,c in self._components.items():
            try:
                self._log.info("closing component %s", c)
                c['handle'].stop()
            except Exception as e:
                self._log.exception('ignore failing component terminate')

        for name,w in self._workers.items():
            try:
                self._log.info("closing worker %s", w)
                w['handle'].stop()
            except Exception as e:
                self._log.exception('ignore failing worker terminate')

        # communicate finalization to parent agent
        # -- if we have any parent...
        if self.agent_name != 'agent_0':
            self.publish('command', {'cmd' : 'final',
                                     'arg' : self.agent_name})

        self._log.info("Agent finalized")


    # --------------------------------------------------------------------------
    #
    def start_sub_agents(self):
        """
        For the list of sub_agents, get a launch command and launch that
        agent instance on the respective node.  We pass it to the seconds
        bootstrap level, there is no need to pass the first one again.
        """

        self._log.debug('start_sub_agents')

        sa_list = self._sub_cfg.get('sub_agents', [])
=======
>>>>>>> 6740640e

# this needs git attribute 'ident' set for this file
git_ident = "$Id$"

<<<<<<< HEAD
        # the configs are written, and the sub-agents can be started.  To know
        # how to do that we create the agent launch method, have it creating
        # the respective command lines per agent instance, and run via
        # popen.
        #
        # actually, we only create the agent_lm once we really need it for
        # non-local sub_agents.
        agent_lm = None
        for sa in sa_list:
            target = self._cfg['agent_layout'][sa]['target']
=======
>>>>>>> 6740640e

# ------------------------------------------------------------------------------
#
def pilot_FAILED(mongo_p=None, pilot_uid=None, logger=None, msg=None):

    if logger:
        logger.error(msg)
        logger.error(ru.get_trace())

    print msg
    print ru.get_trace()

    if mongo_p and pilot_uid:

<<<<<<< HEAD
                node = self._cfg['lrms_info']['agent_nodes'][sa]
                # start agent remotely, use launch method
                # NOTE:  there is some implicit assumption that we can use
                #        the 'agent_node' string as 'agent_string:0' and
                #        obtain a well format slot...
                # FIXME: it is actually tricky to translate the agent_node
                #        into a viable 'opaque_slots' structure, as that is
                #        usually done by the schedulers.  So we leave that
                #        out for the moment, which will make this unable to
                #        work with a number of launch methods.  Can the
                #        offset computation be moved to the LRMS?
                # FIXME: are we using the 'hop' correctly?
                ls_name = "%s/%s.sh" % (os.getcwd(), sa)
                opaque_slots = {
                        'task_slots'   : ['%s:0' % node],
                        'task_offsets' : [],
                        'lm_info'      : self._cfg['lrms_info']['lm_info']}
                agent_cmd = {
                        'opaque_slots' : opaque_slots,
                        'description'  : {
                            'cores'      : 1,
                            'executable' : "/bin/sh",
                            'arguments'  : ["%s/bootstrap_2.sh" % os.getcwd(), sa]
                            }
                        }
                cmd, hop = agent_lm.construct_command(agent_cmd,
                        launch_script_hop='/usr/bin/env RP_SPAWNER_HOP=TRUE "%s"' % ls_name)
=======
        now = rpu.timestamp()
        out = None
        err = None
        log = None
>>>>>>> 6740640e

        try    : out = open('./agent.out', 'r').read()
        except : pass
        try    : err = open('./agent.err', 'r').read()
        except : pass
        try    : log = open('./agent.log', 'r').read()
        except : pass

        msg = [{"message": msg,              "timestamp": now},
               {"message": rpu.get_rusage(), "timestamp": now}]

        mongo_p.update({"_id": pilot_uid},
            {"$pushAll": {"log"         : msg},
             "$push"   : {"statehistory": {"state"     : rp.FAILED,
                                           "timestamp" : now}},
             "$set"    : {"state"       : rp.FAILED,
                          "stdout"      : rpu.tail(out),
                          "stderr"      : rpu.tail(err),
                          "logfile"     : rpu.tail(log),
                          "finished"    : now}
            })

    else:
        if logger:
            logger.error("cannot log error state in database!")

        print "cannot log error state in database!"


# ------------------------------------------------------------------------------
#
def pilot_CANCELED(mongo_p=None, pilot_uid=None, logger=None, msg=None):

    if logger:
        logger.warning(msg)

    print msg

    if mongo_p and pilot_uid:

        now = rpu.timestamp()
        out = None
        err = None
        log = None

        try    : out = open('./agent.out', 'r').read()
        except : pass
        try    : err = open('./agent.err', 'r').read()
        except : pass
        try    : log = open('./agent.log',    'r').read()
        except : pass

<<<<<<< HEAD
    # --------------------------------------------------------------------------
    #
    def idle_cb(self):
        """
        This method will be driving all other agent components, in the sense
        that it will manage the connection to MongoDB to retrieve units, and
        then feed them to the respective component queues.
        """
=======
        msg = [{"message": msg,              "timestamp": now},
               {"message": rpu.get_rusage(), "timestamp": now}]
>>>>>>> 6740640e

        mongo_p.update({"_id": pilot_uid},
            {"$pushAll": {"log"         : msg},
             "$push"   : {"statehistory": {"state"     : rp.CANCELED,
                                           "timestamp" : now}},
             "$set"    : {"state"       : rp.CANCELED,
                          "stdout"      : rpu.tail(out),
                          "stderr"      : rpu.tail(err),
                          "logfile"     : rpu.tail(log),
                          "finished"    : now}
            })

    else:
        if logger:
            logger.error("cannot log cancel state in database!")

<<<<<<< HEAD
        except Exception as e:
            # exception in the main loop is fatal
            pilot_FAILED(self._p, self._pilot_id, self._log,
                "ERROR in agent main loop: %s. %s" % (e, traceback.format_exc()))
            sys.exit(1)
=======
        print "cannot log cancel state in database!"
>>>>>>> 6740640e


# ------------------------------------------------------------------------------
#
def pilot_DONE(mongo_p=None, pilot_uid=None, logger=None, msg=None):

<<<<<<< HEAD
        # Check if there are compute units waiting for input staging
        # and log that we pulled it.
        #
        # FIXME: Unfortunately, 'find_and_modify' is not bulkable, so we have
        # to use 'find'.  To avoid finding the same units over and over again,
        # we update the state *before* running the next find -- so we do it
        # right here...  No idea how to avoid that roundtrip...
        # This also blocks us from using multiple ingest threads, or from doing
        # late binding by unit pull :/
        cu_cursor = self._cu.find(spec  = {"pilot"   : self._pilot_id,
                                           'state'   : rp.AGENT_STAGING_INPUT_PENDING,
                                           'control' : 'umgr'})
        if not cu_cursor.count():
            # no units whatsoever...
            self._log.info("units pulled:    0")
            return False
=======
    if mongo_p and pilot_uid:
>>>>>>> 6740640e

        now = rpu.timestamp()
        out = None
        err = None
        log = None

        try    : out = open('./agent.out', 'r').read()
        except : pass
        try    : err = open('./agent.err', 'r').read()
        except : pass
        try    : log = open('./agent.log',    'r').read()
        except : pass

        msg = [{"message": "pilot done",     "timestamp": now},
               {"message": rpu.get_rusage(), "timestamp": now}]

<<<<<<< HEAD
        # now we really own the CUs, and can start working on them (ie. push
        # them into the pipeline).  We don't publish nor profile as advance,
        # since that happened already on the module side when the state was set.
        self.advance(cu_list, publish=False, push=True, prof=False)
=======
        mongo_p.update({"_id": pilot_uid},
            {"$pushAll": {"log"         : msg},
             "$push"   : {"statehistory": {"state"    : rp.DONE,
                                           "timestamp": now}},
             "$set"    : {"state"       : rp.DONE,
                          "stdout"      : rpu.tail(out),
                          "stderr"      : rpu.tail(err),
                          "logfile"     : rpu.tail(log),
                          "finished"    : now}
            })
>>>>>>> 6740640e

    else:
        if logger:
            logger.error("cannot log cancel state in database!")

        print "cannot log cancel state in database!"


# ==============================================================================
#
# Agent bootstrap stage 3
#
# ==============================================================================
#
def start_bridges(cfg, log):
    """
    For all bridges defined on this agent instance, create that bridge.
    Keep a handle around for shutting them down later.
    """

    log.debug('start_bridges')

    # ----------------------------------------------------------------------
    # shortcut for bridge creation
    bridge_type = {rp.AGENT_STAGING_INPUT_QUEUE  : 'queue',
                   rp.AGENT_SCHEDULING_QUEUE     : 'queue',
                   rp.AGENT_EXECUTING_QUEUE      : 'queue',
                   rp.AGENT_STAGING_OUTPUT_QUEUE : 'queue',
                   rp.AGENT_UNSCHEDULE_PUBSUB    : 'pubsub',
                   rp.AGENT_RESCHEDULE_PUBSUB    : 'pubsub',
                   rp.AGENT_COMMAND_PUBSUB       : 'pubsub',
                   rp.AGENT_STATE_PUBSUB         : 'pubsub'}

    def _create_bridge(name):
        if bridge_type[name] == 'queue':
            return rpu.Queue.create(rpu.QUEUE_ZMQ, name, rpu.QUEUE_BRIDGE)
        elif bridge_type[name] == 'pubsub':
            return rpu.Pubsub.create(rpu.PUBSUB_ZMQ, name, rpu.PUBSUB_BRIDGE)
        else:
            raise ValueError('unknown bridge type for %s' % name)
    # ----------------------------------------------------------------------

    # create all bridges we need.  Use the default addresses,
    # ie. they will bind to all local interfacces on ports 10.000++.
    bridges = dict()
    sub_cfg = cfg['agent_layout']['agent_0']
    for b in sub_cfg.get('bridges', []):

        bridge     = _create_bridge(b)
        bridge_in  = bridge.bridge_in
        bridge_out = bridge.bridge_out
        bridges[b] = {'handle' : bridge,
                      'in'     : bridge_in,
                      'out'    : bridge_out,
                      'alive'  : True}  # no alive check done, yet
        log.info('created bridge %s: %s', b, bridge.name)

    log.debug('start_bridges done')

    return bridges


# --------------------------------------------------------------------------
#
def write_sub_configs(cfg, bridges, nodeip, log):
    """
    create a sub_config for each sub-agent we intent to spawn
    """

    # get bridge addresses from our bridges, and append them to the config
    if not 'bridge_addresses' in cfg:
        cfg['bridge_addresses'] = dict()

    for b in bridges:
        # to avoid confusion with component input and output, we call bridge
        # input a 'sink', and a bridge output a 'source' (from the component
        # perspective)
        sink   = ru.Url(bridges[b]['in'])
        source = ru.Url(bridges[b]['out'])

        # we replace the ip address with what we got from LRMS (nodeip).  The
        # bridge should be listening on all interfaces, but we want to make sure
        # the sub-agents connect on an IP which is accessible to them
        sink.host   = nodeip
        source.host = nodeip

        # keep the resultin URLs as strings, to be used as addresses
        cfg['bridge_addresses'][b] = dict()
        cfg['bridge_addresses'][b]['sink']   = str(sink)
        cfg['bridge_addresses'][b]['source'] = str(source)

    # write deep-copies of the config (with the corrected agent_name) for each
    # sub-agent (apart from agent_0, obviously)
    for sa in cfg.get('agent_layout'):
        if sa != 'agent_0':
            sa_cfg = copy.deepcopy(cfg)
            sa_cfg['agent_name'] = sa
            ru.write_json(sa_cfg, './%s.cfg' % sa)


# --------------------------------------------------------------------------
#
# avoid undefined vars on finalization / signal handling
bridges = dict()
agent   = None
lrms    = None

def bootstrap_3():
    """
    This method continues where the bootstrapper left off, but will quickly pass
    control to the Agent class which will spawn the functional components.

    Most of bootstrap_3 applies only to agent_0, in particular all mongodb
    interactions remains excluded for other sub-agent instances.

    The agent interprets a config file, which will specify in an agent_layout
    section:
      - what nodes should be used for sub-agent startup
      - what bridges should be started
      - what components should be started
      - what are the endpoints for bridges which are not started
    bootstrap_3 will create derived config files for all sub-agents.

    The agent master (agent_0) will collect information about the nodes required
    for all instances.  That is added to the config itself, for the benefit of
    the LRMS initialisation which is expected to block those nodes from the
    scheduler.
    """

    global lrms, agent, bridges

    # find out what agent instance name we have
    if len(sys.argv) != 2:
        raise RuntimeError('invalid number of parameters (%s)' % sys.argv)
    agent_name = sys.argv[1]

    # load the agent config, and overload the config dicts
    agent_cfg  = "%s/%s.cfg" % (os.getcwd(), agent_name)
    print "startup agent %s : %s" % (agent_name, agent_cfg)

    cfg = ru.read_json_str(agent_cfg)
    cfg['agent_name'] = agent_name
    pilot_id = cfg['pilot_id']

    # set up a logger and profiler
    prof = rpu.Profiler ('%s.bootstrap_3' % agent_name)
    prof.prof('sync ref', msg='agent start', uid=pilot_id)
    log  = ru.get_logger('%s.bootstrap_3' % agent_name,
                         '%s.bootstrap_3.log' % agent_name, 'DEBUG')  # FIXME?
    log.info('start')
    prof.prof('sync ref', msg='agent start')

    try:
        import setproctitle as spt
        spt.setproctitle('radical.pilot %s' % agent_name)
    except Exception as e:
        log.debug('no setproctitle: %s', e)

    log.setLevel(cfg.get('debug', 'INFO'))

    print "Agent config (%s):\n%s\n\n" % (agent_cfg, pprint.pformat(cfg))

    # quickly set up a mongodb handle so that we can report errors.
    # FIXME: signal handlers need mongo_p, but we won't have that until later
    if agent_name == 'agent_0':

        # Check for the RADICAL_PILOT_DB_HOSTPORT env var, which will hold the
        # address of the tunnelized DB endpoint.
        # If it exists, we overrule the agent config with it.
        hostport = os.environ.get('RADICAL_PILOT_DB_HOSTPORT')
        if hostport:
            dburl = ru.Url(cfg['mongodb_url'])
            dburl.host, dburl.port = hostport.split(':')
            cfg['mongodb_url'] = str(dburl)

        _, mongo_db, _, _, _  = ru.mongodb_connect(cfg['mongodb_url'])
        mongo_p = mongo_db["%s.p" % cfg['session_id']]

        if not mongo_p:
            raise RuntimeError('could not get a mongodb handle')


    # set up signal and exit handlers
    def exit_handler():
        global lrms, agent, bridges

        print 'atexit'
        if lrms:
            lrms.stop()
            lrms = None
        if bridges:
            for b in bridges:
                b.stop()
            bridges = dict()
        if agent:
            agent.stop()
            agent = None
        sys.exit(1)

    def sigint_handler(signum, frame):
        if agent_name == 'agent_0':
            pilot_FAILED(msg='Caught SIGINT. EXITING (%s)' % frame)
        print 'sigint'
        prof.prof('stop', msg='sigint_handler', uid=pilot_id)
        prof.close()
        sys.exit(2)

    def sigterm_handler(signum, frame):
        if agent_name == 'agent_0':
            pilot_FAILED(msg='Caught SIGTERM. EXITING (%s)' % frame)
        print 'sigterm'
        prof.prof('stop', msg='sigterm_handler %s' % os.getpid(), uid=pilot_id)
        prof.close()
        sys.exit(3)

    def sigalarm_handler(signum, frame):
        if agent_name == 'agent_0':
            pilot_FAILED(msg='Caught SIGALRM (Walltime limit?). EXITING (%s)' % frame)
        print 'sigalrm'
        prof.prof('stop', msg='sigalarm_handler', uid=pilot_id)
        prof.close()
        sys.exit(4)

    import atexit
    atexit.register(exit_handler)
    signal.signal(signal.SIGINT,  sigint_handler)
    signal.signal(signal.SIGTERM, sigterm_handler)
    signal.signal(signal.SIGALRM, sigalarm_handler)

    # if anything went wrong up to this point, we would have been unable to
    # report errors into mongodb.  From here on, any fatal error should result
    # in one of the above handlers or exit handlers being activated, thus
    # reporting the error dutifully.

    try:
        # ----------------------------------------------------------------------
        # des Pudels Kern: merge LRMS info into cfg and get the agent started

        if agent_name == 'agent_0':

            # only the master agent creates LRMS and sub-agent config files.
            # The LRMS which will give us the set of agent_nodes to use for
            # sub-agent startup.  Add the remaining LRMS information to the
            # config, for the benefit of the scheduler).

<<<<<<< HEAD
            lrms = LRMS.create(name   = cfg['lrms'],
                               cfg    = cfg,
                               logger = log)
=======
            lrms = rp.agent.RM.create(name   = cfg['lrms'],
                             cfg    = cfg,
                             logger = log)
>>>>>>> 6740640e
            cfg['lrms_info'] = lrms.lrms_info


            # the master agent also is the only one which starts bridges.  It
            # has to do so before creating the Agent Worker instance, as that is
            # using the bridges already.

            bridges = start_bridges(cfg, log)
            # FIXME: make sure all communication channels are in place.  This could
            # be replaced with a proper barrier, but not sure if that is worth it...
            time.sleep (1)

            # after we started bridges, we'll add their in and out addresses
            # to the config, so that the communication channels can connect to
            # them.  At this point we also write configs for all sub-agents this
            # instance intents to spawn.
            #
            # FIXME: we should point the address to the node of the subagent
            #        which hosts the bridge, not the local IP.  Until this
            #        is fixed, bridges MUST run on agent_0 (which is what
            #        RM.hostip() below will point to).
            nodeip = rp.agent.RM.hostip(cfg.get('network_interface'), logger=log)
            write_sub_configs(cfg, bridges, nodeip, log)

            # Store some runtime information into the session
            if 'version_info' in lrms.lm_info:
                mongo_p.update({"_id": pilot_id},
                               {"$set": {"lm_info": lrms.lm_info['version_info']}})

        # we now have correct bridge addresses added to the agent_0.cfg, and all
        # other agents will have picked that up from their config files -- we
        # can start the agent and all its components!
        agent = rp.worker.Agent(cfg)
        agent.start()

        log.debug('waiting for agent %s to join' % agent_name)
        agent.join()
        log.debug('agent %s joined' % agent_name)

        # ----------------------------------------------------------------------

    except SystemExit:
        log.exception("Exit running agent: %s" % agent_name)
        if agent and not agent.final_cause:
            agent.final_cause = "sys.exit"

    except Exception as e:
        log.exception("Error running agent: %s" % agent_name)
        if agent and not agent.final_cause:
            agent.final_cause = "error"

    finally:

        # in all cases, make sure we perform an orderly shutdown.  I hope python
        # does not mind doing all those things in a finally clause of
        # (essentially) main...
        if agent:
            agent.stop()
            agent = None
        log.debug('agent %s finalized' % agent_name)

        # agent.stop will not tear down bridges -- we do that here at last
        for name,b in bridges.items():
            try:
                log.info("closing bridge %s", b)
                b['handle'].stop()
            except Exception as e:
                log.exception('ignore failing bridge terminate (%s)', e)
        bridges = dict()

        # make sure the lrms release whatever it acquired
        if lrms:
            lrms.stop()
            lrms = None

        # agent_0 will also report final pilot state to the DB
        if agent_name == 'agent_0':
            if agent and agent.final_cause == 'timeout':
                pilot_DONE(mongo_p, pilot_id, log, "TIMEOUT received. Terminating.")
            elif agent and agent.final_cause == 'cancel':
                pilot_CANCELED(mongo_p, pilot_id, log, "CANCEL received. Terminating.")
            elif agent and agent.final_cause == 'sys.exit':
                pilot_CANCELED(mongo_p, pilot_id, log, "EXIT received. Terminating.")
            elif agent and agent.final_cause == 'finalize':
                log.info('shutdown due to component finalization -- assuming error')
                pilot_FAILED(mongo_p, pilot_id, log, "FINALIZE received")
            elif agent:
                pilot_FAILED(mongo_p, pilot_id, log, "TERMINATE received")
            else:
                pilot_FAILED(mongo_p, pilot_id, log, "FAILED startup")

        log.info('stop')
        prof.prof('stop', msg='finally clause agent', uid=pilot_id)
        prof.close()


# ==============================================================================
#
if __name__ == "__main__":

    print "---------------------------------------------------------------------"
    print
    print "PYTHONPATH: %s"  % sys.path
    print "python: %s"      % sys.version
    print "utils : %-5s : %s" % (ru.version_detail, ru.__file__)
    print "saga  : %-5s : %s" % (rs.version_detail, rs.__file__)
    print "pilot : %-5s : %s" % (rp.version_detail, rp.__file__)
    print "        type  : multicore"
    print "        gitid : %s" % git_ident
    print
    print "---------------------------------------------------------------------"
    print

    bootstrap_3()

    print "bootstrap_3 done"

#
# ------------------------------------------------------------------------------
<|MERGE_RESOLUTION|>--- conflicted
+++ resolved
@@ -135,28 +135,11 @@
 __license__   = "MIT"
 
 import os
-<<<<<<< HEAD
+import sys
 import copy
-import math
-import stat
-import sys
 import time
-import errno
-import Queue
 import pprint
 import signal
-import shutil
-import hostlist
-import tempfile
-import netifaces
-import fractions
-import threading
-import traceback
-import subprocess
-import collections
-import multiprocessing
-import json
-import urllib2 as ul
 
 import saga                as rs
 import radical.utils       as ru
@@ -197,95 +180,6 @@
 
 # this needs git attribute 'ident' set for this file
 git_ident = "$Id$"
-
-
-# ------------------------------------------------------------------------------
-# CONSTANTS
-#
-# 'enum' for unit launch method types
-LAUNCH_METHOD_APRUN         = 'APRUN'
-LAUNCH_METHOD_CCMRUN        = 'CCMRUN'
-LAUNCH_METHOD_DPLACE        = 'DPLACE'
-LAUNCH_METHOD_FORK          = 'FORK'
-LAUNCH_METHOD_IBRUN         = 'IBRUN'
-LAUNCH_METHOD_MPIEXEC       = 'MPIEXEC'
-LAUNCH_METHOD_MPIRUN_CCMRUN = 'MPIRUN_CCMRUN'
-LAUNCH_METHOD_MPIRUN_DPLACE = 'MPIRUN_DPLACE'
-LAUNCH_METHOD_MPIRUN        = 'MPIRUN'
-LAUNCH_METHOD_MPIRUN_RSH    = 'MPIRUN_RSH'
-LAUNCH_METHOD_ORTE          = 'ORTE'
-LAUNCH_METHOD_POE           = 'POE'
-LAUNCH_METHOD_RUNJOB        = 'RUNJOB'
-LAUNCH_METHOD_SSH           = 'SSH'
-LAUNCH_METHOD_YARN          = 'YARN'
-
-# 'enum' for local resource manager types
-LRMS_NAME_CCM               = 'CCM'
-LRMS_NAME_FORK              = 'FORK'
-LRMS_NAME_LOADLEVELER       = 'LOADL'
-LRMS_NAME_LSF               = 'LSF'
-LRMS_NAME_PBSPRO            = 'PBSPRO'
-LRMS_NAME_SGE               = 'SGE'
-LRMS_NAME_SLURM             = 'SLURM'
-LRMS_NAME_TORQUE            = 'TORQUE'
-LRMS_NAME_YARN              = 'YARN'
-
-# 'enum' for pilot's unit scheduler types
-SCHEDULER_NAME_CONTINUOUS   = "CONTINUOUS"
-SCHEDULER_NAME_SCATTERED    = "SCATTERED"
-SCHEDULER_NAME_TORUS        = "TORUS"
-SCHEDULER_NAME_YARN         = "YARN"
-
-# 'enum' for pilot's unit spawner types
-SPAWNER_NAME_POPEN          = "POPEN"
-SPAWNER_NAME_SHELL          = "SHELL"
-SPAWNER_NAME_ABDS           = "ABDS"
-
-# defines for pilot commands
-COMMAND_CANCEL_PILOT        = "Cancel_Pilot"
-COMMAND_CANCEL_COMPUTE_UNIT = "Cancel_Compute_Unit"
-COMMAND_KEEP_ALIVE          = "Keep_Alive"
-COMMAND_FIELD               = "commands"
-COMMAND_TYPE                = "type"
-COMMAND_ARG                 = "arg"
-COMMAND_CANCEL              = "Cancel"
-COMMAND_SCHEDULE            = "schedule"
-COMMAND_RESCHEDULE          = "reschedule"
-COMMAND_UNSCHEDULE          = "unschedule"
-COMMAND_WAKEUP              = "wakeup"
-
-
-# 'enum' for staging action operators
-COPY     = 'Copy'     # local cp
-LINK     = 'Link'     # local ln -s
-MOVE     = 'Move'     # local mv
-TRANSFER = 'Transfer' # saga remote transfer
-                      # TODO: This might just be a special case of copy
-
-# tri-state for unit spawn retval
-OK       = 'OK'
-FAIL     = 'FAIL'
-RETRY    = 'RETRY'
-
-# two-state for slot occupation.
-FREE     = 'Free'
-BUSY     = 'Busy'
-
-# ----------------------------------------------------------------------------------
-#
-def rec_makedir(target):
-
-    # recursive makedir which ignores errors if dir already exists
-
-    try:
-        os.makedirs(target)
-
-    except OSError as e:
-        # ignore failure on existing directory
-        if e.errno == errno.EEXIST and os.path.isdir(os.path.dirname(target)):
-            pass
-        else:
-            raise
 
 
 # ------------------------------------------------------------------------------
@@ -409,6970 +303,6 @@
                           "logfile"     : rpu.tail(log),
                           "finished"    : now}
             })
-
-    else:
-        if logger:
-            logger.error("cannot log cancel state in database!")
-
-        print "cannot log cancel state in database!"
-
-
-
-# ==============================================================================
-#
-# Schedulers
-#
-# ==============================================================================
-#
-class AgentSchedulingComponent(rpu.Component):
-
-    # FIXME: clarify what can be overloaded by Scheduler classes
-
-    # --------------------------------------------------------------------------
-    #
-    def __init__(self, cfg):
-
-        rpu.Component.__init__(self, 'AgentSchedulingComponent', cfg)
-
-
-    # --------------------------------------------------------------------------
-    #
-    def initialize_child(self):
-
-      # self.declare_input (rp.AGENT_SCHEDULING_PENDING, rp.AGENT_SCHEDULING_QUEUE)
-      # self.declare_worker(rp.AGENT_SCHEDULING_PENDING, self.work)
-
-        self.declare_input (rp.ALLOCATING_PENDING, rp.AGENT_SCHEDULING_QUEUE)
-        self.declare_worker(rp.ALLOCATING_PENDING, self.work)
-
-        self.declare_output(rp.EXECUTING_PENDING,  rp.AGENT_EXECUTING_QUEUE)
-
-        # we need unschedule updates to learn about units which free their
-        # allocated cores.  Those updates need to be issued after execution, ie.
-        # by the AgentExecutionComponent.
-        self.declare_publisher ('state',      rp.AGENT_STATE_PUBSUB)
-        self.declare_subscriber('unschedule', rp.AGENT_UNSCHEDULE_PUBSUB, self.unschedule_cb)
-
-        # we create a pubsub pair for reschedule trigger
-        self.declare_publisher ('reschedule', rp.AGENT_RESCHEDULE_PUBSUB)
-        self.declare_subscriber('reschedule', rp.AGENT_RESCHEDULE_PUBSUB, self.reschedule_cb)
-
-        # all components use the command channel for control messages
-        self.declare_publisher ('command', rp.AGENT_COMMAND_PUBSUB)
-
-        # we declare a clone and a drop callback, so that cores can be assigned
-        # to clones, and can also be freed again.
-        self.declare_clone_cb(self.clone_cb)
-        self.declare_drop_cb (self.drop_cb)
-
-        # when cloning, we fake scheduling via round robin over all cores.
-        # These indexes keeps track of the last used core.
-        self._clone_slot_idx = 0
-        self._clone_core_idx = 0
-
-        # The scheduler needs the LRMS information which have been collected
-        # during agent startup.  We dig them out of the config at this point.
-        self._pilot_id = self._cfg['pilot_id']
-        self._lrms_lm_info        = self._cfg['lrms_info']['lm_info']
-        self._lrms_node_list      = self._cfg['lrms_info']['node_list']
-        self._lrms_cores_per_node = self._cfg['lrms_info']['cores_per_node']
-        # FIXME: this information is insufficient for the torus scheduler!
-
-        self._wait_pool = list()            # set of units which wait for the resource
-        self._wait_lock = threading.RLock() # look on the above set
-        self._slot_lock = threading.RLock() # look for slot allocation/deallocation
-
-        # configure the scheduler instance
-        self._configure()
-
-        # communicate successful startup
-        self.publish('command', {'cmd' : 'alive',
-                                 'arg' : self.cname})
-
-
-    # --------------------------------------------------------------------------
-    #
-    def finalize_child(self):
-
-        # communicate finalization
-        self.publish('command', {'cmd' : 'final',
-                                 'arg' : self.cname})
-
-
-    # --------------------------------------------------------------------------
-    #
-    # This class-method creates the appropriate sub-class for the Scheduler.
-    #
-    @classmethod
-    def create(cls, cfg):
-
-        # Make sure that we are the base-class!
-        if cls != AgentSchedulingComponent:
-            raise TypeError("Scheduler Factory only available to base class!")
-
-        name = cfg['scheduler']
-
-        try:
-            impl = {
-                SCHEDULER_NAME_CONTINUOUS : SchedulerContinuous,
-                SCHEDULER_NAME_SCATTERED  : SchedulerScattered,
-                SCHEDULER_NAME_TORUS      : SchedulerTorus,
-                SCHEDULER_NAME_YARN       : SchedulerYarn
-            }[name]
-
-            impl = impl(cfg)
-            return impl
-
-        except KeyError:
-            raise ValueError("Scheduler '%s' unknown or defunct" % name)
-
-
-    # --------------------------------------------------------------------------
-    #
-    def _configure(self):
-        raise NotImplementedError("_configure() not implemented for Scheduler '%s'." % self._cname)
-
-
-    # --------------------------------------------------------------------------
-    #
-    def slot_status(self):
-        raise NotImplementedError("slot_status() not implemented for Scheduler '%s'." % self._cname)
-
-
-    # --------------------------------------------------------------------------
-    #
-    def _allocate_slot(self, cores_requested):
-        raise NotImplementedError("_allocate_slot() not implemented for Scheduler '%s'." % self._cname)
-
-
-    # --------------------------------------------------------------------------
-    #
-    def _release_slot(self, opaque_slots):
-        raise NotImplementedError("_release_slot() not implemented for Scheduler '%s'." % self._cname)
-
-
-    # --------------------------------------------------------------------------
-    #
-    def _try_allocation(self, cu):
-        """
-        Attempt to allocate cores for a specific CU.  If it succeeds, send the
-        CU off to the ExecutionWorker.
-        """
-
-        # needs to be locked as we try to acquire slots, but slots are freed
-        # in a different thread.  But we keep the lock duration short...
-        with self._slot_lock :
-
-            # schedule this unit, and receive an opaque handle that has meaning to
-            # the LRMS, Scheduler and LaunchMethod.
-            cu['opaque_slots'] = self._allocate_slot(cu['description']['cores'])
-
-        if not cu['opaque_slots']:
-            # signal the CU remains unhandled
-            return False
-
-        # got an allocation, go off and launch the process
-        self._prof.prof('schedule', msg="allocated", uid=cu['_id'])
-        self._log.info("slot status after allocated  : %s" % self.slot_status ())
-
-        # FIXME: if allocation succeeded, then the unit will likely advance to
-        #        executing soon.  Advance will do a blowup before puching -- but
-        #        that will also *drop* units.  We need to unschedule those.
-        #        self.unschedule(cu_dropped), and should probably do that right
-        #        here?  Not sure if this is worth a dropping-hook on component
-        #        level...
-        return True
-
-
-    # --------------------------------------------------------------------------
-    #
-    def reschedule_cb(self, topic, msg):
-        # we ignore any passed CU.  In principle the cu info could be used to
-        # determine which slots have been freed.  No need for that optimization
-        # right now.  This will become interesting once reschedule becomes too
-        # expensive.
-
-        cu = msg
-
-        self._prof.prof('reschedule', uid=self._pilot_id)
-        self._log.info("slot status before reschedule: %s" % self.slot_status())
-
-        # cycle through wait queue, and see if we get anything running now.  We
-        # cycle over a copy of the list, so that we can modify the list on the
-        # fly
-        for cu in self._wait_pool[:]:
-
-            if self._try_allocation(cu):
-
-                # allocated cu -- advance it
-                self.advance(cu, rp.EXECUTING_PENDING, publish=True, push=True)
-
-                # remove it from the wait queue
-                with self._wait_lock :
-                    self._wait_pool.remove(cu)
-                    self._prof.prof('unqueue', msg="re-allocation done", uid=cu['_id'])
-            else:
-                # Break out of this loop if we didn't manage to schedule a task
-                break
-
-        # Note: The extra space below is for visual alignment
-        self._log.info("slot status after  reschedule: %s" % self.slot_status ())
-        self._prof.prof('reschedule done')
-
-
-    # --------------------------------------------------------------------------
-    #
-    def unschedule_cb(self, topic, msg):
-        """
-        release (for whatever reason) all slots allocated to this CU
-        """
-
-        cu = msg
-        self._prof.prof('unschedule', uid=cu['_id'])
-
-        if not cu['opaque_slots']:
-            # Nothing to do -- how come?
-            self._log.warn("cannot unschedule: %s (no slots)" % cu)
-            return
-
-        self._log.info("slot status before unschedule: %s" % self.slot_status ())
-
-        # needs to be locked as we try to release slots, but slots are acquired
-        # in a different thread....
-        with self._slot_lock :
-            self._release_slot(cu['opaque_slots'])
-            self._prof.prof('unschedule', msg='released', uid=cu['_id'])
-
-        # notify the scheduling thread, ie. trigger a reschedule to utilize
-        # the freed slots
-        # FIXME: we don't have a reschedule pubsub, yet.  A local queue
-        #        should in principle suffice though.
-        self.publish('reschedule', cu)
-
-        # Note: The extra space below is for visual alignment
-        self._log.info("slot status after  unschedule: %s" % self.slot_status ())
-
-
-    # --------------------------------------------------------------------------
-    #
-    def clone_cb(self, unit, name=None, mode=None, prof=None, logger=None):
-
-        if mode == 'output':
-
-            # so, this is tricky: we want to clone the unit after scheduling,
-            # but at the same time don't want to have all clones end up on the
-            # same core -- so the clones should be scheduled to a different (set
-            # of) core(s).  But also, we don't really want to schedule, that is
-            # why we blow up on output, right?
-            #
-            # So we fake scheduling.  This assumes the 'self.slots' structure as
-            # used by the continuous scheduler, wo will likely only work for
-            # this one (FIXME): we walk our own index into the slot structure,
-            # and simply assign that core, be it busy or not.
-            #
-            # FIXME: This method makes no attempt to set 'task_slots', so will
-            # not work properly for some launch methods.
-            #
-            # This is awful.  I mean, really awful.  Like, nothing good can come
-            # out of this.  Ticket #902 should be implemented, it will solve
-            # this problem much cleaner...
-
-            if prof: prof.prof      ('clone_cb', uid=unit['_id'])
-            else   : self._prof.prof('clone_cb', uid=unit['_id'])
-
-            slot = self.slots[self._clone_slot_idx]
-
-            unit['opaque_slots']['task_slots'][0] = '%s:%d' \
-                    % (slot['node'], self._clone_core_idx)
-          # self._log.debug(' === clone cb out : %s', unit['opaque_slots'])
-
-            if (self._clone_core_idx +  1) < self._lrms_cores_per_node:
-                self._clone_core_idx += 1
-            else:
-                self._clone_core_idx  = 0
-                self._clone_slot_idx += 1
-
-                if self._clone_slot_idx >= len(self.slots):
-                    self._clone_slot_idx = 0
-
-
-    # --------------------------------------------------------------------------
-    #
-    def drop_cb(self, unit, name=None, mode=None, prof=None, logger=None):
-
-        if mode == 'output':
-            # we only unscheduler *after* scheduling.  Duh!
-
-            if prof:
-                prof.prof('drop_cb', uid=unit['_id'])
-            else:
-                self._prof.prof('drop_cb', uid=unit['_id'])
-
-            self.unschedule_cb(topic=None, msg=unit)
-
-
-
-    # --------------------------------------------------------------------------
-    #
-    def work(self, cu):
-
-      # self.advance(cu, rp.AGENT_SCHEDULING, publish=True, push=False)
-        self.advance(cu, rp.ALLOCATING      , publish=True, push=False)
-
-        # we got a new unit to schedule.  Either we can place it
-        # straight away and move it to execution, or we have to
-        # put it on the wait queue.
-        if self._try_allocation(cu):
-            self._prof.prof('schedule', msg="allocation succeeded", uid=cu['_id'])
-            self.advance(cu, rp.EXECUTING_PENDING, publish=True, push=True)
-
-        else:
-            # No resources available, put in wait queue
-            self._prof.prof('schedule', msg="allocation failed", uid=cu['_id'])
-            with self._wait_lock :
-                self._wait_pool.append(cu)
-
-
-
-# ==============================================================================
-#
-class SchedulerContinuous(AgentSchedulingComponent):
-
-    # --------------------------------------------------------------------------
-    #
-    def __init__(self, cfg):
-
-        self.slots = None
-
-        AgentSchedulingComponent.__init__(self, cfg)
-
-
-    # --------------------------------------------------------------------------
-    #
-    def _configure(self):
-        if not self._lrms_node_list:
-            raise RuntimeError("LRMS %s didn't _configure node_list." % self._lrms.name)
-
-        if not self._lrms_cores_per_node:
-            raise RuntimeError("LRMS %s didn't _configure cores_per_node." % self._lrms.name)
-
-        # Slots represents the internal process management structure.
-        # The structure is as follows:
-        # [
-        #    {'node': 'node1', 'cores': [p_1, p_2, p_3, ... , p_cores_per_node]},
-        #    {'node': 'node2', 'cores': [p_1, p_2, p_3. ... , p_cores_per_node]
-        # ]
-        #
-        # We put it in a list because we care about (and make use of) the order.
-        #
-        self.slots = []
-        for node in self._lrms_node_list:
-            self.slots.append({
-                'node': node,
-                # TODO: Maybe use the real core numbers in the case of
-                # non-exclusive host reservations?
-                'cores': [FREE for _ in range(0, self._lrms_cores_per_node)]
-            })
-
-
-    # --------------------------------------------------------------------------
-    #
-    def slot_status(self):
-        """Returns a multi-line string corresponding to slot status.
-        """
-
-        slot_matrix = ""
-        for slot in self.slots:
-            slot_matrix += "|"
-            for core in slot['cores']:
-                if core == FREE:
-                    slot_matrix += "-"
-                else:
-                    slot_matrix += "+"
-        slot_matrix += "|"
-        return {'timestamp' : rpu.timestamp(),
-                'slotstate' : slot_matrix}
-
-
-    # --------------------------------------------------------------------------
-    #
-    def _allocate_slot(self, cores_requested):
-
-        # TODO: single_node should be enforced for e.g. non-message passing
-        #       tasks, but we don't have that info here.
-        if cores_requested <= self._lrms_cores_per_node:
-            single_node = True
-        else:
-            single_node = False
-
-        # Given that we are the continuous scheduler, this is fixed.
-        # TODO: Argument can be removed altogether?
-        continuous = True
-
-        # Switch between searching for continuous or scattered slots
-        # Switch between searching for single or multi-node
-        if single_node:
-            if continuous:
-                task_slots = self._find_slots_single_cont(cores_requested)
-            else:
-                raise NotImplementedError('No scattered single node scheduler implemented yet.')
-        else:
-            if continuous:
-                task_slots = self._find_slots_multi_cont(cores_requested)
-            else:
-                raise NotImplementedError('No scattered multi node scheduler implemented yet.')
-
-        if not task_slots:
-            # allocation failed
-            return {}
-
-        self._change_slot_states(task_slots, BUSY)
-        task_offsets = self.slots2offset(task_slots)
-
-        return {'task_slots'   : task_slots,
-                'task_offsets' : task_offsets,
-                'lm_info'      : self._lrms_lm_info}
-
-
-    # --------------------------------------------------------------------------
-    #
-    # Convert a set of slots into an index into the global slots list
-    #
-    def slots2offset(self, task_slots):
-        # TODO: This assumes all hosts have the same number of cores
-
-        first_slot = task_slots[0]
-        # Get the host and the core part
-        [first_slot_host, first_slot_core] = first_slot.split(':')
-        # Find the entry in the the all_slots list based on the host
-        slot_entry = (slot for slot in self.slots if slot["node"] == first_slot_host).next()
-        # Transform it into an index in to the all_slots list
-        all_slots_slot_index = self.slots.index(slot_entry)
-
-        return all_slots_slot_index * self._lrms_cores_per_node + int(first_slot_core)
-
-
-    # --------------------------------------------------------------------------
-    #
-    def _release_slot(self, opaque_slots):
-
-        if not 'task_slots' in opaque_slots:
-            raise RuntimeError('insufficient information to release slots via %s: %s' \
-                    % (self.name, opaque_slots))
-
-        self._change_slot_states(opaque_slots['task_slots'], FREE)
-
-
-    # --------------------------------------------------------------------------
-    #
-    # Find a needle (continuous sub-list) in a haystack (list)
-    #
-    def _find_sublist(self, haystack, needle):
-        n = len(needle)
-        # Find all matches (returns list of False and True for every position)
-        hits = [(needle == haystack[i:i+n]) for i in xrange(len(haystack)-n+1)]
-        try:
-            # Grab the first occurrence
-            index = hits.index(True)
-        except ValueError:
-            index = None
-
-        return index
-
-
-    # --------------------------------------------------------------------------
-    #
-    # Transform the number of cores into a continuous list of "status"es,
-    # and use that to find a sub-list.
-    #
-    def _find_cores_cont(self, slot_cores, cores_requested, status):
-        return self._find_sublist(slot_cores, [status for _ in range(cores_requested)])
-
-
-    # --------------------------------------------------------------------------
-    #
-    # Find an available continuous slot within node boundaries.
-    #
-    def _find_slots_single_cont(self, cores_requested):
-
-        for slot in self.slots:
-            slot_node = slot['node']
-            slot_cores = slot['cores']
-
-            slot_cores_offset = self._find_cores_cont(slot_cores, cores_requested, FREE)
-
-            if slot_cores_offset is not None:
-              # self._log.info('Node %s satisfies %d cores at offset %d',
-              #               slot_node, cores_requested, slot_cores_offset)
-                return ['%s:%d' % (slot_node, core) for core in
-                        range(slot_cores_offset, slot_cores_offset + cores_requested)]
-
-        return None
-
-
-    # --------------------------------------------------------------------------
-    #
-    # Find an available continuous slot across node boundaries.
-    #
-    def _find_slots_multi_cont(self, cores_requested):
-
-        # Convenience aliases
-        cores_per_node = self._lrms_cores_per_node
-        all_slots = self.slots
-
-        # Glue all slot core lists together
-        all_slot_cores = [core for node in [node['cores'] for node in all_slots] for core in node]
-        # self._log.debug("all_slot_cores: %s", all_slot_cores)
-
-        # Find the start of the first available region
-        all_slots_first_core_offset = self._find_cores_cont(all_slot_cores, cores_requested, FREE)
-        self._log.debug("all_slots_first_core_offset: %s", all_slots_first_core_offset)
-        if all_slots_first_core_offset is None:
-            return None
-
-        # Determine the first slot in the slot list
-        first_slot_index = all_slots_first_core_offset / cores_per_node
-        self._log.debug("first_slot_index: %s", first_slot_index)
-        # And the core offset within that node
-        first_slot_core_offset = all_slots_first_core_offset % cores_per_node
-        self._log.debug("first_slot_core_offset: %s", first_slot_core_offset)
-
-        # Note: We subtract one here, because counting starts at zero;
-        #       Imagine a zero offset and a count of 1, the only core used
-        #       would be core 0.
-        #       TODO: Verify this claim :-)
-        all_slots_last_core_offset = (first_slot_index * cores_per_node) +\
-                                     first_slot_core_offset + cores_requested - 1
-        self._log.debug("all_slots_last_core_offset: %s", all_slots_last_core_offset)
-        last_slot_index = (all_slots_last_core_offset) / cores_per_node
-        self._log.debug("last_slot_index: %s", last_slot_index)
-        last_slot_core_offset = all_slots_last_core_offset % cores_per_node
-        self._log.debug("last_slot_core_offset: %s", last_slot_core_offset)
-
-        # Convenience aliases
-        last_slot = self.slots[last_slot_index]
-        self._log.debug("last_slot: %s", last_slot)
-        last_node = last_slot['node']
-        self._log.debug("last_node: %s", last_node)
-        first_slot = self.slots[first_slot_index]
-        self._log.debug("first_slot: %s", first_slot)
-        first_node = first_slot['node']
-        self._log.debug("first_node: %s", first_node)
-
-        # Collect all node:core slots here
-        task_slots = []
-
-        # Add cores from first slot for this unit
-        # As this is a multi-node search, we can safely assume that we go
-        # from the offset all the way to the last core.
-        task_slots.extend(['%s:%d' % (first_node, core) for core in
-                           range(first_slot_core_offset, cores_per_node)])
-
-        # Add all cores from "middle" slots
-        for slot_index in range(first_slot_index+1, last_slot_index):
-            slot_node = all_slots[slot_index]['node']
-            task_slots.extend(['%s:%d' % (slot_node, core) for core in range(0, cores_per_node)])
-
-        # Add the cores of the last slot
-        task_slots.extend(['%s:%d' % (last_node, core) for core in range(0, last_slot_core_offset+1)])
-
-        return task_slots
-
-
-    # --------------------------------------------------------------------------
-    #
-    # Change the reserved state of slots (FREE or BUSY)
-    #
-    def _change_slot_states(self, task_slots, new_state):
-
-        # Convenience alias
-        all_slots = self.slots
-
-        # logger.debug("change_slot_states: unit slots: %s", task_slots)
-
-        for slot in task_slots:
-            # logger.debug("change_slot_states: slot content: %s", slot)
-            # Get the node and the core part
-            [slot_node, slot_core] = slot.split(':')
-            # Find the entry in the the all_slots list
-            slot_entry = (slot for slot in all_slots if slot["node"] == slot_node).next()
-            # Change the state of the slot
-            slot_entry['cores'][int(slot_core)] = new_state
-
-
-
-# ==============================================================================
-#
-class SchedulerScattered(AgentSchedulingComponent):
-    # FIXME: implement
-    pass
-
-
-# ==============================================================================
-#
-class SchedulerTorus(AgentSchedulingComponent):
-
-    # TODO: Ultimately all BG/Q specifics should move out of the scheduler
-
-    # --------------------------------------------------------------------------
-    #
-    # Offsets into block structure
-    #
-    TORUS_BLOCK_INDEX  = 0
-    TORUS_BLOCK_COOR   = 1
-    TORUS_BLOCK_NAME   = 2
-    TORUS_BLOCK_STATUS = 3
-
-
-    # --------------------------------------------------------------------------
-    def __init__(self, cfg):
-
-        self.slots            = None
-        self._cores_per_node  = None
-
-        AgentSchedulingComponent.__init__(self, cfg)
-
-
-    # --------------------------------------------------------------------------
-    #
-    def _configure(self):
-        if not self._lrms_cores_per_node:
-            raise RuntimeError("LRMS %s didn't _configure cores_per_node." % self._lrms.name)
-
-        self._cores_per_node = self._lrms_cores_per_node
-
-        # TODO: get rid of field below
-        self.slots = 'bogus'
-
-
-    # --------------------------------------------------------------------------
-    #
-    def slot_status(self):
-        """Returns a multi-line string corresponding to slot status.
-        """
-
-        slot_matrix = ""
-        for slot in self._lrms.torus_block:
-            slot_matrix += "|"
-            if slot[self.TORUS_BLOCK_STATUS] == FREE:
-                slot_matrix += "-" * self._lrms_cores_per_node
-            else:
-                slot_matrix += "+" * self._lrms_cores_per_node
-        slot_matrix += "|"
-        return {'timestamp': rpu.timestamp(),
-                'slotstate': slot_matrix}
-
-
-    # --------------------------------------------------------------------------
-    #
-    # Allocate a number of cores
-    #
-    # Currently only implements full-node allocation, so core count must
-    # be a multiple of cores_per_node.
-    #
-    def _allocate_slot(self, cores_requested):
-
-        block = self._lrms.torus_block
-        sub_block_shape_table = self._lrms.shape_table
-
-        self._log.info("Trying to allocate %d core(s).", cores_requested)
-
-        if cores_requested % self._lrms_cores_per_node:
-            num_cores = int(math.ceil(cores_requested / float(self._lrms_cores_per_node))) \
-                        * self._lrms_cores_per_node
-            self._log.error('Core not multiple of %d, increasing to %d!',
-                           self._lrms_cores_per_node, num_cores)
-
-        num_nodes = cores_requested / self._lrms_cores_per_node
-
-        offset = self._alloc_sub_block(block, num_nodes)
-
-        if offset is None:
-            self._log.warning('No allocation made.')
-            return
-
-        # TODO: return something else than corner location? Corner index?
-        sub_block_shape     = sub_block_shape_table[num_nodes]
-        sub_block_shape_str = self._lrms.shape2str(sub_block_shape)
-        corner              = block[offset][self.TORUS_BLOCK_COOR]
-        corner_offset       = self.corner2offset(self._lrms.torus_block, corner)
-        corner_node         = self._lrms.torus_block[corner_offset][self.TORUS_BLOCK_NAME]
-
-        end = self.get_last_node(corner, sub_block_shape)
-        self._log.debug('Allocating sub-block of %d node(s) with dimensions %s'
-                       ' at offset %d with corner %s and end %s.',
-                        num_nodes, sub_block_shape_str, offset,
-                        self._lrms.loc2str(corner), self._lrms.loc2str(end))
-
-        return {'cores_per_node'      : self._lrms_cores_per_node,
-                'loadl_bg_block'      : self._lrms.loadl_bg_block,
-                'sub_block_shape_str' : sub_block_shape_str,
-                'corner_node'         : corner_node,
-                'lm_info'             : self._lrms_lm_info}
-
-
-    # --------------------------------------------------------------------------
-    #
-    # Allocate a sub-block within a block
-    # Currently only works with offset that are exactly the sub-block size
-    #
-    def _alloc_sub_block(self, block, num_nodes):
-
-        offset = 0
-        # Iterate through all nodes with offset a multiple of the sub-block size
-        while True:
-
-            # Verify the assumption (needs to be an assert?)
-            if offset % num_nodes != 0:
-                msg = 'Sub-block needs to start at correct offset!'
-                self._log.exception(msg)
-                raise ValueError(msg)
-                # TODO: If we want to workaround this, the coordinates need to overflow
-
-            not_free = False
-            # Check if all nodes from offset till offset+size are FREE
-            for peek in range(num_nodes):
-                try:
-                    if block[offset+peek][self.TORUS_BLOCK_STATUS] == BUSY:
-                        # Once we find the first BUSY node we can discard this attempt
-                        not_free = True
-                        break
-                except IndexError:
-                    self._log.exception('Block out of bound. Num_nodes: %d, offset: %d, peek: %d.',
-                            num_nodes, offset, peek)
-
-            if not_free == True:
-                # No success at this offset
-                self._log.info("No free nodes found at this offset: %d.", offset)
-
-                # If we weren't the last attempt, then increase the offset and iterate again.
-                if offset + num_nodes < self._block2num_nodes(block):
-                    offset += num_nodes
-                    continue
-                else:
-                    return
-
-            else:
-                # At this stage we have found a free spot!
-
-                self._log.info("Free nodes found at this offset: %d.", offset)
-
-                # Then mark the nodes busy
-                for peek in range(num_nodes):
-                    block[offset+peek][self.TORUS_BLOCK_STATUS] = BUSY
-
-                return offset
-
-
-    # --------------------------------------------------------------------------
-    #
-    # Return the number of nodes in a block
-    #
-    def _block2num_nodes(self, block):
-        return len(block)
-
-
-    # --------------------------------------------------------------------------
-    #
-    def _release_slot(self, (corner, shape)):
-        self._free_cores(self._lrms.torus_block, corner, shape)
-
-
-    # --------------------------------------------------------------------------
-    #
-    # Free up an allocation
-    #
-    def _free_cores(self, block, corner, shape):
-
-        # Number of nodes to free
-        num_nodes = self._shape2num_nodes(shape)
-
-        # Location of where to start freeing
-        offset = self.corner2offset(block, corner)
-
-        self._log.info("Freeing %d nodes starting at %d.", num_nodes, offset)
-
-        for peek in range(num_nodes):
-            assert block[offset+peek][self.TORUS_BLOCK_STATUS] == BUSY, \
-                'Block %d not Free!' % block[offset+peek]
-            block[offset+peek][self.TORUS_BLOCK_STATUS] = FREE
-
-
-    # --------------------------------------------------------------------------
-    #
-    # Follow coordinates to get the last node
-    #
-    def get_last_node(self, origin, shape):
-        ret = {}
-        for dim in self._lrms.torus_dimension_labels:
-            ret[dim] = origin[dim] + shape[dim] -1
-        return ret
-
-
-    # --------------------------------------------------------------------------
-    #
-    # Return the number of nodes for the given block shape
-    #
-    def _shape2num_nodes(self, shape):
-
-        nodes = 1
-        for dim in self._lrms.torus_dimension_labels:
-            nodes *= shape[dim]
-
-        return nodes
-
-
-    # --------------------------------------------------------------------------
-    #
-    # Return the offset into the node list from a corner
-    #
-    # TODO: Can this be determined instead of searched?
-    #
-    def corner2offset(self, block, corner):
-        offset = 0
-
-        for e in block:
-            if corner == e[self.TORUS_BLOCK_COOR]:
-                return offset
-            offset += 1
-
-        return offset
-
-#===============================================================================
-#
-class SchedulerYarn(AgentSchedulingComponent):
-
-    # FIXME: clarify what can be overloaded by Scheduler classes
-
-    # --------------------------------------------------------------------------
-    #
-    def __init__(self, cfg):
-
-        AgentSchedulingComponent.__init__(self, cfg)
-
-    # --------------------------------------------------------------------------
-    #
-    def _configure(self):
-
-        #-----------------------------------------------------------------------
-        # Find out how many applications you can submit to YARN. And also keep
-        # this check happened to update it accordingly
-
-
-        #if 'rm_ip' not in self._cfg['lrms_info']:
-        #    raise RuntimeError('rm_ip not in lm_info for %s' \
-        #            % (self.name))
-
-        self._log.info('Checking rm_ip %s' % self._cfg['lrms_info']['lm_info']['rm_ip'])
-        self._rm_ip = self._cfg['lrms_info']['lm_info']['rm_ip']
-        self._service_url = self._cfg['lrms_info']['lm_info']['service_url']
-        self._rm_url = self._cfg['lrms_info']['lm_info']['rm_url']
-        self._client_node = self._cfg['lrms_info']['lm_info']['nodename']
-
-        sample_time = rpu.timestamp()
-        yarn_status = ul.urlopen('http://{0}:8088/ws/v1/cluster/scheduler'.format(self._rm_ip))
-
-        yarn_schedul_json = json.loads(yarn_status.read())
-
-        max_num_app = yarn_schedul_json['scheduler']['schedulerInfo']['queues']['queue'][0]['maxApplications']
-        num_app = yarn_schedul_json['scheduler']['schedulerInfo']['queues']['queue'][0]['numApplications']
-
-        #-----------------------------------------------------------------------
-        # Find out the cluster's resources
-        cluster_metrics = ul.urlopen('http://{0}:8088/ws/v1/cluster/metrics'.format(self._rm_ip))
-
-        metrics = json.loads(cluster_metrics.read())
-        self._mnum_of_cores = metrics['clusterMetrics']['totalVirtualCores']
-        self._mmem_size = metrics['clusterMetrics']['totalMB']
-        self._num_of_cores = metrics['clusterMetrics']['allocatedVirtualCores']
-        self._mem_size = metrics['clusterMetrics']['allocatedMB']
-
-        self.avail_app = {'apps':max_num_app - num_app,'timestamp':sample_time}
-        self.avail_cores = self._mnum_of_cores - self._num_of_cores
-        self.avail_mem = self._mmem_size - self._mem_size
-
-    # --------------------------------------------------------------------------
-    #
-    def slot_status(self):
-        """
-        Finds how many spots are left free in the YARN scheduler queue and also
-        updates if it is needed..
-        """
-        #-------------------------------------------------------------------------
-        # As it seems this part of the Scheduler is not according to the assumptions
-        # made about slot status. Keeping the code commented just in case it is
-        # needed later either as whole or art of it.
-        sample = rpu.timestamp()
-        yarn_status = ul.urlopen('http://{0}:8088/ws/v1/cluster/scheduler'.format(self._rm_ip))
-        yarn_schedul_json = json.loads(yarn_status.read())
-
-        max_num_app = yarn_schedul_json['scheduler']['schedulerInfo']['queues']['queue'][0]['maxApplications']
-        num_app = yarn_schedul_json['scheduler']['schedulerInfo']['queues']['queue'][0]['numApplications']
-        if (self.avail_app['timestamp'] - sample)>60 and \
-           (self.avail_app['apps'] != max_num_app - num_app):
-            self.avail_app['apps'] = max_num_app - num_app
-            self.avail_app['timestamp']=sample
-
-        return '{0} applications per user remaining. Free cores {1} Free Mem {2}'\
-        .format(self.avail_app['apps'],self.avail_cores,self.avail_mem)
-
-
-    # --------------------------------------------------------------------------
-    #
-    def _allocate_slot(self, cores_requested,mem_requested):
-        """
-        In this implementation it checks if the number of cores and memory size
-        that exist in the YARN cluster are enough for an application to fit in it.
-        """
-
-        #-----------------------------------------------------------------------
-        # If the application requests resources that exist in the cluster, not
-        # necessarily free, then it returns true else it returns false
-        #TODO: Add provision for memory request
-        if (cores_requested+1) <= self.avail_cores and \
-              mem_requested<=self.avail_mem and \
-              self.avail_app['apps'] != 0:
-            self.avail_cores -=cores_requested
-            self.avail_mem -=mem_requested
-            self.avail_app['apps']-=1
-            return True
-        else:
-            return False
-
-
-    # --------------------------------------------------------------------------
-    #
-    def _release_slot(self, opaque_slot):
-        #-----------------------------------------------------------------------
-        # One application has finished, increase the number of available slots.
-        #with self._slot_lock:
-        self._log.info('Releasing : {0} Cores, {1} RAM'.format(opaque_slot['task_slots'][0],opaque_slot['task_slots'][1]))
-        self.avail_cores +=opaque_slot['task_slots'][0]
-        self.avail_mem +=opaque_slot['task_slots'][1]
-        self.avail_app['apps']+=1
-        return True
-
-
-
-    # --------------------------------------------------------------------------
-    #
-    def _try_allocation(self, cu):
-        """
-        Attempt to allocate cores for a specific CU.  If it succeeds, send the
-        CU off to the ExecutionWorker.
-        """
-        #-----------------------------------------------------------------------
-        # Check if the YARN scheduler queue has space to accept new CUs.
-        # Check about racing conditions in the case that you allowed an
-        # application to start executing and before the statistics in yarn have
-        # refreshed, to send another one that does not fit.
-
-        # TODO: Allocation should be based on the minimum memor allocation per
-        # container. Each YARN application needs two containers, one for the
-        # Application Master and one for the Container that will run.
-
-        # needs to be locked as we try to acquire slots, but slots are freed
-        # in a different thread.  But we keep the lock duration short...
-        with self._slot_lock :
-
-            self._log.info(self.slot_status())
-            self._log.debug('YARN Service and RM URLs: {0} - {1}'.format(self._service_url,self._rm_url))
-
-            # We also need the minimum memory of the YARN cluster. This is because
-            # Java issues a JVM out of memory error when the YARN scheduler cannot
-            # accept. It needs to go either from the configuration file or find a
-            # way to take this value for the YARN scheduler config.
-
-            cu['opaque_slots']={'lm_info':{'service_url':self._service_url,
-                                            'rm_url':self._rm_url,
-                                            'nodename':self._client_node},
-                                'task_slots':[cu['description']['cores'],2048]
-                                            }
-
-            alloc = self._allocate_slot(cu['description']['cores'],2048)
-
-        if not alloc:
-            return False
-
-        # got an allocation, go off and launch the process
-        self._prof.prof('schedule', msg="allocated", uid=cu['_id'])
-        self._log.info("slot status after allocated  : %s" % self.slot_status ())
-
-        return True
-
-    # --------------------------------------------------------------------------
-    #
-    def work(self, cu):
-
-      # self.advance(cu, rp.AGENT_SCHEDULING, publish=True, push=False)
-        self._log.info("Overiding Parent's class method")
-        self.advance(cu, rp.ALLOCATING , publish=True, push=False)
-
-        # we got a new unit to schedule.  Either we can place it
-        # straight away and move it to execution, or we have to
-        # put it on the wait queue.
-        if self._try_allocation(cu):
-            self._prof.prof('schedule', msg="allocation succeeded", uid=cu['_id'])
-            self.advance(cu, rp.EXECUTING_PENDING, publish=False, push=True)
-
-        else:
-            # No resources available, put in wait queue
-            self._prof.prof('schedule', msg="allocation failed", uid=cu['_id'])
-            with self._wait_lock :
-                self._wait_pool.append(cu)
-
-
-
-# ==============================================================================
-#
-# Launch Methods
-#
-# ==============================================================================
-#
-class LaunchMethod(object):
-
-    # List of environment variables that designated Launch Methods should export
-    EXPORT_ENV_VARIABLES = [
-        'LD_LIBRARY_PATH',
-        'PATH',
-        'PYTHONPATH',
-        'PYTHON_DIR',
-        'RADICAL_PILOT_PROFILE'
-    ]
-
-    # --------------------------------------------------------------------------
-    #
-    def __init__(self, cfg, logger):
-
-        self.name = type(self).__name__
-        self._cfg = cfg
-        self._log = logger
-
-        # A per-launch_method list of environment to remove from the CU environment
-        self.env_removables = []
-
-        self.launch_command = None
-        self._configure()
-        # TODO: This doesn't make too much sense for LM's that use multiple
-        #       commands, perhaps this needs to move to per LM __init__.
-        if self.launch_command is None:
-            raise RuntimeError("Launch command not found for LaunchMethod '%s'" % self.name)
-
-        logger.info("Discovered launch command: '%s'.", self.launch_command)
-
-
-    # --------------------------------------------------------------------------
-    #
-    # This class-method creates the appropriate sub-class for the Launch Method.
-    #
-    @classmethod
-    def create(cls, name, cfg, logger):
-
-        # Make sure that we are the base-class!
-        if cls != LaunchMethod:
-            raise TypeError("LaunchMethod factory only available to base class!")
-
-        try:
-            impl = {
-                LAUNCH_METHOD_APRUN         : LaunchMethodAPRUN,
-                LAUNCH_METHOD_CCMRUN        : LaunchMethodCCMRUN,
-                LAUNCH_METHOD_DPLACE        : LaunchMethodDPLACE,
-                LAUNCH_METHOD_FORK          : LaunchMethodFORK,
-                LAUNCH_METHOD_IBRUN         : LaunchMethodIBRUN,
-                LAUNCH_METHOD_MPIEXEC       : LaunchMethodMPIEXEC,
-                LAUNCH_METHOD_MPIRUN_CCMRUN : LaunchMethodMPIRUNCCMRUN,
-                LAUNCH_METHOD_MPIRUN_DPLACE : LaunchMethodMPIRUNDPLACE,
-                LAUNCH_METHOD_MPIRUN        : LaunchMethodMPIRUN,
-                LAUNCH_METHOD_MPIRUN_RSH    : LaunchMethodMPIRUNRSH,
-                LAUNCH_METHOD_ORTE          : LaunchMethodORTE,
-                LAUNCH_METHOD_POE           : LaunchMethodPOE,
-                LAUNCH_METHOD_RUNJOB        : LaunchMethodRUNJOB,
-                LAUNCH_METHOD_SSH           : LaunchMethodSSH,
-                LAUNCH_METHOD_YARN          : LaunchMethodYARN
-            }[name]
-            return impl(cfg, logger)
-
-        except KeyError:
-            logger.exception("LaunchMethod '%s' unknown or defunct" % name)
-
-        except Exception as e:
-            logger.exception("LaunchMethod cannot be used: %s!" % e)
-
-
-    # --------------------------------------------------------------------------
-    #
-    @classmethod
-    def lrms_config_hook(cls, name, cfg, lrms, logger):
-        """
-        This hook will allow the LRMS to perform launch methods specific
-        configuration steps.  The LRMS layer MUST ensure that this hook is
-        called exactly once (globally).  This will be a NOOP for LMs which do
-        not overload this method.  Exceptions fall through to the LRMS.
-        """
-
-        # Make sure that we are the base-class!
-        if cls != LaunchMethod:
-            raise TypeError("LaunchMethod config hook only available to base class!")
-
-        impl = {
-            LAUNCH_METHOD_FORK          : LaunchMethodFORK,
-            LAUNCH_METHOD_ORTE          : LaunchMethodORTE,
-            LAUNCH_METHOD_YARN          : LaunchMethodYARN
-        }.get(name)
-
-        if not impl:
-            logger.info('no LRMS config hook defined for LaunchMethod %s' % name)
-            return None
-
-        logger.info('call LRMS config hook for LaunchMethod %s: %s' % (name, impl))
-        return impl.lrms_config_hook(name, cfg, lrms, logger)
-
-
-    # --------------------------------------------------------------------------
-    #
-    @classmethod
-    def lrms_shutdown_hook(cls, name, cfg, lrms, lm_info, logger):
-        """
-        This hook is symmetric to the config hook above, and is called during
-        shutdown sequence, for the sake of freeing allocated resources.
-        """
-
-        # Make sure that we are the base-class!
-        if cls != LaunchMethod:
-            raise TypeError("LaunchMethod shutdown hook only available to base class!")
-
-        impl = {
-            LAUNCH_METHOD_ORTE          : LaunchMethodORTE,
-            LAUNCH_METHOD_YARN          : LaunchMethodYARN
-        }.get(name)
-
-        if not impl:
-            logger.info('no LRMS shutdown hook defined for LaunchMethod %s' % name)
-            return None
-
-        logger.info('call LRMS shutdown hook for LaunchMethod %s: %s' % (name, impl))
-        return impl.lrms_shutdown_hook(name, cfg, lrms, lm_info, logger)
-
-
-    # --------------------------------------------------------------------------
-    #
-    def _configure(self):
-        raise NotImplementedError("_configure() not implemented for LaunchMethod: %s." % self.name)
-
-
-    # --------------------------------------------------------------------------
-    #
-    def construct_command(self, cu, launch_script_hop):
-        raise NotImplementedError("construct_command() not implemented for LaunchMethod: %s." % self.name)
-
-
-    # --------------------------------------------------------------------------
-    #
-    @classmethod
-    def _find_executable(cls, names):
-        """Takes a (list of) name(s) and looks for an executable in the path.
-        """
-
-        if not isinstance(names, list):
-            names = [names]
-
-        for name in names:
-            ret = cls._which(name)
-            if ret is not None:
-                return ret
-
-        return None
-
-
-    # --------------------------------------------------------------------------
-    #
-    @classmethod
-    def _which(cls, program):
-        """Finds the location of an executable.
-        Taken from:
-        http://stackoverflow.com/questions/377017/test-if-executable-exists-in-python
-        """
-        # ----------------------------------------------------------------------
-        #
-        def is_exe(fpath):
-            return os.path.isfile(fpath) and os.access(fpath, os.X_OK)
-
-        fpath, _ = os.path.split(program)
-        if fpath:
-            if is_exe(program):
-                return program
-        else:
-            for path in os.environ["PATH"].split(os.pathsep):
-                exe_file = os.path.join(path, program)
-                if is_exe(exe_file):
-                    return exe_file
-        return None
-
-
-    # --------------------------------------------------------------------------
-    #
-    @classmethod
-    def _create_hostfile(cls, all_hosts, separator=' ', impaired=False):
-
-        # Open appropriately named temporary file
-        handle, filename = tempfile.mkstemp(prefix='rp_hostfile', dir=os.getcwd())
-
-        if not impaired:
-            #
-            # Write "hostN x\nhostM y\n" entries
-            #
-
-            # Create a {'host1': x, 'host2': y} dict
-            counter = collections.Counter(all_hosts)
-            # Convert it into an ordered dict,
-            # which hopefully resembles the original ordering
-            count_dict = collections.OrderedDict(sorted(counter.items(), key=lambda t: t[0]))
-
-            for (host, count) in count_dict.iteritems():
-                os.write(handle, '%s%s%d\n' % (host, separator, count))
-
-        else:
-            #
-            # Write "hostN\nhostM\n" entries
-            #
-            for host in all_hosts:
-                os.write(handle, '%s\n' % host)
-
-        # No longer need to write
-        os.close(handle)
-
-        # Return the filename, caller is responsible for cleaning up
-        return filename
-
-
-    # --------------------------------------------------------------------------
-    #
-    @classmethod
-    def _compress_hostlist(cls, all_hosts):
-
-        # Return gcd of a list of numbers
-        def gcd_list(l):
-            return reduce(fractions.gcd, l)
-
-        # Create a {'host1': x, 'host2': y} dict
-        count_dict = dict(collections.Counter(all_hosts))
-        # Find the gcd of the host counts
-        host_gcd = gcd_list(set(count_dict.values()))
-
-        # Divide the host counts by the gcd
-        for host in count_dict:
-            count_dict[host] /= host_gcd
-
-        # Recreate a list of hosts based on the normalized dict
-        hosts = []
-        [hosts.extend([host] * count)
-                for (host, count) in count_dict.iteritems()]
-        # Esthetically sort the list, as we lost ordering by moving to a dict/set
-        hosts.sort()
-
-        return hosts
-
-
-    # --------------------------------------------------------------------------
-    #
-    def _create_arg_string(self, args):
-
-        # unit Arguments (if any)
-        arg_string = ''
-        if args:
-            for arg in args:
-                if not arg:
-                    # ignore empty args
-                    continue
-
-                arg = arg.replace('"', '\\"')    # Escape all double quotes
-                if arg[0] == arg[-1] == "'" :    # If a string is between outer single quotes,
-                    arg_string += '%s ' % arg    # ... pass it as is.
-                else:
-                    arg_string += '"%s" ' % arg  # Otherwise return between double quotes.
-
-        return arg_string
-
-
-
-# ==============================================================================
-#
-class LaunchMethodFORK(LaunchMethod):
-
-    # --------------------------------------------------------------------------
-    #
-    def __init__(self, cfg, logger):
-
-        LaunchMethod.__init__(self, cfg, logger)
-
-
-    # --------------------------------------------------------------------------
-    #
-    def _configure(self):
-        # "Regular" tasks
-        self.launch_command = ''
-
-    # --------------------------------------------------------------------------
-    #
-    @classmethod
-    def lrms_config_hook(cls, name, cfg, lrms, logger):
-        return {'version_info': {
-            name: {'version': '0.42', 'version_detail': 'There is no spoon'}}}
-
-    # --------------------------------------------------------------------------
-    #
-    def construct_command(self, cu, launch_script_hop):
-
-        opaque_slots = cu['opaque_slots']
-        cud          = cu['description']
-        task_exec    = cud['executable']
-        task_cores   = cud['cores']
-        task_args    = cud.get('arguments') or []
-        task_argstr  = self._create_arg_string(task_args)
-
-        if task_argstr:
-            command = "%s %s" % (task_exec, task_argstr)
-        else:
-            command = task_exec
-
-        return command, None
-
-
-# ==============================================================================
-#
-class LaunchMethodMPIRUN(LaunchMethod):
-
-    # --------------------------------------------------------------------------
-    #
-    def __init__(self, cfg, logger):
-
-        LaunchMethod.__init__(self, cfg, logger)
-
-
-    # --------------------------------------------------------------------------
-    #
-    def _configure(self):
-        self.launch_command = self._find_executable([
-            'mpirun',            # General case
-            'mpirun_rsh',        # Gordon @ SDSC
-            'mpirun-mpich-mp',   # Mac OSX MacPorts
-            'mpirun-openmpi-mp'  # Mac OSX MacPorts
-        ])
-
-
-    # --------------------------------------------------------------------------
-    #
-    def construct_command(self, cu, launch_script_hop):
-
-        opaque_slots = cu['opaque_slots']
-        cud          = cu['description']
-        task_exec    = cud['executable']
-        task_cores   = cud['cores']
-        task_args    = cud.get('arguments') or []
-        task_argstr  = self._create_arg_string(task_args)
-
-        if not 'task_slots' in opaque_slots:
-            raise RuntimeError('insufficient information to launch via %s: %s' \
-                    % (self.name, opaque_slots))
-
-        task_slots = opaque_slots['task_slots']
-
-        if task_argstr:
-            task_command = "%s %s" % (task_exec, task_argstr)
-        else:
-            task_command = task_exec
-
-        # Construct the hosts_string
-        hosts_string = ",".join([slot.split(':')[0] for slot in task_slots])
-
-        export_vars = ' '.join(['-x ' + var for var in self.EXPORT_ENV_VARIABLES if var in os.environ])
-
-        mpirun_command = "%s %s -np %s -host %s %s" % (
-            self.launch_command, export_vars, task_cores, hosts_string, task_command)
-
-        return mpirun_command, None
-
-
-# ==============================================================================
-#
-class LaunchMethodSSH(LaunchMethod):
-
-    # --------------------------------------------------------------------------
-    #
-    def __init__(self, cfg, logger):
-
-        LaunchMethod.__init__(self, cfg, logger)
-
-        # Instruct the ExecWorkers to unset this environment variable.
-        # Otherwise this will break nested SSH with SHELL spawner, i.e. when
-        # both the sub-agent and CUs are started using SSH.
-        self.env_removables.extend(["RP_SPAWNER_HOP"])
-
-
-    # --------------------------------------------------------------------------
-    #
-    def _configure(self):
-        # Find ssh command
-        command = self._which('ssh')
-
-        if command is not None:
-
-            # Some MPI environments (e.g. SGE) put a link to rsh as "ssh" into
-            # the path.  We try to detect that and then use different arguments.
-            if os.path.islink(command):
-
-                target = os.path.realpath(command)
-
-                if os.path.basename(target) == 'rsh':
-                    self._log.info('Detected that "ssh" is a link to "rsh".')
-                    return target
-
-            command = '%s -o StrictHostKeyChecking=no' % command
-
-        self.launch_command = command
-
-
-    # --------------------------------------------------------------------------
-    #
-    def construct_command(self, cu, launch_script_hop):
-
-        opaque_slots = cu['opaque_slots']
-        cud          = cu['description']
-        task_exec    = cud['executable']
-        task_cores   = cud['cores']
-        task_args    = cud.get('arguments') or []
-        task_argstr  = self._create_arg_string(task_args)
-
-        if not 'task_slots' in opaque_slots:
-            raise RuntimeError('insufficient information to launch via %s: %s' \
-                    % (self.name, opaque_slots))
-
-        task_slots = opaque_slots['task_slots']
-
-        if not launch_script_hop :
-            raise ValueError ("LaunchMethodSSH.construct_command needs launch_script_hop!")
-
-        # Get the host of the first entry in the acquired slot
-        host = task_slots[0].split(':')[0]
-
-        if task_argstr:
-            task_command = "%s %s" % (task_exec, task_argstr)
-        else:
-            task_command = task_exec
-
-        # Pass configured and available environment variables to the remote shell
-        export_vars = ' '.join(['%s=%s' % (var, os.environ[var]) for var in self.EXPORT_ENV_VARIABLES if var in os.environ])
-
-        # Command line to execute launch script via ssh on host
-        ssh_hop_cmd = "%s %s %s %s" % (self.launch_command, host, export_vars, launch_script_hop)
-
-        # Special case, return a tuple that overrides the default command line.
-        return task_command, ssh_hop_cmd
-
-
-# ==============================================================================
-#
-class LaunchMethodMPIEXEC(LaunchMethod):
-
-    # --------------------------------------------------------------------------
-    #
-    def __init__(self, cfg, logger):
-
-        LaunchMethod.__init__(self, cfg, logger)
-
-
-    # --------------------------------------------------------------------------
-    #
-    def _configure(self):
-        # mpiexec (e.g. on SuperMUC)
-        self.launch_command = self._find_executable([
-            'mpiexec',            # General case
-            'mpiexec-mpich-mp',   # Mac OSX MacPorts
-            'mpiexec-openmpi-mp'  # Mac OSX MacPorts
-        ])
-
-    # --------------------------------------------------------------------------
-    #
-    def construct_command(self, cu, launch_script_hop):
-
-        opaque_slots = cu['opaque_slots']
-        cud          = cu['description']
-        task_exec    = cud['executable']
-        task_cores   = cud['cores']
-        task_args    = cud.get('arguments') or []
-        task_argstr  = self._create_arg_string(task_args)
-
-        if not 'task_slots' in opaque_slots:
-            raise RuntimeError('insufficient information to launch via %s: %s' \
-                    % (self.name, opaque_slots))
-
-        task_slots = opaque_slots['task_slots']
-
-        # Extract all the hosts from the slots
-        all_hosts = [slot.split(':')[0] for slot in task_slots]
-
-        # Shorten the host list as much as possible
-        hosts = self._compress_hostlist(all_hosts)
-
-        # If we have a CU with many cores, and the compression didn't work
-        # out, we will create a hostfile and pass  that as an argument
-        # instead of the individual hosts
-        if len(hosts) > 42:
-
-            # Create a hostfile from the list of hosts
-            hostfile = self._create_hostfile(all_hosts, separator=':')
-            hosts_string = "-hostfile %s" % hostfile
-
-        else:
-
-            # Construct the hosts_string ('h1 h2 .. hN')
-            hosts_string = "-host "+ ",".join(hosts)
-
-        # Construct the executable and arguments
-        if task_argstr:
-            task_command = "%s %s" % (task_exec, task_argstr)
-        else:
-            task_command = task_exec
-
-        mpiexec_command = "%s -n %s %s %s" % (
-            self.launch_command, task_cores, hosts_string, task_command)
-
-        return mpiexec_command, None
-
-
-# ==============================================================================
-#
-class LaunchMethodAPRUN(LaunchMethod):
-
-    # --------------------------------------------------------------------------
-    #
-    def __init__(self, cfg, logger):
-
-        LaunchMethod.__init__(self, cfg, logger)
-
-
-    # --------------------------------------------------------------------------
-    #
-    def _configure(self):
-        # aprun: job launcher for Cray systems
-        self.launch_command= self._which('aprun')
-
-        # TODO: ensure that only one concurrent aprun per node is executed!
-
-
-    # --------------------------------------------------------------------------
-    #
-    def construct_command(self, cu, launch_script_hop):
-
-        opaque_slots = cu['opaque_slots']
-        cud          = cu['description']
-        task_exec    = cud['executable']
-        task_cores   = cud['cores']
-        task_mpi     = cud['mpi']
-        task_args    = cud.get('arguments') or []
-        task_argstr  = self._create_arg_string(task_args)
-
-        if task_argstr:
-            task_command = "%s %s" % (task_exec, task_argstr)
-        else:
-            task_command = task_exec
-
-        if task_mpi:
-            pes = task_cores
-        else:
-            pes = 1
-        aprun_command = "%s -n %d %s" % (self.launch_command, pes, task_command)
-
-        return aprun_command, None
-
-
-
-# ==============================================================================
-#
-class LaunchMethodCCMRUN(LaunchMethod):
-
-    # --------------------------------------------------------------------------
-    #
-    def __init__(self, cfg, logger):
-
-        LaunchMethod.__init__(self, cfg, logger)
-
-
-    # --------------------------------------------------------------------------
-    #
-    def _configure(self):
-        # ccmrun: Cluster Compatibility Mode (CCM) job launcher for Cray systems
-        self.launch_command= self._which('ccmrun')
-
-
-    # --------------------------------------------------------------------------
-    #
-    def construct_command(self, cu, launch_script_hop):
-
-        opaque_slots = cu['opaque_slots']
-        cud          = cu['description']
-        task_exec    = cud['executable']
-        task_cores   = cud['cores']
-        task_args    = cud.get('arguments') or []
-        task_argstr  = self._create_arg_string(task_args)
-
-        if task_argstr:
-            task_command = "%s %s" % (task_exec, task_argstr)
-        else:
-            task_command = task_exec
-
-        ccmrun_command = "%s -n %d %s" % (self.launch_command, task_cores, task_command)
-
-        return ccmrun_command, None
-
-
-
-# ==============================================================================
-#
-class LaunchMethodMPIRUNCCMRUN(LaunchMethod):
-    # TODO: This needs both mpirun and ccmrun
-
-    # --------------------------------------------------------------------------
-    #
-    def __init__(self, cfg, logger):
-
-        LaunchMethod.__init__(self, cfg, logger)
-
-
-    # --------------------------------------------------------------------------
-    #
-    def _configure(self):
-        # ccmrun: Cluster Compatibility Mode job launcher for Cray systems
-        self.launch_command= self._which('ccmrun')
-
-        self.mpirun_command = self._which('mpirun')
-        if not self.mpirun_command:
-            raise RuntimeError("mpirun not found!")
-
-
-    # --------------------------------------------------------------------------
-    #
-    def construct_command(self, cu, launch_script_hop):
-
-        opaque_slots = cu['opaque_slots']
-        cud          = cu['description']
-        task_exec    = cud['executable']
-        task_cores   = cud['cores']
-        task_args    = cud.get('arguments') or []
-        task_argstr  = self._create_arg_string(task_args)
-
-        if not 'task_slots' in opaque_slots:
-            raise RuntimeError('insufficient information to launch via %s: %s' \
-                    % (self.name, opaque_slots))
-
-        task_slots = opaque_slots['task_slots']
-
-        if task_argstr:
-            task_command = "%s %s" % (task_exec, task_argstr)
-        else:
-            task_command = task_exec
-
-        # Construct the hosts_string
-        # TODO: is there any use in using $HOME/.crayccm/ccm_nodelist.$JOBID?
-        hosts_string = ",".join([slot.split(':')[0] for slot in task_slots])
-
-        export_vars = ' '.join(['-x ' + var for var in self.EXPORT_ENV_VARIABLES if var in os.environ])
-
-        mpirun_ccmrun_command = "%s %s %s -np %d -host %s %s" % (
-            self.launch_command, self.mpirun_command, export_vars,
-            task_cores, hosts_string, task_command)
-
-        return mpirun_ccmrun_command, None
-
-
-
-# ==============================================================================
-#
-class LaunchMethodRUNJOB(LaunchMethod):
-
-    # --------------------------------------------------------------------------
-    #
-    def __init__(self, cfg, logger):
-
-        LaunchMethod.__init__(self, cfg, logger)
-
-
-    # --------------------------------------------------------------------------
-    #
-    def _configure(self):
-        # runjob: job launcher for IBM BG/Q systems, e.g. Joule
-        self.launch_command= self._which('runjob')
-
-        raise NotImplementedError('RUNJOB LM needs to be decoupled from the scheduler/LRMS')
-
-
-    # --------------------------------------------------------------------------
-    #
-    def construct_command(self, cu, launch_script_hop):
-
-        opaque_slots = cu['opaque_slots']
-        cud          = cu['description']
-        task_exec    = cud['executable']
-        task_cores   = cud['cores']
-        task_args    = cud.get('arguments') or []
-        task_argstr  = self._create_arg_string(task_args)
-
-        if  'cores_per_node'      not in opaque_slots or\
-            'loadl_bg_block'      not in opaque_slots or\
-            'sub_block_shape_str' not in opaque_slots or\
-            'corner_node'         not in opaque_slots :
-            raise RuntimeError('insufficient information to launch via %s: %s' \
-                    % (self.name, opaque_slots))
-
-        cores_per_node      = opaque_slots['cores_per_node']
-        loadl_bg_block      = opaque_slots['loadl_bg_block']
-        sub_block_shape_str = opaque_slots['sub_block_shape_str']
-        corner_node         = opaque_slots['corner_node']
-
-        if task_cores % cores_per_node:
-            msg = "Num cores (%d) is not a multiple of %d!" % (task_cores, cores_per_node)
-            self._log.exception(msg)
-            raise ValueError(msg)
-
-        # Runjob it is!
-        runjob_command = self.launch_command
-
-        # Set the number of tasks/ranks per node
-        # TODO: Currently hardcoded, this should be configurable,
-        #       but I don't see how, this would be a leaky abstraction.
-        runjob_command += ' --ranks-per-node %d' % min(cores_per_node, task_cores)
-
-        # Run this subjob in the block communicated by LoadLeveler
-        runjob_command += ' --block %s'  % loadl_bg_block
-        runjob_command += ' --corner %s' % corner_node
-
-        # convert the shape
-        runjob_command += ' --shape %s' % sub_block_shape_str
-
-        # runjob needs the full path to the executable
-        if os.path.basename(task_exec) == task_exec:
-            # Use `which` with back-ticks as the executable,
-            # will be expanded in the shell script.
-            task_exec = '`which %s`' % task_exec
-            # Note: We can't use the expansion from here,
-            #       as the pre-execs of the CU aren't run yet!!
-
-        # And finally add the executable and the arguments
-        # usage: runjob <runjob flags> : /bin/hostname -f
-        runjob_command += ' : %s' % task_exec
-        if task_argstr:
-            runjob_command += ' %s' % task_argstr
-
-        return runjob_command, None
-
-
-# ==============================================================================
-#
-class LaunchMethodDPLACE(LaunchMethod):
-
-    # --------------------------------------------------------------------------
-    #
-    def __init__(self, cfg, logger):
-
-        LaunchMethod.__init__(self, cfg, logger)
-
-
-    # --------------------------------------------------------------------------
-    #
-    def _configure(self):
-        # dplace: job launcher for SGI systems (e.g. on Blacklight)
-        self.launch_command = self._which('dplace')
-
-
-    # --------------------------------------------------------------------------
-    #
-    def construct_command(self, cu, launch_script_hop):
-
-        opaque_slots = cu['opaque_slots']
-        cud          = cu['description']
-        task_exec    = cud['executable']
-        task_cores   = cud['cores']
-        task_args    = cud.get('arguments') or []
-        task_argstr  = self._create_arg_string(task_args)
-
-        if 'task_offsets' not in opaque_slots :
-            raise RuntimeError('insufficient information to launch via %s: %s' \
-                    % (self.name, opaque_slots))
-
-        task_offsets = opaque_slots['task_offsets']
-
-        if task_argstr:
-            task_command = "%s %s" % (task_exec, task_argstr)
-        else:
-            task_command = task_exec
-
-        dplace_offset = task_offsets
-
-        dplace_command = "%s -c %d-%d %s" % (
-            self.launch_command, dplace_offset,
-            dplace_offset+task_cores-1, task_command)
-
-        return dplace_command, None
-
-
-# ==============================================================================
-#
-class LaunchMethodMPIRUNRSH(LaunchMethod):
-
-    # --------------------------------------------------------------------------
-    #
-    def __init__(self, cfg, logger):
-
-        LaunchMethod.__init__(self, cfg, logger)
-
-    # --------------------------------------------------------------------------
-    #
-    def _configure(self):
-
-        # mpirun_rsh (e.g. on Gordon@SDSC, Stampede@TACC)
-        if not self._which('mpirun_rsh'):
-            raise Exception("mpirun_rsh could not be found")
-
-        # We don't use the full pathname as the user might load a different
-        # compiler / MPI library suite from his CU pre_exec that requires
-        # the launcher from that version, as experienced on stampede in #572.
-        self.launch_command = 'mpirun_rsh'
-
-    # --------------------------------------------------------------------------
-    #
-    def construct_command(self, cu, launch_script_hop):
-
-        opaque_slots = cu['opaque_slots']
-        cud          = cu['description']
-        task_exec    = cud['executable']
-        task_cores   = cud['cores']
-        task_args    = cud.get('arguments') or []
-        task_argstr  = self._create_arg_string(task_args)
-
-        if not 'task_slots' in opaque_slots:
-            raise RuntimeError('insufficient information to launch via %s: %s' \
-                    % (self.name, opaque_slots))
-
-        task_slots = opaque_slots['task_slots']
-
-        if task_argstr:
-            task_command = "%s %s" % (task_exec, task_argstr)
-        else:
-            task_command = task_exec
-
-        # Extract all the hosts from the slots
-        hosts = [slot.split(':')[0] for slot in task_slots]
-
-        # If we have a CU with many cores, we will create a hostfile and pass
-        # that as an argument instead of the individual hosts
-        if len(hosts) > 42:
-
-            # Create a hostfile from the list of hosts
-            hostfile = self._create_hostfile(hosts, impaired=True)
-            hosts_string = "-hostfile %s" % hostfile
-
-        else:
-
-            # Construct the hosts_string ('h1 h2 .. hN')
-            hosts_string = " ".join(hosts)
-
-        export_vars = ' '.join([var+"=$"+var for var in self.EXPORT_ENV_VARIABLES if var in os.environ])
-
-        mpirun_rsh_command = "%s -np %d %s %s %s" % (
-            self.launch_command, task_cores, hosts_string, export_vars, task_command)
-
-        return mpirun_rsh_command, None
-
-
-# ==============================================================================
-#
-class LaunchMethodMPIRUNDPLACE(LaunchMethod):
-    # TODO: This needs both mpirun and dplace
-
-    # --------------------------------------------------------------------------
-    #
-    def __init__(self, cfg, logger):
-
-        LaunchMethod.__init__(self, cfg, logger)
-
-
-    # --------------------------------------------------------------------------
-    #
-    def _configure(self):
-        # dplace: job launcher for SGI systems (e.g. on Blacklight)
-        self.launch_command = self._which('dplace')
-        self.mpirun_command = self._which('mpirun')
-
-
-    # --------------------------------------------------------------------------
-    #
-    def construct_command(self, cu, launch_script_hop):
-
-        opaque_slots = cu['opaque_slots']
-        cud          = cu['description']
-        task_exec    = cud['executable']
-        task_cores   = cud['cores']
-        task_args    = cud.get('arguments') or []
-        task_argstr  = self._create_arg_string(task_args)
-
-        if not 'task_offsets' in opaque_slots:
-            raise RuntimeError('insufficient information to launch via %s: %s' \
-                    % (self.name, opaque_slots))
-
-        task_offsets = opaque_slots['task_offsets']
-
-        if task_argstr:
-            task_command = "%s %s" % (task_exec, task_argstr)
-        else:
-            task_command = task_exec
-
-        dplace_offset = task_offsets
-
-        mpirun_dplace_command = "%s -np %d %s -c %d-%d %s" % \
-            (self.mpirun_command, task_cores, self.launch_command,
-             dplace_offset, dplace_offset+task_cores-1, task_command)
-
-        return mpirun_dplace_command, None
-
-
-
-# ==============================================================================
-#
-class LaunchMethodIBRUN(LaunchMethod):
-    # NOTE: Don't think that with IBRUN it is possible to have
-    # processes != cores ...
-
-    # --------------------------------------------------------------------------
-    #
-    def __init__(self, cfg, logger):
-
-        LaunchMethod.__init__(self, cfg, logger)
-
-
-    # --------------------------------------------------------------------------
-    #
-    def _configure(self):
-        # ibrun: wrapper for mpirun at TACC
-        self.launch_command = self._which('ibrun')
-
-
-    # --------------------------------------------------------------------------
-    #
-    def construct_command(self, cu, launch_script_hop):
-
-        opaque_slots = cu['opaque_slots']
-        cud          = cu['description']
-        task_exec    = cud['executable']
-        task_cores   = cud['cores']
-        task_args    = cud.get('arguments') or []
-        task_argstr  = self._create_arg_string(task_args)
-
-        if not 'task_offsets' in opaque_slots:
-            raise RuntimeError('insufficient information to launch via %s: %s' \
-                    % (self.name, opaque_slots))
-
-        task_offsets = opaque_slots['task_offsets']
-
-        if task_argstr:
-            task_command = "%s %s" % (task_exec, task_argstr)
-        else:
-            task_command = task_exec
-
-        ibrun_offset = task_offsets
-
-        ibrun_command = "%s -n %s -o %d %s" % \
-                        (self.launch_command, task_cores,
-                         ibrun_offset, task_command)
-
-        return ibrun_command, None
-
-
-
-# ==============================================================================
-#
-# NOTE: This requires a development version of Open MPI available.
-#
-class LaunchMethodORTE(LaunchMethod):
-
-    # --------------------------------------------------------------------------
-    #
-    def __init__(self, cfg, logger):
-
-        LaunchMethod.__init__(self, cfg, logger)
-
-        # We remove all ORTE related environment variables from the launcher
-        # environment, so that we can use ORTE for both launch of the
-        # (sub-)agent and CU execution.
-        self.env_removables.extend(["OMPI_", "OPAL_", "PMIX_"])
-
-    # --------------------------------------------------------------------------
-    #
-    @classmethod
-    def lrms_config_hook(cls, name, cfg, lrms, logger):
-        """
-        FIXME: this config hook will manipulate the LRMS nodelist.  Not a nice
-               thing to do, but hey... :P
-               What really should be happening is that the LRMS digs information
-               on node reservation out of the config and configures the node
-               list accordingly.  This config hook should be limited to starting
-               the DVM.
-        """
-
-        dvm_command = cls._which('orte-dvm')
-        if not dvm_command:
-            raise Exception("Couldn't find orte-dvm")
-
-        # Now that we found the orte-dvm, get ORTE version
-        orte_info = {}
-        oi_output = subprocess.check_output(['orte-info|grep "Open RTE"'], shell=True)
-        oi_lines = oi_output.split('\n')
-        for line in oi_lines:
-            if not line:
-                continue
-            key, val = line.split(':')
-            if 'Open RTE' == key.strip():
-                orte_info['version'] = val.strip()
-            elif  'Open RTE repo revision' == key.strip():
-                orte_info['version_detail'] = val.strip()
-        logger.info("Found Open RTE: %s / %s",
-                    orte_info['version'], orte_info['version_detail'])
-
-        # Use (g)stdbuf to disable buffering.
-        # We need this to get the "DVM ready",
-        # without waiting for orte-dvm to complete.
-        # The command seems to be generally available on our Cray's,
-        # if not, we can code some home-coooked pty stuff.
-        stdbuf_cmd =  cls._find_executable(['stdbuf', 'gstdbuf'])
-        if not stdbuf_cmd:
-            raise Exception("Couldn't find (g)stdbuf")
-        stdbuf_arg = "-oL"
-
-        # Base command = (g)stdbuf <args> + orte-dvm + debug_args
-        dvm_args = [stdbuf_cmd, stdbuf_arg, dvm_command]
-
-        # Additional (debug) arguments to orte-dvm
-        debug_strings = [
-            #'--debug-devel',
-            #'--mca odls_base_verbose 100',
-            #'--mca rml_base_verbose 100',
-        ]
-        # Split up the debug strings into args and add them to the dvm_args
-        [dvm_args.extend(ds.split()) for ds in debug_strings]
-
-        vm_size = len(lrms.node_list)
-        logger.info("Starting ORTE DVM on %d nodes with '%s' ...", vm_size, ' '.join(dvm_args))
-        dvm_process = subprocess.Popen(dvm_args, stdout=subprocess.PIPE, stderr=subprocess.STDOUT)
-
-        dvm_uri = None
-        while True:
-
-            line = dvm_process.stdout.readline().strip()
-
-            if line.startswith('VMURI:'):
-
-                if len(line.split(' ')) != 2:
-                    raise Exception("Unknown VMURI format: %s" % line)
-
-                label, dvm_uri = line.split(' ', 1)
-
-                if label != 'VMURI:':
-                    raise Exception("Unknown VMURI format: %s" % line)
-
-                logger.info("ORTE DVM URI: %s" % dvm_uri)
-
-            elif line == 'DVM ready':
-
-                if not dvm_uri:
-                    raise Exception("VMURI not found!")
-
-                logger.info("ORTE DVM startup successful!")
-                break
-
-            else:
-
-                # Check if the process is still around,
-                # and log output in debug mode.
-                if None == dvm_process.poll():
-                    logger.debug("ORTE: %s" % line)
-                else:
-                    # Process is gone: fatal!
-                    raise Exception("ORTE DVM process disappeared")
-
-        # ----------------------------------------------------------------------
-        def _watch_dvm(dvm_process):
-
-            logger.info('starting DVM watcher')
-
-            while dvm_process.poll() is None:
-                line = dvm_process.stdout.readline().strip()
-                if line:
-                    logger.debug('dvm output: %s' % line)
-                else:
-                    time.sleep(1.0)
-
-            logger.info('DVM stopped (%d)' % dvm_process.returncode)
-            # TODO: Tear down everything?
-        # ----------------------------------------------------------------------
-
-        dvm_watcher = threading.Thread(target=_watch_dvm, args=(dvm_process,),
-                                       name="DVMWatcher")
-        dvm_watcher.daemon = True
-        dvm_watcher.start()
-
-        lm_info = {'dvm_uri'     : dvm_uri,
-                   'version_info': {name: orte_info}}
-
-        # we need to inform the actual LM instance about the DVM URI.  So we
-        # pass it back to the LRMS which will keep it in an 'lm_info', which
-        # will then be passed as part of the opaque_slots via the scheduler
-        return lm_info
-
-
-    # --------------------------------------------------------------------------
-    #
-    @classmethod
-    def lrms_shutdown_hook(cls, name, cfg, lrms, lm_info, logger):
-        """
-        This hook is symmetric to the config hook above, and is called during
-        shutdown sequence, for the sake of freeing allocated resources.
-        """
-
-        if 'dvm_uri' in lm_info:
-            try:
-                logger.info('terminating dvm')
-                orte_submit = cls._which('orte-submit')
-                if not orte_submit:
-                    raise Exception("Couldn't find orte-submit")
-                subprocess.Popen([orte_submit, "--hnp", lm_info['dvm_uri'], "--terminate"])
-            except Exception as e:
-                logger.exception('dmv termination failed')
-
-
-    # --------------------------------------------------------------------------
-    #
-    def _configure(self):
-
-        self.launch_command = self._which('orte-submit')
-
-
-    # --------------------------------------------------------------------------
-    #
-    def construct_command(self, cu, launch_script_hop):
-
-        opaque_slots = cu['opaque_slots']
-        cud          = cu['description']
-        task_exec    = cud['executable']
-        task_cores   = cud['cores']
-        task_args    = cud.get('arguments') or []
-        task_argstr  = self._create_arg_string(task_args)
-
-        if 'task_slots' not in opaque_slots:
-            raise RuntimeError('No task_slots to launch via %s: %s' \
-                               % (self.name, opaque_slots))
-
-        if 'lm_info' not in opaque_slots:
-            raise RuntimeError('No lm_info to launch via %s: %s' \
-                    % (self.name, opaque_slots))
-
-        if not opaque_slots['lm_info']:
-            raise RuntimeError('lm_info missing for %s: %s' \
-                               % (self.name, opaque_slots))
-
-        if 'dvm_uri' not in opaque_slots['lm_info']:
-            raise RuntimeError('dvm_uri not in lm_info for %s: %s' \
-                    % (self.name, opaque_slots))
-
-        task_slots = opaque_slots['task_slots']
-        dvm_uri    = opaque_slots['lm_info']['dvm_uri']
-
-        if task_argstr:
-            task_command = "%s %s" % (task_exec, task_argstr)
-        else:
-            task_command = task_exec
-
-        # Construct the hosts_string, env vars
-        # On some Crays, like on ARCHER, the hostname is "archer_N".
-        # In that case we strip off the part upto and including the underscore.
-        #
-        # TODO: If this ever becomes a problem, i.e. we encounter "real" hostnames
-        #       with underscores in it, or other hostname mangling, we need to turn
-        #       this into a system specific regexp or so.
-        #
-        hosts_string = ",".join([slot.split(':')[0].rsplit('_', 1)[-1] for slot in task_slots])
-        export_vars  = ' '.join(['-x ' + var for var in self.EXPORT_ENV_VARIABLES if var in os.environ])
-
-        # Additional (debug) arguments to orte-submit
-        debug_strings = [
-            #'--debug-devel',
-            #'--mca oob_base_verbose 100',
-            #'--mca rml_base_verbose 100'
-        ]
-        orte_command = '%s %s --hnp "%s" %s -np %s -host %s %s' % (
-            self.launch_command, ' '.join(debug_strings), dvm_uri, export_vars, task_cores, hosts_string, task_command)
-
-        return orte_command, None
-
-
-# ==============================================================================
-#
-class LaunchMethodPOE(LaunchMethod):
-
-    # --------------------------------------------------------------------------
-    #
-    def __init__(self, cfg, logger):
-
-        LaunchMethod.__init__(self, cfg, logger)
-
-
-    # --------------------------------------------------------------------------
-    #
-    def _configure(self):
-        # poe: LSF specific wrapper for MPI (e.g. yellowstone)
-        self.launch_command = self._which('poe')
-
-
-    # --------------------------------------------------------------------------
-    #
-    def construct_command(self, cu, launch_script_hop):
-
-        opaque_slots = cu['opaque_slots']
-        cud          = cu['description']
-        task_exec    = cud['executable']
-        task_cores   = cud['cores']
-        task_args    = cud.get('arguments') or []
-        task_argstr  = self._create_arg_string(task_args)
-
-        if not 'task_slots' in opaque_slots:
-            raise RuntimeError('insufficient information to launch via %s: %s' \
-                    % (self.name, opaque_slots))
-
-        task_slots = opaque_slots['task_slots']
-
-        # Count slots per host in provided slots description.
-        hosts = {}
-        for slot in task_slots:
-            host = slot.split(':')[0]
-            if host not in hosts:
-                hosts[host] = 1
-            else:
-                hosts[host] += 1
-
-        # Create string with format: "hostX N host
-        hosts_string = ''
-        for host in hosts:
-            hosts_string += '%s %d ' % (host, hosts[host])
-
-        if task_argstr:
-            task_command = "%s %s" % (task_exec, task_argstr)
-        else:
-            task_command = task_exec
-
-        # Override the LSB_MCPU_HOSTS env variable as this is set by
-        # default to the size of the whole pilot.
-        poe_command = 'LSB_MCPU_HOSTS="%s" %s %s' % (
-            hosts_string, self.launch_command, task_command)
-
-        return poe_command, None
-
-
-# ==============================================================================
-#
-# The Launch Method Implementation for Running YARN applications
-#
-class LaunchMethodYARN(LaunchMethod):
-
-    # --------------------------------------------------------------------------
-    #
-    def __init__(self, cfg, logger):
-
-        LaunchMethod.__init__(self, cfg, logger)
-
-
-    # --------------------------------------------------------------------------
-    #
-    @classmethod
-    def lrms_config_hook(cls, name, cfg, lrms, logger):
-        """
-        FIXME: this config hook will inspect the LRMS nodelist and, if needed,
-               will start the YRN cluster on node[0].
-        """
-
-        logger.info('Hook called by YARN LRMS with the name %s'%lrms.name)
-
-        def config_core_site(node):
-
-            core_site_file = open(os.getcwd()+'/hadoop/etc/hadoop/core-site.xml','r')
-            lines = core_site_file.readlines()
-            core_site_file.close()
-
-            prop_str  = '<property>\n'
-            prop_str += '  <name>fs.default.name</name>\n'
-            prop_str += '    <value>hdfs://%s:54170</value>\n'%node
-            prop_str += '</property>\n'
-
-            lines.insert(-1,prop_str)
-
-            core_site_file = open(os.getcwd()+'/hadoop/etc/hadoop/core-site.xml','w')
-            for line in lines:
-                core_site_file.write(line)
-            core_site_file.close()
-
-        def config_hdfs_site(nodes):
-
-            hdfs_site_file = open(os.getcwd()+'/hadoop/etc/hadoop/hdfs-site.xml','r')
-            lines = hdfs_site_file.readlines()
-            hdfs_site_file.close()
-
-            prop_str  = '<property>\n'
-            prop_str += ' <name>dfs.replication</name>\n'
-            prop_str += ' <value>1</value>\n'
-            prop_str += '</property>\n'
-
-            prop_str += '<property>\n'
-            prop_str += '  <name>dfs.name.dir</name>\n'
-            prop_str += '    <value>file:///tmp/hadoop/hadoopdata/hdfs/namenode</value>\n'
-            prop_str += '</property>\n'
-
-            prop_str += '<property>\n'
-            prop_str += '  <name>dfs.data.dir</name>\n'
-            prop_str += '    <value>file:///tmp/hadoop/hadoopdata/hdfs/datanode</value>\n'
-            prop_str += '</property>\n'
-
-            lines.insert(-1,prop_str)
-
-            hdfs_site_file = open(os.getcwd()+'/hadoop/etc/hadoop/hdfs-site.xml','w')
-            for line in lines:
-                hdfs_site_file.write(line)
-            hdfs_site_file.close()
-
-        def config_mapred_site():
-
-            mapred_site_file = open(os.getcwd()+'/hadoop/etc/hadoop/mapred-site.xml.template','r')
-            lines = mapred_site_file.readlines()
-            mapred_site_file.close()
-
-            prop_str  = ' <property>\n'
-            prop_str += '  <name>mapreduce.framework.name</name>\n'
-            prop_str += '   <value>yarn</value>\n'
-            prop_str += ' </property>\n'
-
-            lines.insert(-1,prop_str)
-
-            mapred_site_file = open(os.getcwd()+'/hadoop/etc/hadoop/mapred-site.xml','w')
-            for line in lines:
-                mapred_site_file.write(line)
-            mapred_site_file.close()
-
-        def config_yarn_site():
-
-            yarn_site_file = open(os.getcwd()+'/hadoop/etc/hadoop/yarn-site.xml','r')
-            lines = yarn_site_file.readlines()
-            yarn_site_file.close()
-
-            prop_str  = ' <property>\n'
-            prop_str += '  <name>yarn.nodemanager.aux-services</name>\n'
-            prop_str += '    <value>mapreduce_shuffle</value>\n'
-            prop_str += ' </property>\n'
-
-            lines.insert(-1,prop_str)
-
-            yarn_site_file = open(os.getcwd()+'/hadoop/etc/hadoop/yarn-site.xml','w')
-            for line in lines:
-                yarn_site_file.write(line)
-            yarn_site_file.close()
-
-        # If the LRMS used is not YARN the namenode url is going to be
-        # the first node in the list and the port is the default one, else
-        # it is the one that the YARN LRMS returns
-        hadoop_home = None
-        if lrms.name == 'YARNLRMS':
-            logger.info('Hook called by YARN LRMS')
-            logger.info('NameNode: {0}'.format(lrms.namenode_url))
-            service_url    = lrms.namenode_url
-            rm_url         = "%s:%s" % (lrms.rm_ip, lrms.rm_port)
-            rm_ip          = lrms.rm_ip
-            launch_command = cls._which('yarn')
-
-        else:
-            # Here are the necessary commands to start the cluster.
-            if lrms.node_list[0] == 'localhost':
-                #Download the tar file
-                node_name = lrms.node_list[0]
-                stat = os.system("wget http://apache.claz.org/hadoop/common/hadoop-2.6.0/hadoop-2.6.0.tar.gz")
-                stat = os.system('tar xzf hadoop-2.6.0.tar.gz;mv hadoop-2.6.0 hadoop;rm -rf hadoop-2.6.0.tar.gz')
-            else:
-                node = subprocess.check_output('/bin/hostname')
-                logger.info('Entered Else creation')
-                node_name = node.split('\n')[0]
-                stat = os.system("wget http://apache.claz.org/hadoop/common/hadoop-2.6.0/hadoop-2.6.0.tar.gz")
-                stat = os.system('tar xzf hadoop-2.6.0.tar.gz;mv hadoop-2.6.0 hadoop;rm -rf hadoop-2.6.0.tar.gz')
-                # TODO: Decide how the agent will get Hadoop tar ball.
-
-                # this was formerly
-                #   def set_env_vars():
-                # but we are in a class method, and don't have self -- and we don't need
-                # it anyway...
-
-            hadoop_home        = os.getcwd() + '/hadoop'
-            hadoop_install     = hadoop_home
-            hadoop_mapred_home = hadoop_home
-            hadoop_common_home = hadoop_home
-            hadoop_hdfs_home   = hadoop_home
-            yarn_home          = hadoop_home
-
-            hadoop_common_lib_native_dir = hadoop_home + '/lib/native'
-
-            #-------------------------------------------------------------------
-            # Solution to find Java's home folder:
-            # http://stackoverflow.com/questions/1117398/java-home-directory
-
-            jpos = subprocess.check_output(['readlink','-f', '/usr/bin/java']).split('bin')
-            if jpos[0].find('jre') != -1:
-                java_home = jpos[0][:jpos[0].find('jre')]
-            else:
-                java_home = jpos[0]
-
-            hadoop_env_file = open(hadoop_home+'/etc/hadoop/hadoop-env.sh','r')
-            hadoop_env_file_lines = hadoop_env_file.readlines()
-            hadoop_env_file.close()
-            hadoop_env_file_lines[24] = 'export JAVA_HOME=%s'%java_home
-            hadoop_env_file = open(hadoop_home+'/etc/hadoop/hadoop-env.sh','w')
-            for line in hadoop_env_file_lines:
-                hadoop_env_file.write(line)
-            hadoop_env_file.close()
-
-            # set_env_vars() ended here
-
-            config_core_site(node_name)
-            config_hdfs_site(lrms.node_list)
-            config_mapred_site()
-            config_yarn_site()
-
-            logger.info('Start Formatting DFS')
-            namenode_format = os.system(hadoop_home + '/bin/hdfs namenode -format -force')
-            logger.info('DFS Formatted. Starting DFS.')
-            hadoop_start = os.system(hadoop_home + '/sbin/start-dfs.sh')
-            logger.info('Starting YARN')
-            yarn_start = os.system(hadoop_home + '/sbin/start-yarn.sh')
-
-            #-------------------------------------------------------------------
-            # Creating user's HDFS home folder
-            logger.debug('Running: %s/bin/hdfs dfs -mkdir /user'%hadoop_home)
-            os.system('%s/bin/hdfs dfs -mkdir /user'%hadoop_home)
-            uname = subprocess.check_output('whoami').split('\n')[0]
-            logger.debug('Running: %s/bin/hdfs dfs -mkdir /user/%s'%(hadoop_home,uname))
-            os.system('%s/bin/hdfs dfs -mkdir /user/%s'%(hadoop_home,uname))
-            check = subprocess.check_output(['%s/bin/hdfs'%hadoop_home,'dfs', '-ls', '/user'])
-            logger.info(check)
-            # FIXME YARN: why was the scheduler configure called here?  Configure
-            #             is already called during scheduler instantiation
-            # self._scheduler._configure()
-
-            service_url = node_name + ':54170'
-            rm_url      = node_name
-            launch_command = yarn_home + '/bin/yarn'
-            rm_ip = node_name
-
-
-        # The LRMS instance is only available here -- everything which is later
-        # needed by the scheduler or launch method is stored in an 'lm_info'
-        # dict.  That lm_info dict will be attached to the scheduler's lrms_info
-        # dict, and will be passed around as part of the opaque_slots structure,
-        # so it is available on all LM create_command calls.
-        lm_info = {'service_url'   : service_url,
-                   'rm_url'        : rm_url,
-                   'hadoop_home'   : hadoop_home,
-                   'rm_ip'         : rm_ip,
-                   'name'          : lrms.name,
-                   'launch_command': launch_command,
-                   'nodename'      : lrms.node_list[0] }
-
-        return lm_info
-
-
-    # --------------------------------------------------------------------------
-    #
-    @classmethod
-    def lrms_shutdown_hook(cls, name, cfg, lrms, lm_info, logger):
-        if 'name' not in lm_info:
-            raise RuntimeError('name not in lm_info for %s' % name)
-
-        if lm_info['name'] != 'YARNLRMS':
-            logger.info('Stoping YARN')
-            os.system(lm_info['hadoop_home'] + '/sbin/stop-yarn.sh')
-
-            logger.info('Stoping DFS.')
-            os.system(lm_info['hadoop_home'] + '/sbin/stop-dfs.sh')
-
-            logger.info("Deleting HADOOP files from temp")
-            os.system('rm -rf /tmp/hadoop*')
-            os.system('rm -rf /tmp/Jetty*')
-            os.system('rm -rf /tmp/hsperf*')
-
-
-    # --------------------------------------------------------------------------
-    #
-    def _configure(self):
-
-        # Single Node configuration
-        # TODO : Multinode config
-        self._log.info('Getting YARN app')
-        os.system('wget https://dl.dropboxusercontent.com/u/28410803/Pilot-YARN-0.1-jar-with-dependencies.jar')
-        self._log.info(self._cfg['lrms_info']['lm_info'])
-        self.launch_command = self._cfg['lrms_info']['lm_info']['launch_command']
-        self._log.info('YARN was called')
-
-
-    # --------------------------------------------------------------------------
-    #
-    def construct_command(self, cu, launch_script_hop):
-
-        opaque_slots = cu['opaque_slots']
-        work_dir     = cu['workdir']
-        cud          = cu['description']
-        task_exec    = cud['executable']
-        task_cores   = cud['cores']
-        task_env     = cud.get('environment') or {}
-        task_args    = cud.get('arguments')   or []
-        task_argstr  = self._create_arg_string(task_args)
-
-        # Construct the args_string which is the arguments given as input to the
-        # shell script. Needs to be a string
-        self._log.debug("Constructing YARN command")
-        self._log.debug('Opaque Slots {0}'.format(opaque_slots))
-
-        if 'lm_info' not in opaque_slots:
-            raise RuntimeError('No lm_info to launch via %s: %s' \
-                    % (self.name, opaque_slots))
-
-        if not opaque_slots['lm_info']:
-            raise RuntimeError('lm_info missing for %s: %s' \
-                               % (self.name, opaque_slots))
-
-        if 'service_url' not in opaque_slots['lm_info']:
-            raise RuntimeError('service_url not in lm_info for %s: %s' \
-                    % (self.name, opaque_slots))
-
-        if 'rm_url' not in opaque_slots['lm_info']:
-            raise RuntimeError('rm_url not in lm_info for %s: %s' \
-                    % (self.name, opaque_slots))
-
-
-        if 'nodename' not in opaque_slots['lm_info']:
-            raise RuntimeError('nodename not in lm_info for %s: %s' \
-                    % (self.name, opaque_slots))
-
-        service_url = opaque_slots['lm_info']['service_url']
-        rm_url      = opaque_slots['lm_info']['rm_url']
-        client_node = opaque_slots['lm_info']['nodename']
-
-        #-----------------------------------------------------------------------
-        # Create YARN script
-        # This funcion creates the necessary script for the execution of the
-        # CU's workload in a YARN application. The function is responsible
-        # to set all the necessary variables, stage in, stage out and create
-        # the execution command that will run in the distributed shell that
-        # the YARN application provides. There reason for staging out is
-        # because after the YARN application has finished everything will be
-        # deleted.
-
-        print_str ="echo '#!/usr/bin/env bash'>>ExecScript.sh\n"
-        print_str+="echo ''>>ExecScript.sh\n"
-        print_str+="echo ''>>ExecScript.sh\n"
-        print_str+="echo '#---------------------------------------------------------'>>ExecScript.sh\n"
-        print_str+="echo '# Staging Input Files'>>ExecScript.sh\n"
-
-        self._log.debug('Creating input staging')
-        if cud['input_staging']:
-            scp_input_files='"'
-            for InputFile in cud['input_staging']:
-                scp_input_files+='%s/%s '%(work_dir,InputFile['target'])
-            scp_input_files+='"'
-            print_str+="echo 'scp $YarnUser@%s:%s .'>>ExecScript.sh\n"%(client_node,scp_input_files)
-
-        print_str+="echo ''>>ExecScript.sh\n"
-        print_str+="echo ''>>ExecScript.sh\n"
-        print_str+="echo '#---------------------------------------------------------'>>ExecScript.sh\n"
-        print_str+="echo '# Creating Executing Command'>>ExecScript.sh\n"
-        
-        print_str+="echo '%s %s 1>Ystdout 2>Ystderr'>>ExecScript.sh\n"%(cud['executable'],task_argstr)
-
-        print_str+="echo ''>>ExecScript.sh\n"
-        print_str+="echo ''>>ExecScript.sh\n"
-        print_str+="echo '#---------------------------------------------------------'>>ExecScript.sh\n"
-        print_str+="echo '# Staging Output Files'>>ExecScript.sh\n"
-        print_str+="echo 'YarnUser=$(whoami)'>>ExecScript.sh\n"
-        scp_output_files='Ystderr Ystdout'
-
-        if cud['output_staging']:
-            for OutputFile in cud['output_staging']:
-                scp_output_files+=' %s'%(OutputFile['source'])
-        print_str+="echo 'scp -v %s $YarnUser@%s:%s'>>ExecScript.sh\n"%(scp_output_files,client_node,work_dir)
-
-        print_str+="echo ''>>ExecScript.sh\n"
-        print_str+="echo ''>>ExecScript.sh\n"
-        print_str+="echo '#End of File'>>ExecScript.sh\n\n\n"
-
-        env_string = ''
-        for key,val in task_env.iteritems():
-            env_string+= '-shell_env '+key+'='+str(val)+' '
-
-        #app_name = '-appname '+ cud['_id']
-        # Construct the ncores_string which is the number of cores used by the
-        # container to run the script
-        if task_cores:
-            ncores_string = '-container_vcores '+str(task_cores)
-        else:
-            ncores_string = ''
-
-        # Construct the nmem_string which is the size of memory used by the
-        # container to run the script
-        #if task_nummem:
-        #    nmem_string = '-container_memory '+task_nummem
-        #else:
-        #    nmem_string = ''
-
-        #Getting the namenode's address.
-        service_url = 'yarn://%s?fs=hdfs://%s'%(rm_url, service_url)
-
-        yarn_command = '%s -jar ../Pilot-YARN-0.1-jar-with-dependencies.jar'\
-                       ' com.radical.pilot.Client -jar ../Pilot-YARN-0.1-jar-with-dependencies.jar'\
-                       ' -shell_script ExecScript.sh %s %s -service_url %s\ncat Ystdout' % (self.launch_command,
-                        env_string, ncores_string,service_url)
-
-        self._log.debug("Yarn Command %s"%yarn_command)
-
-        return print_str+yarn_command, None
-
-
-
-# ==============================================================================
-#
-# Base class for LRMS implementations.
-#
-# ==============================================================================
-#
-class LRMS(object):
-    """
-    The Local Resource Manager (LRMS -- where does the 's' come from, actually?)
-    provide three fundamental information:
-
-      LRMS.node_list      : a list of node names
-      LRMS.agent_node_list: the list of nodes reserved for agent execution
-      LRMS.cores_per_node : the number of cores each node has available
-
-    Schedulers can rely on these information to be available.  Specific LRMS
-    incarnation may have additional information available -- but schedulers
-    relying on those are invariably bound to the specific LRMS.  An example is
-    the Torus Scheduler which relies on detailed torus layout information from
-    the LoadLevelerLRMS (which describes the BG/Q).
-
-    The LRMS will reserve nodes for the agent execution, by deriving the
-    respectively required node count from the config's agent_layout section.
-    Those nodes will be listed in LRMS.agent_node_list. Schedulers MUST NOT use
-    the agent_node_list to place compute units -- CUs are limited to the nodes
-    in LRMS.node_list.
-
-    Additionally, the LRMS can inform the agent about the current hostname
-    (LRMS.hostname()) and ip (LRMS.hostip()).  Once we start to spread the agent
-    over some compute nodes, we may want to block the respective nodes on LRMS
-    level, so that is only reports the remaining nodes to the scheduler.
-    """
-
-    # TODO: Core counts dont have to be the same number for all hosts.
-
-    # TODO: We might not have reserved the whole node.
-
-    # TODO: Given that the Agent can determine the real core count, in
-    #       principle we could just ignore the config and use as many as we
-    #       have to our availability (taken into account that we might not
-    #       have the full node reserved of course)
-    #       Answer: at least on Yellowstone this doesnt work for MPI,
-    #               as you can't spawn more tasks then the number of slots.
-
-
-    # --------------------------------------------------------------------------
-    #
-    def __init__(self, cfg, logger):
-
-        self.name            = type(self).__name__
-        self._cfg            = cfg
-        self._log            = logger
-        self.requested_cores = self._cfg['cores']
-
-        self._log.info("Configuring LRMS %s.", self.name)
-
-        self.lm_info         = dict()
-        self.lrms_info       = dict()
-        self.slot_list       = list()
-        self.node_list       = list()
-        self.agent_nodes     = {}
-        self.cores_per_node  = None
-
-        # The LRMS will possibly need to reserve nodes for the agent, according to the
-        # agent layout.  We dig out the respective requirements from the config
-        # right here.
-        self._agent_reqs = []
-        layout = self._cfg['agent_layout']
-        # FIXME: this loop iterates over all agents *defined* in the layout, not
-        #        over all agents which are to be actually executed, thus
-        #        potentially reserving too many nodes.
-        for worker in layout:
-            target = layout[worker].get('target')
-            # make sure that the target either 'local', which we will ignore,
-            # or 'node'.
-            if target == 'local':
-                pass # ignore that one
-            elif target == 'node':
-                self._agent_reqs.append(worker)
-            else :
-                raise ValueError("ill-formatted agent target '%s'" % target)
-
-        # We are good to get rolling, and to detect the runtime environment of
-        # the local LRMS.
-        self._configure()
-        logger.info("Discovered execution environment: %s", self.node_list)
-
-        # Make sure we got a valid nodelist and a valid setting for
-        # cores_per_node
-        if not self.node_list or self.cores_per_node < 1:
-            raise RuntimeError('LRMS configuration invalid (%s)(%s)' % \
-                    (self.node_list, self.cores_per_node))
-
-        # Check if the LRMS implementation reserved agent nodes.  If not, pick
-        # the first couple of nodes from the nodelist as a fallback.
-        if self._agent_reqs and not self.agent_nodes:
-            self._log.info('Determine list of agent nodes generically.')
-            for worker in self._agent_reqs:
-                # Get a node from the end of the node list
-                self.agent_nodes[worker] = self.node_list.pop()
-                # If all nodes are taken by workers now, we can safely stop,
-                # and let the raise below do its thing.
-                if not self.node_list:
-                    break
-
-        if self.agent_nodes:
-            self._log.info('Reserved agent node(s): %s' % self.agent_nodes.values())
-            self._log.info('Agent(s) running on node(s): %s' % self.agent_nodes.keys())
-            self._log.info('Remaining work node(s): %s' % self.node_list)
-
-        # Check if we can do any work
-        if not self.node_list:
-            raise RuntimeError('LRMS has no nodes left to run units')
-
-        # After LRMS configuration, we call any existing config hooks on the
-        # launch methods.  Those hooks may need to adjust the LRMS settings
-        # (hello ORTE).  We only call LM hooks *once*
-        launch_methods = set() # set keeps entries unique
-        launch_methods.add(self._cfg['mpi_launch_method'])
-        launch_methods.add(self._cfg['task_launch_method'])
-        launch_methods.add(self._cfg['agent_launch_method'])
-
-        for lm in launch_methods:
-            if lm:
-                try:
-                    ru.dict_merge(self.lm_info,
-                            LaunchMethod.lrms_config_hook(lm, self._cfg, self, self._log))
-                except Exception as e:
-                    self._log.exception("lrms config hook failed")
-                    raise
-
-                self._log.info("lrms config hook succeeded (%s)" % lm)
-
-        # For now assume that all nodes have equal amount of cores
-        cores_avail = (len(self.node_list) + len(self.agent_nodes)) * self.cores_per_node
-        if 'RADICAL_PILOT_PROFILE' not in os.environ:
-            if cores_avail < int(self.requested_cores):
-                raise ValueError("Not enough cores available (%s) to satisfy allocation request (%s)." \
-                                % (str(cores_avail), str(self.requested_cores)))
-
-        # NOTE: self.lrms_info is what scheduler and launch method can
-        # ultimately use, as it is included into the cfg passed to all
-        # components.
-        #
-        # four elements are well defined:
-        #   lm_info:        the dict received via the LM's lrms_config_hook
-        #   node_list:      a list of node names to be used for unit execution
-        #   cores_per_node: as the name says
-        #   agent_nodes:    list of node names reserved for agent execution
-        #
-        # That list may turn out to be insufficient for some schedulers.  Yarn
-        # for example may need to communicate YARN service endpoints etc.  an
-        # LRMS can thus expand this dict, but is then likely bound to a specific
-        # scheduler which can interpret the additional information.
-        self.lrms_info['lm_info']        = self.lm_info
-        self.lrms_info['node_list']      = self.node_list
-        self.lrms_info['cores_per_node'] = self.cores_per_node
-        self.lrms_info['agent_nodes']    = self.agent_nodes
-
-
-    # --------------------------------------------------------------------------
-    #
-    # This class-method creates the appropriate sub-class for the LRMS.
-    #
-    @classmethod
-    def create(cls, name, cfg, logger):
-
-        # Make sure that we are the base-class!
-        if cls != LRMS:
-            raise TypeError("LRMS Factory only available to base class!")
-
-        try:
-            impl = {
-                LRMS_NAME_CCM         : CCMLRMS,
-                LRMS_NAME_FORK        : ForkLRMS,
-                LRMS_NAME_LOADLEVELER : LoadLevelerLRMS,
-                LRMS_NAME_LSF         : LSFLRMS,
-                LRMS_NAME_PBSPRO      : PBSProLRMS,
-                LRMS_NAME_SGE         : SGELRMS,
-                LRMS_NAME_SLURM       : SLURMLRMS,
-                LRMS_NAME_TORQUE      : TORQUELRMS,
-                LRMS_NAME_YARN        : YARNLRMS
-            }[name]
-            return impl(cfg, logger)
-
-        except KeyError:
-            logger.exception('lrms construction error')
-            raise RuntimeError("LRMS type '%s' unknown or defunct" % name)
-
-
-    # --------------------------------------------------------------------------
-    #
-    def stop(self):
-
-        # During LRMS termination, we call any existing shutdown hooks on the
-        # launch methods.  We only call LM shutdown hooks *once*
-        launch_methods = set() # set keeps entries unique
-        launch_methods.add(self._cfg['mpi_launch_method'])
-        launch_methods.add(self._cfg['task_launch_method'])
-        launch_methods.add(self._cfg['agent_launch_method'])
-
-        for lm in launch_methods:
-            if lm:
-                try:
-                    LaunchMethod.lrms_shutdown_hook(lm, self._cfg, self,
-                                                    self.lm_info, self._log)
-                except Exception as e:
-                    self._log.exception("lrms shutdown hook failed")
-                    raise
-
-                self._log.info("lrms shutdown hook succeeded (%s)" % lm)
-
-
-    # --------------------------------------------------------------------------
-    #
-    def _configure(self):
-        raise NotImplementedError("_Configure not implemented for LRMS type: %s." % self.name)
-
-
-    # --------------------------------------------------------------------------
-    #
-    @staticmethod
-    def hostip(req=None, logger=None):
-        """
-        Look up the ip number for a given requested interface name.
-        If interface is not given, do some magic.
-        """
-
-        # List of interfaces that we probably dont want to bind to
-        black_list = ['lo', 'sit0']
-
-        # Known intefaces in preferred order
-        sorted_preferred = [
-            'ipogif0', # Cray's
-            'br0', # SuperMIC
-            'eth0'
-        ]
-
-        # Get a list of all network interfaces
-        all = netifaces.interfaces()
-
-        pref = None
-        # If we got a request, see if it is in the list that we detected
-        if req and req in all:
-            # Requested is available, set it
-            pref = req
-        else:
-            # No requested or request not found, create preference list
-            potentials = [iface for iface in all if iface not in black_list]
-
-        # If we didn't select an interface already
-        if not pref:
-            # Go through the sorted list and see if it is available
-            for iface in sorted_preferred:
-                if iface in all:
-                    # Found something, get out of here
-                    pref = iface
-                    break
-
-        # If we still didn't find something, grab the first one from the
-        # potentials if it has entries
-        if not pref and potentials:
-            pref = potentials[0]
-
-        # If there were no potentials, see if we can find one in the blacklist
-        if not pref:
-            for iface in black_list:
-                if iface in all:
-                    pref = iface
-
-        # Use IPv4, because, we can ...
-        af = netifaces.AF_INET
-        ip = netifaces.ifaddresses(pref)[af][0]['addr']
-
-        return ip
-
-
-
-# ==============================================================================
-#
-class CCMLRMS(LRMS):
-    # --------------------------------------------------------------------------
-    #
-    def __init__(self, cfg, logger):
-
-        LRMS.__init__(self, cfg, logger)
-
-
-    # --------------------------------------------------------------------------
-    #
-    def _configure(self):
-
-        self._log.info("Configured to run on system with %s.", self.name)
-
-        CCM_NODEFILE_DIR = os.path.expanduser('~/.crayccm')
-
-        ccm_nodefile_list = filter(lambda x: x.startswith('ccm_nodelist'),
-                                   os.listdir(CCM_NODEFILE_DIR))
-        if not ccm_nodefile_list:
-            raise Exception("No CCM nodefiles found in: %s." % CCM_NODEFILE_DIR)
-
-        ccm_nodefile_name = max(ccm_nodefile_list, key=lambda x:
-                              os.stat(os.path.join(CCM_NODEFILE_DIR, x)).st_mtime)
-        ccm_nodefile = os.path.join(CCM_NODEFILE_DIR, ccm_nodefile_name)
-
-        hostname = os.uname()[1]
-        if not hostname in open(ccm_nodefile).read():
-            raise RuntimeError("Using the most recent CCM nodefile (%s),"
-                               " but I (%s) am not in it!" % (ccm_nodefile, hostname))
-
-        # Parse the CCM nodefile
-        ccm_nodes = [line.strip() for line in open(ccm_nodefile)]
-        self._log.info("Found CCM nodefile: %s.", ccm_nodefile)
-
-        # Get the number of raw entries
-        ccm_nodes_length = len(ccm_nodes)
-
-        # Unique nodes
-        ccm_node_list = list(set(ccm_nodes))
-        ccm_node_list_length = len(ccm_node_list)
-
-        # Some simple arithmetic
-        self.cores_per_node = ccm_nodes_length / ccm_node_list_length
-
-        self.node_list = ccm_node_list
-
-
-# ==============================================================================
-#
-class TORQUELRMS(LRMS):
-
-    # --------------------------------------------------------------------------
-    #
-    def __init__(self, cfg, logger):
-
-        LRMS.__init__(self, cfg, logger)
-
-
-    # --------------------------------------------------------------------------
-    #
-    def _configure(self):
-
-        self._log.info("Configured to run on system with %s.", self.name)
-
-        torque_nodefile = os.environ.get('PBS_NODEFILE')
-        if torque_nodefile is None:
-            msg = "$PBS_NODEFILE not set!"
-            self._log.error(msg)
-            raise RuntimeError(msg)
-
-        # Parse PBS the nodefile
-        torque_nodes = [line.strip() for line in open(torque_nodefile)]
-        self._log.info("Found Torque PBS_NODEFILE %s: %s", torque_nodefile, torque_nodes)
-
-        # Number of cpus involved in allocation
-        val = os.environ.get('PBS_NCPUS')
-        if val:
-            torque_num_cpus = int(val)
-        else:
-            msg = "$PBS_NCPUS not set! (new Torque version?)"
-            torque_num_cpus = None
-            self._log.warning(msg)
-
-        # Number of nodes involved in allocation
-        val = os.environ.get('PBS_NUM_NODES')
-        if val:
-            torque_num_nodes = int(val)
-        else:
-            msg = "$PBS_NUM_NODES not set! (old Torque version?)"
-            torque_num_nodes = None
-            self._log.warning(msg)
-
-        # Number of cores (processors) per node
-        val = os.environ.get('PBS_NUM_PPN')
-        if val:
-            torque_cores_per_node = int(val)
-        else:
-            msg = "$PBS_NUM_PPN is not set!"
-            torque_cores_per_node = None
-            self._log.warning(msg)
-
-        if torque_cores_per_node in [None, 1]:
-            # lets see if SAGA has been forthcoming with some information
-            self._log.warning("fall back to $SAGA_PPN : %s", os.environ.get ('SAGA_PPN', None))
-            torque_cores_per_node = int(os.environ.get('SAGA_PPN', torque_cores_per_node))
-
-        # Number of entries in nodefile should be PBS_NUM_NODES * PBS_NUM_PPN
-        torque_nodes_length = len(torque_nodes)
-        torque_node_list = []
-        [torque_node_list.append(i) for i in torque_nodes if not torque_node_list.count(i)]
-
-      # if torque_num_nodes and torque_cores_per_node and \
-      #     torque_nodes_length < torque_num_nodes * torque_cores_per_node:
-      #     msg = "Number of entries in $PBS_NODEFILE (%s) does not match with $PBS_NUM_NODES*$PBS_NUM_PPN (%s*%s)" % \
-      #           (torque_nodes_length, torque_num_nodes,  torque_cores_per_node)
-      #     raise RuntimeError(msg)
-
-        # only unique node names
-        torque_node_list_length = len(torque_node_list)
-        self._log.debug("Node list: %s(%d)", torque_node_list, torque_node_list_length)
-
-        if torque_num_nodes and torque_cores_per_node:
-            # Modern style Torque
-            self.cores_per_node = torque_cores_per_node
-        elif torque_num_cpus:
-            # Blacklight style (TORQUE-2.3.13)
-            self.cores_per_node = torque_num_cpus
-        else:
-            # Old style Torque (Should we just use this for all versions?)
-            self.cores_per_node = torque_nodes_length / torque_node_list_length
-        self.node_list = torque_node_list
-
-
-# ==============================================================================
-#
-class PBSProLRMS(LRMS):
-
-    # --------------------------------------------------------------------------
-    #
-    def __init__(self, cfg, logger):
-
-        LRMS.__init__(self, cfg, logger)
-
-
-    # --------------------------------------------------------------------------
-    #
-    def _configure(self):
-        # TODO: $NCPUS?!?! = 1 on archer
-
-        pbspro_nodefile = os.environ.get('PBS_NODEFILE')
-
-        if pbspro_nodefile is None:
-            msg = "$PBS_NODEFILE not set!"
-            self._log.error(msg)
-            raise RuntimeError(msg)
-
-        self._log.info("Found PBSPro $PBS_NODEFILE %s." % pbspro_nodefile)
-
-        # Dont need to parse the content of nodefile for PBSPRO, only the length
-        # is interesting, as there are only duplicate entries in it.
-        pbspro_nodes_length = len([line.strip() for line in open(pbspro_nodefile)])
-
-        # Number of Processors per Node
-        val = os.environ.get('NUM_PPN')
-        if val:
-            pbspro_num_ppn = int(val)
-        else:
-            msg = "$NUM_PPN not set!"
-            self._log.error(msg)
-            raise RuntimeError(msg)
-
-        # Number of Nodes allocated
-        val = os.environ.get('NODE_COUNT')
-        if val:
-            pbspro_node_count = int(val)
-        else:
-            msg = "$NODE_COUNT not set!"
-            self._log.error(msg)
-            raise RuntimeError(msg)
-
-        # Number of Parallel Environments
-        val = os.environ.get('NUM_PES')
-        if val:
-            pbspro_num_pes = int(val)
-        else:
-            msg = "$NUM_PES not set!"
-            self._log.error(msg)
-            raise RuntimeError(msg)
-
-        pbspro_vnodes = self._parse_pbspro_vnodes()
-
-        # Verify that $NUM_PES == $NODE_COUNT * $NUM_PPN == len($PBS_NODEFILE)
-        if not (pbspro_node_count * pbspro_num_ppn == pbspro_num_pes == pbspro_nodes_length):
-            self._log.warning("NUM_PES != NODE_COUNT * NUM_PPN != len($PBS_NODEFILE)")
-
-        self.cores_per_node = pbspro_num_ppn
-        self.node_list = pbspro_vnodes
-
-
-    # --------------------------------------------------------------------------
-    #
-    def _parse_pbspro_vnodes(self):
-
-        # PBS Job ID
-        val = os.environ.get('PBS_JOBID')
-        if val:
-            pbspro_jobid = val
-        else:
-            msg = "$PBS_JOBID not set!"
-            self._log.error(msg)
-            raise RuntimeError(msg)
-
-        # Get the output of qstat -f for this job
-        output = subprocess.check_output(["qstat", "-f", pbspro_jobid])
-
-        # Get the (multiline) 'exec_vnode' entry
-        vnodes_str = ''
-        for line in output.splitlines():
-            # Detect start of entry
-            if 'exec_vnode = ' in line:
-                vnodes_str += line.strip()
-            elif vnodes_str:
-                # Find continuing lines
-                if " = " not in line:
-                    vnodes_str += line.strip()
-                else:
-                    break
-
-        # Get the RHS of the entry
-        rhs = vnodes_str.split('=',1)[1].strip()
-        self._log.debug("input: %s", rhs)
-
-        nodes_list = []
-        # Break up the individual node partitions into vnode slices
-        while True:
-            idx = rhs.find(')+(')
-
-            node_str = rhs[1:idx]
-            nodes_list.append(node_str)
-            rhs = rhs[idx+2:]
-
-            if idx < 0:
-                break
-
-        vnodes_list = []
-        cpus_list = []
-        # Split out the slices into vnode name and cpu count
-        for node_str in nodes_list:
-            slices = node_str.split('+')
-            for _slice in slices:
-                vnode, cpus = _slice.split(':')
-                cpus = int(cpus.split('=')[1])
-                self._log.debug("vnode: %s cpus: %s", vnode, cpus)
-                vnodes_list.append(vnode)
-                cpus_list.append(cpus)
-
-        self._log.debug("vnodes: %s", vnodes_list)
-        self._log.debug("cpus: %s", cpus_list)
-
-        cpus_list = list(set(cpus_list))
-        min_cpus = int(min(cpus_list))
-
-        if len(cpus_list) > 1:
-            self._log.debug("Detected vnodes of different sizes: %s, the minimal is: %d.", cpus_list, min_cpus)
-
-        node_list = []
-        for vnode in vnodes_list:
-            # strip the last _0 of the vnodes to get the node name
-            node_list.append(vnode.rsplit('_', 1)[0])
-
-        # only unique node names
-        node_list = list(set(node_list))
-        self._log.debug("Node list: %s", node_list)
-
-        # Return the list of node names
-        return node_list
-
-
-
-# ==============================================================================
-#
-class SLURMLRMS(LRMS):
-
-    # --------------------------------------------------------------------------
-    #
-    def __init__(self, cfg, logger):
-
-        LRMS.__init__(self, cfg, logger)
-
-
-    # --------------------------------------------------------------------------
-    #
-    def _configure(self):
-
-        slurm_nodelist = os.environ.get('SLURM_NODELIST')
-        if slurm_nodelist is None:
-            msg = "$SLURM_NODELIST not set!"
-            self._log.error(msg)
-            raise RuntimeError(msg)
-
-        # Parse SLURM nodefile environment variable
-        slurm_nodes = hostlist.expand_hostlist(slurm_nodelist)
-        self._log.info("Found SLURM_NODELIST %s. Expanded to: %s", slurm_nodelist, slurm_nodes)
-
-        # $SLURM_NPROCS = Total number of cores allocated for the current job
-        slurm_nprocs_str = os.environ.get('SLURM_NPROCS')
-        if slurm_nprocs_str is None:
-            msg = "$SLURM_NPROCS not set!"
-            self._log.error(msg)
-            raise RuntimeError(msg)
-        else:
-            slurm_nprocs = int(slurm_nprocs_str)
-
-        # $SLURM_NNODES = Total number of (partial) nodes in the job's resource allocation
-        slurm_nnodes_str = os.environ.get('SLURM_NNODES')
-        if slurm_nnodes_str is None:
-            msg = "$SLURM_NNODES not set!"
-            self._log.error(msg)
-            raise RuntimeError(msg)
-        else:
-            slurm_nnodes = int(slurm_nnodes_str)
-
-        # $SLURM_CPUS_ON_NODE = Number of cores per node (physically)
-        slurm_cpus_on_node_str = os.environ.get('SLURM_CPUS_ON_NODE')
-        if slurm_cpus_on_node_str is None:
-            msg = "$SLURM_CPUS_ON_NODE not set!"
-            self._log.error(msg)
-            raise RuntimeError(msg)
-        else:
-            slurm_cpus_on_node = int(slurm_cpus_on_node_str)
-
-        # Verify that $SLURM_NPROCS <= $SLURM_NNODES * $SLURM_CPUS_ON_NODE
-        if not slurm_nprocs <= slurm_nnodes * slurm_cpus_on_node:
-            self._log.warning("$SLURM_NPROCS(%d) <= $SLURM_NNODES(%d) * $SLURM_CPUS_ON_NODE(%d)",
-                            slurm_nprocs, slurm_nnodes, slurm_cpus_on_node)
-
-        # Verify that $SLURM_NNODES == len($SLURM_NODELIST)
-        if slurm_nnodes != len(slurm_nodes):
-            self._log.error("$SLURM_NNODES(%d) != len($SLURM_NODELIST)(%d)",
-                           slurm_nnodes, len(slurm_nodes))
-
-        # Report the physical number of cores or the total number of cores
-        # in case of a single partial node allocation.
-        self.cores_per_node = min(slurm_cpus_on_node, slurm_nprocs)
-
-        self.node_list = slurm_nodes
-
-
-
-# ==============================================================================
-#
-class SGELRMS(LRMS):
-
-    # --------------------------------------------------------------------------
-    #
-    def __init__(self, cfg, logger):
-
-        LRMS.__init__(self, cfg, logger)
-
-
-    # --------------------------------------------------------------------------
-    #
-    def _configure(self):
-
-        sge_hostfile = os.environ.get('PE_HOSTFILE')
-        if sge_hostfile is None:
-            msg = "$PE_HOSTFILE not set!"
-            self._log.error(msg)
-            raise RuntimeError(msg)
-
-        # SGE core configuration might be different than what multiprocessing
-        # announces
-        # Alternative: "qconf -sq all.q|awk '/^slots *[0-9]+$/{print $2}'"
-
-        # Parse SGE hostfile for nodes
-        sge_node_list = [line.split()[0] for line in open(sge_hostfile)]
-        # Keep only unique nodes
-        sge_nodes = list(set(sge_node_list))
-        self._log.info("Found PE_HOSTFILE %s. Expanded to: %s", sge_hostfile, sge_nodes)
-
-        # Parse SGE hostfile for cores
-        sge_cores_count_list = [int(line.split()[1]) for line in open(sge_hostfile)]
-        sge_core_counts = list(set(sge_cores_count_list))
-        sge_cores_per_node = min(sge_core_counts)
-        self._log.info("Found unique core counts: %s Using: %d", sge_core_counts, sge_cores_per_node)
-
-        self.node_list = sge_nodes
-        self.cores_per_node = sge_cores_per_node
-
-
-
-# ==============================================================================
-#
-class LSFLRMS(LRMS):
-
-    # --------------------------------------------------------------------------
-    #
-    def __init__(self, cfg, logger):
-
-        LRMS.__init__(self, cfg, logger)
-
-
-    # --------------------------------------------------------------------------
-    #
-    def _configure(self):
-
-        lsf_hostfile = os.environ.get('LSB_DJOB_HOSTFILE')
-        if lsf_hostfile is None:
-            msg = "$LSB_DJOB_HOSTFILE not set!"
-            self._log.error(msg)
-            raise RuntimeError(msg)
-
-        lsb_mcpu_hosts = os.environ.get('LSB_MCPU_HOSTS')
-        if lsb_mcpu_hosts is None:
-            msg = "$LSB_MCPU_HOSTS not set!"
-            self._log.error(msg)
-            raise RuntimeError(msg)
-
-        # parse LSF hostfile
-        # format:
-        # <hostnameX>
-        # <hostnameX>
-        # <hostnameY>
-        # <hostnameY>
-        #
-        # There are in total "-n" entries (number of tasks)
-        # and "-R" entries per host (tasks per host).
-        # (That results in "-n" / "-R" unique hosts)
-        #
-        lsf_nodes = [line.strip() for line in open(lsf_hostfile)]
-        self._log.info("Found LSB_DJOB_HOSTFILE %s. Expanded to: %s",
-                      lsf_hostfile, lsf_nodes)
-        lsf_node_list = list(set(lsf_nodes))
-
-        # Grab the core (slot) count from the environment
-        # Format: hostX N hostY N hostZ N
-        lsf_cores_count_list = map(int, lsb_mcpu_hosts.split()[1::2])
-        lsf_core_counts = list(set(lsf_cores_count_list))
-        lsf_cores_per_node = min(lsf_core_counts)
-        self._log.info("Found unique core counts: %s Using: %d",
-                      lsf_core_counts, lsf_cores_per_node)
-
-        self.node_list = lsf_node_list
-        self.cores_per_node = lsf_cores_per_node
-
-
-
-# ==============================================================================
-#
-class LoadLevelerLRMS(LRMS):
-
-    # --------------------------------------------------------------------------
-    #
-    # BG/Q Topology of Nodes within a Board
-    #
-    BGQ_BOARD_TOPO = {
-        0: {'A': 29, 'B':  3, 'C':  1, 'D': 12, 'E':  7},
-        1: {'A': 28, 'B':  2, 'C':  0, 'D': 13, 'E':  6},
-        2: {'A': 31, 'B':  1, 'C':  3, 'D': 14, 'E':  5},
-        3: {'A': 30, 'B':  0, 'C':  2, 'D': 15, 'E':  4},
-        4: {'A': 25, 'B':  7, 'C':  5, 'D':  8, 'E':  3},
-        5: {'A': 24, 'B':  6, 'C':  4, 'D':  9, 'E':  2},
-        6: {'A': 27, 'B':  5, 'C':  7, 'D': 10, 'E':  1},
-        7: {'A': 26, 'B':  4, 'C':  6, 'D': 11, 'E':  0},
-        8: {'A': 21, 'B': 11, 'C':  9, 'D':  4, 'E': 15},
-        9: {'A': 20, 'B': 10, 'C':  8, 'D':  5, 'E': 14},
-        10: {'A': 23, 'B':  9, 'C': 11, 'D':  6, 'E': 13},
-        11: {'A': 22, 'B':  8, 'C': 10, 'D':  7, 'E': 12},
-        12: {'A': 17, 'B': 15, 'C': 13, 'D':  0, 'E': 11},
-        13: {'A': 16, 'B': 14, 'C': 12, 'D':  1, 'E': 10},
-        14: {'A': 19, 'B': 13, 'C': 15, 'D':  2, 'E':  9},
-        15: {'A': 18, 'B': 12, 'C': 14, 'D':  3, 'E':  8},
-        16: {'A': 13, 'B': 19, 'C': 17, 'D': 28, 'E': 23},
-        17: {'A': 12, 'B': 18, 'C': 16, 'D': 29, 'E': 22},
-        18: {'A': 15, 'B': 17, 'C': 19, 'D': 30, 'E': 21},
-        19: {'A': 14, 'B': 16, 'C': 18, 'D': 31, 'E': 20},
-        20: {'A':  9, 'B': 23, 'C': 21, 'D': 24, 'E': 19},
-        21: {'A':  8, 'B': 22, 'C': 20, 'D': 25, 'E': 18},
-        22: {'A': 11, 'B': 21, 'C': 23, 'D': 26, 'E': 17},
-        23: {'A': 10, 'B': 20, 'C': 22, 'D': 27, 'E': 16},
-        24: {'A':  5, 'B': 27, 'C': 25, 'D': 20, 'E': 31},
-        25: {'A':  4, 'B': 26, 'C': 24, 'D': 21, 'E': 30},
-        26: {'A':  7, 'B': 25, 'C': 27, 'D': 22, 'E': 29},
-        27: {'A':  6, 'B': 24, 'C': 26, 'D': 23, 'E': 28},
-        28: {'A':  1, 'B': 31, 'C': 29, 'D': 16, 'E': 27},
-        29: {'A':  0, 'B': 30, 'C': 28, 'D': 17, 'E': 26},
-        30: {'A':  3, 'B': 29, 'C': 31, 'D': 18, 'E': 25},
-        31: {'A':  2, 'B': 28, 'C': 30, 'D': 19, 'E': 24},
-        }
-
-    # --------------------------------------------------------------------------
-    #
-    # BG/Q Config
-    #
-    BGQ_CORES_PER_NODE      = 16
-    BGQ_NODES_PER_BOARD     = 32 # NODE == Compute Card == Chip module
-    BGQ_BOARDS_PER_MIDPLANE = 16 # NODE BOARD == NODE CARD
-    BGQ_MIDPLANES_PER_RACK  = 2
-
-
-    # --------------------------------------------------------------------------
-    #
-    # Default mapping = "ABCDE(T)"
-    #
-    # http://www.redbooks.ibm.com/redbooks/SG247948/wwhelp/wwhimpl/js/html/wwhelp.htm
-    #
-    BGQ_MAPPING = "ABCDE"
-
-
-    # --------------------------------------------------------------------------
-    #
-    # Board labels (Rack, Midplane, Node)
-    #
-    BGQ_BOARD_LABELS = ['R', 'M', 'N']
-
-
-    # --------------------------------------------------------------------------
-    #
-    # Dimensions of a (sub-)block
-    #
-    BGQ_DIMENSION_LABELS = ['A', 'B', 'C', 'D', 'E']
-
-
-    # --------------------------------------------------------------------------
-    #
-    # Supported sub-block sizes (number of nodes).
-    # This influences the effectiveness of mixed-size allocations
-    # (and might even be a hard requirement from a topology standpoint).
-    #
-    # TODO: Do we actually need to restrict our sub-block sizes to this set?
-    #
-    BGQ_SUPPORTED_SUB_BLOCK_SIZES = [1, 2, 4, 8, 16, 32, 64, 128, 256, 512]
-
-
-    # --------------------------------------------------------------------------
-    #
-    # Mapping of starting corners.
-    #
-    # "board" -> "node"
-    #
-    # Ordering: ['E', 'D', 'DE', etc.]
-    #
-    # TODO: Is this independent of the mapping?
-    #
-    BGQ_BLOCK_STARTING_CORNERS = {
-        0:  0,
-        4: 29,
-        8:  4,
-        12: 25
-    }
-
-
-    # --------------------------------------------------------------------------
-    #
-    # BG/Q Topology of Boards within a Midplane
-    #
-    BGQ_MIDPLANE_TOPO = {
-        0: {'A':  4, 'B':  8, 'C':  1, 'D':  2},
-        1: {'A':  5, 'B':  9, 'C':  0, 'D':  3},
-        2: {'A':  6, 'B': 10, 'C':  3, 'D':  0},
-        3: {'A':  7, 'B': 11, 'C':  2, 'D':  1},
-        4: {'A':  0, 'B': 12, 'C':  5, 'D':  6},
-        5: {'A':  1, 'B': 13, 'C':  4, 'D':  7},
-        6: {'A':  2, 'B': 14, 'C':  7, 'D':  4},
-        7: {'A':  3, 'B': 15, 'C':  6, 'D':  5},
-        8: {'A': 12, 'B':  0, 'C':  9, 'D': 10},
-        9: {'A': 13, 'B':  1, 'C':  8, 'D': 11},
-        10: {'A': 14, 'B':  2, 'C': 11, 'D':  8},
-        11: {'A': 15, 'B':  3, 'C': 10, 'D':  9},
-        12: {'A':  8, 'B':  4, 'C': 13, 'D': 14},
-        13: {'A':  9, 'B':  5, 'C': 12, 'D': 15},
-        14: {'A': 10, 'B':  6, 'C': 15, 'D': 12},
-        15: {'A': 11, 'B':  7, 'C': 14, 'D': 13},
-        }
-
-    # --------------------------------------------------------------------------
-    #
-    # Shape of whole BG/Q Midplane
-    #
-    BGQ_MIDPLANE_SHAPE = {'A': 4, 'B': 4, 'C': 4, 'D': 4, 'E': 2} # '4x4x4x4x2'
-
-
-    # --------------------------------------------------------------------------
-    #
-    def __init__(self, cfg, logger):
-
-        self.torus_block            = None
-        self.loadl_bg_block         = None
-        self.shape_table            = None
-        self.torus_dimension_labels = None
-
-        LRMS.__init__(self, cfg, logger)
-
-    # --------------------------------------------------------------------------
-    #
-    def _configure(self):
-
-        loadl_node_list = None
-        loadl_cpus_per_node = None
-
-        # Determine method for determining hosts,
-        # either through hostfile or BG/Q environment.
-        loadl_hostfile = os.environ.get('LOADL_HOSTFILE')
-        self.loadl_bg_block = os.environ.get('LOADL_BG_BLOCK')
-        if loadl_hostfile is None and self.loadl_bg_block is None:
-            msg = "Neither $LOADL_HOSTFILE or $LOADL_BG_BLOCK set!"
-            self._log.error(msg)
-            raise RuntimeError(msg)
-
-        # Determine the size of the pilot allocation
-        if loadl_hostfile is not None:
-            # Non Blue Gene Load Leveler installation.
-
-            loadl_total_tasks_str = os.environ.get('LOADL_TOTAL_TASKS')
-            if loadl_total_tasks_str is None:
-                msg = "$LOADL_TOTAL_TASKS not set!"
-                self._log.error(msg)
-                raise RuntimeError(msg)
-            else:
-                loadl_total_tasks = int(loadl_total_tasks_str)
-
-            # Construct the host list
-            loadl_nodes = [line.strip() for line in open(loadl_hostfile)]
-            self._log.info("Found LOADL_HOSTFILE %s. Expanded to: %s",
-                          loadl_hostfile, loadl_nodes)
-            loadl_node_list = list(set(loadl_nodes))
-
-            # Verify that $LLOAD_TOTAL_TASKS == len($LOADL_HOSTFILE)
-            if loadl_total_tasks != len(loadl_nodes):
-                self._log.error("$LLOAD_TOTAL_TASKS(%d) != len($LOADL_HOSTFILE)(%d)",
-                               loadl_total_tasks, len(loadl_nodes))
-
-            # Determine the number of cpus per node.  Assume:
-            # cores_per_node = lenght(nodefile) / len(unique_nodes_in_nodefile)
-            loadl_cpus_per_node = len(loadl_nodes) / len(loadl_node_list)
-
-        elif self.loadl_bg_block is not None:
-            # Blue Gene specific.
-            loadl_bg_midplane_list_str = None
-            loadl_bg_block_size_str = None
-
-            loadl_job_name = os.environ.get('LOADL_JOB_NAME')
-            if loadl_job_name is None:
-                msg = "$LOADL_JOB_NAME not set!"
-                self._log.error(msg)
-                raise RuntimeError(msg)
-
-            # Get the board list and block shape from 'llq -l' output
-            output = subprocess.check_output(["llq", "-l", loadl_job_name])
-            loadl_bg_board_list_str = None
-            loadl_bg_block_shape_str = None
-            for line in output.splitlines():
-                # Detect BG board list
-                if "BG Node Board List: " in line:
-                    loadl_bg_board_list_str = line.split(':')[1].strip()
-                elif "BG Midplane List: " in line:
-                    loadl_bg_midplane_list_str = line.split(':')[1].strip()
-                elif "BG Shape Allocated: " in line:
-                    loadl_bg_block_shape_str = line.split(':')[1].strip()
-                elif "BG Size Allocated: " in line:
-                    loadl_bg_block_size_str = line.split(':')[1].strip()
-            if not loadl_bg_board_list_str:
-                msg = "No board list found in llq output!"
-                self._log.error(msg)
-                raise RuntimeError(msg)
-            self._log.debug("BG Node Board List: %s" % loadl_bg_board_list_str)
-            if not loadl_bg_midplane_list_str:
-                msg = "No midplane list found in llq output!"
-                self._log.error(msg)
-                raise RuntimeError(msg)
-            self._log.debug("BG Midplane List: %s" % loadl_bg_midplane_list_str)
-            if not loadl_bg_block_shape_str:
-                msg = "No board shape found in llq output!"
-                self._log.error(msg)
-                raise RuntimeError(msg)
-            self._log.debug("BG Shape Allocated: %s" % loadl_bg_block_shape_str)
-            if not loadl_bg_block_size_str:
-                msg = "No board size found in llq output!"
-                self._log.error(msg)
-                raise RuntimeError(msg)
-            loadl_bg_block_size = int(loadl_bg_block_size_str)
-            self._log.debug("BG Size Allocated: %d" % loadl_bg_block_size)
-
-            # Build nodes data structure to be handled by Torus Scheduler
-            try:
-                self.torus_block = self._bgq_construct_block(
-                    loadl_bg_block_shape_str, loadl_bg_board_list_str,
-                    loadl_bg_block_size, loadl_bg_midplane_list_str)
-            except Exception as e:
-                msg = "Couldn't construct block: %s" % e.message
-                self._log.error(msg)
-                raise RuntimeError(msg)
-            self._log.debug("Torus block constructed:")
-            for e in self.torus_block:
-                self._log.debug("%s %s %s %s" %
-                                (e[0], [e[1][key] for key in sorted(e[1])], e[2], e[3]))
-
-            try:
-                loadl_node_list = [entry[SchedulerTorus.TORUS_BLOCK_NAME] for entry in self.torus_block]
-            except Exception as e:
-                msg = "Couldn't construct node list."
-                self._log.error(msg)
-                raise RuntimeError(msg)
-            #self._log.debug("Node list constructed: %s" % loadl_node_list)
-
-            # Construct sub-block table
-            try:
-                self.shape_table = self._bgq_create_sub_block_shape_table(loadl_bg_block_shape_str)
-            except Exception as e:
-                msg = "Couldn't construct shape table: %s" % e.message
-                self._log.error(msg)
-                raise RuntimeError(msg)
-            self._log.debug("Shape table constructed: ")
-            for (size, dim) in [(key, self.shape_table[key]) for key in sorted(self.shape_table)]:
-                self._log.debug("%s %s" % (size, [dim[key] for key in sorted(dim)]))
-
-            # Determine the number of cpus per node
-            loadl_cpus_per_node = self.BGQ_CORES_PER_NODE
-
-            # BGQ Specific Torus labels
-            self.torus_dimension_labels = self.BGQ_DIMENSION_LABELS
-
-        self.node_list = loadl_node_list
-        self.cores_per_node = loadl_cpus_per_node
-
-        self._log.debug("Sleeping for #473 ...")
-        time.sleep(5)
-        self._log.debug("Configure done")
-
-
-    # --------------------------------------------------------------------------
-    #
-    # Walk the block and return the node name for the given location
-    #
-    def _bgq_nodename_by_loc(self, midplanes, board, location):
-
-        self._log.debug("Starting nodebyname - midplanes:%s, board:%d" % (midplanes, board))
-
-        node = self.BGQ_BLOCK_STARTING_CORNERS[board]
-
-        # TODO: Does the order of walking matter?
-        #       It might because of the starting blocks ...
-        for dim in self.BGQ_DIMENSION_LABELS: # [::-1]:
-            max_length = location[dim]
-            self._log.debug("Within dim loop dim:%s, max_length: %d" % (dim, max_length))
-
-            cur_length = 0
-            # Loop while we are not at the final depth
-            while cur_length < max_length:
-                self._log.debug("beginning of while loop, cur_length: %d" % cur_length)
-
-                if cur_length % 2 == 0:
-                    # Stay within the board
-                    node = self.BGQ_BOARD_TOPO[node][dim]
-
-                else:
-                    # We jump to another board.
-                    self._log.debug("jumping to new board from board: %d, dim: %s)" % (board, dim))
-                    board = self.BGQ_MIDPLANE_TOPO[board][dim]
-                    self._log.debug("board is now: %d" % board)
-
-                    # If we switch boards in the B dimension,
-                    # we seem to "land" at the opposite E dimension.
-                    if dim  == 'B':
-                        node = self.BGQ_BOARD_TOPO[node]['E']
-
-                self._log.debug("node is now: %d" % node)
-
-                # Increase the length for the next iteration
-                cur_length += 1
-
-            self._log.debug("Wrapping inside dim loop dim:%s" % (dim))
-
-        # TODO: This will work for midplane expansion in one dimension only
-        midplane_idx = max(location.values()) / 4
-        rack = midplanes[midplane_idx]['R']
-        midplane = midplanes[midplane_idx]['M']
-
-        nodename = 'R%.2d-M%.1d-N%.2d-J%.2d' % (rack, midplane, board, node)
-        self._log.debug("from location %s constructed node name: %s, left at board: %d" % (self.loc2str(location), nodename, board))
-
-        return nodename
-
-
-    # --------------------------------------------------------------------------
-    #
-    # Convert the board string as given by llq into a board structure
-    #
-    # E.g. 'R00-M1-N08,R00-M1-N09,R00-M1-N10,R00-M0-N11' =>
-    # [{'R': 0, 'M': 1, 'N': 8}, {'R': 0, 'M': 1, 'N': 9},
-    #  {'R': 0, 'M': 1, 'N': 10}, {'R': 0, 'M': 0, 'N': 11}]
-    #
-    def _bgq_str2boards(self, boards_str):
-
-        boards = boards_str.split(',')
-
-        board_dict_list = []
-
-        for board in boards:
-            elements = board.split('-')
-
-            board_dict = {}
-            for l, e in zip(self.BGQ_BOARD_LABELS, elements):
-                board_dict[l] = int(e.split(l)[1])
-
-            board_dict_list.append(board_dict)
-
-        return board_dict_list
-
-
-    # --------------------------------------------------------------------------
-    #
-    # Convert the midplane string as given by llq into a midplane structure
-    #
-    # E.g. 'R04-M0,R04-M1' =>
-    # [{'R': 4, 'M': 0}, {'R': 4, 'M': 1}]
-    #
-    #
-    def _bgq_str2midplanes(self, midplane_str):
-
-        midplanes = midplane_str.split(',')
-
-        midplane_dict_list = []
-        for midplane in midplanes:
-            elements = midplane.split('-')
-
-            midplane_dict = {}
-            # Take the first two labels
-            for l, e in zip(self.BGQ_BOARD_LABELS[:2], elements):
-                midplane_dict[l] = int(e.split(l)[1])
-
-            midplane_dict_list.append(midplane_dict)
-
-        return midplane_dict_list
-
-
-    # --------------------------------------------------------------------------
-    #
-    # Convert the string as given by llq into a block shape structure:
-    #
-    # E.g. '1x2x3x4x5' => {'A': 1, 'B': 2, 'C': 3, 'D': 4, 'E': 5}
-    #
-    def _bgq_str2shape(self, shape_str):
-
-        # Get the lengths of the shape
-        shape_lengths = shape_str.split('x', 4)
-
-        shape_dict = {}
-        for dim, length in zip(self.BGQ_DIMENSION_LABELS, shape_lengths):
-            shape_dict[dim] = int(length)
-
-        return shape_dict
-
-
-    # --------------------------------------------------------------------------
-    #
-    # Multiply two shapes
-    #
-    def _multiply_shapes(self, shape1, shape2):
-
-        result = {}
-
-        for dim in self.BGQ_DIMENSION_LABELS:
-            try:
-                val1 = shape1[dim]
-            except KeyError:
-                val1 = 1
-
-            try:
-                val2 = shape2[dim]
-            except KeyError:
-                val2 = 1
-
-            result[dim] = val1 * val2
-
-        return result
-
-
-    # --------------------------------------------------------------------------
-    #
-    # Convert location dict into a tuple string
-    # E.g. {'A': 1, 'C': 4, 'B': 1, 'E': 2, 'D': 4} => '(1,4,1,2,4)'
-    #
-    def loc2str(self, loc):
-        return str(tuple(loc[dim] for dim in self.BGQ_DIMENSION_LABELS))
-
-
-    # --------------------------------------------------------------------------
-    #
-    # Convert a shape dict into string format
-    #
-    # E.g. {'A': 1, 'C': 4, 'B': 1, 'E': 2, 'D': 4} => '1x4x1x2x4'
-    #
-    def shape2str(self, shape):
-
-        shape_str = ''
-        for l in self.BGQ_DIMENSION_LABELS:
-
-            # Get the corresponding count
-            shape_str += str(shape[l])
-
-            # Add an 'x' behind all but the last label
-            if l in self.BGQ_DIMENSION_LABELS[:-1]:
-                shape_str += 'x'
-
-        return shape_str
-
-
-    # --------------------------------------------------------------------------
-    #
-    # Return list of nodes that make up the block
-    #
-    # Format: [(index, location, nodename, status), (i, c, n, s), ...]
-    #
-    # TODO: This function and _bgq_nodename_by_loc should be changed so that we
-    #       only walk the torus once?
-    #
-    def _bgq_get_block(self, midplanes, board, shape):
-
-        self._log.debug("Shape: %s", shape)
-
-        nodes = []
-        index = 0
-
-        for a in range(shape['A']):
-            for b in range(shape['B']):
-                for c in range(shape['C']):
-                    for d in range(shape['D']):
-                        for e in range(shape['E']):
-                            location = {'A': a, 'B': b, 'C': c, 'D': d, 'E': e}
-                            nodename = self._bgq_nodename_by_loc(midplanes, board, location)
-                            nodes.append([index, location, nodename, FREE])
-                            index += 1
-
-        return nodes
-
-
-    # --------------------------------------------------------------------------
-    #
-    # Use block shape and board list to construct block structure
-    #
-    # The 5 dimensions are denoted by the letters A, B, C, D, and E, T for the core (0-15).
-    # The latest dimension E is always 2, and is contained entirely within a midplane.
-    # For any compute block, compute nodes (as well midplanes for large blocks) are combined in 4 dimensions,
-    # only 4 dimensions need to be considered.
-    #
-    #  128 nodes: BG Shape Allocated: 2x2x4x4x2
-    #  256 nodes: BG Shape Allocated: 4x2x4x4x2
-    #  512 nodes: BG Shape Allocated: 1x1x1x1
-    #  1024 nodes: BG Shape Allocated: 1x1x1x2
-    #
-    def _bgq_construct_block(self, block_shape_str, boards_str,
-                            block_size, midplane_list_str):
-
-        llq_shape = self._bgq_str2shape(block_shape_str)
-
-        # TODO: Could check this, but currently _shape2num is part of the other class
-        #if self._shape2num_nodes(llq_shape) != block_size:
-        #    self._log.error("Block Size doesn't match Block Shape")
-
-        # If the block is equal to or greater than a Midplane,
-        # then there is no board list provided.
-        # But because at that size, we have only full midplanes,
-        # we can construct it.
-
-        if block_size >= 1024:
-            #raise NotImplementedError("Currently multiple midplanes are not yet supported.")
-
-            # BG Size: 1024, BG Shape: 1x1x1x2, BG Midplane List: R04-M0,R04-M1
-            midplanes = self._bgq_str2midplanes(midplane_list_str)
-
-            # Start of at the "lowest" available rack/midplane/board
-            # TODO: No other explanation than that this seems to be the convention?
-            # TODO: Can we safely assume that they are sorted?
-            #rack = midplane_dict_list[0]['R']
-            #midplane = midplane_dict_list[0]['M']
-            board = 0
-
-            # block_shape = llq_shape * BGQ_MIDPLANE_SHAPE
-            block_shape = self._multiply_shapes(self.BGQ_MIDPLANE_SHAPE, llq_shape)
-            self._log.debug("Resulting shape after multiply: %s" % block_shape)
-
-        elif block_size == 512:
-            # Full midplane
-
-            # BG Size: 1024, BG Shape: 1x1x1x2, BG Midplane List: R04-M0,R04-M1
-            midplanes = self._bgq_str2midplanes(midplane_list_str)
-
-            # Start of at the "lowest" available rack/midplane/board
-            # TODO: No other explanation than that this seems to be the convention?
-            #rack = midplane_dict_list[0]['R'] # Assume they are all equal
-            #midplane = min([entry['M'] for entry in midplane_dict_list])
-            board = 0
-
-            block_shape = self.BGQ_MIDPLANE_SHAPE
-
-        else:
-            # Within single midplane, < 512 nodes
-
-            board_dict_list = self._bgq_str2boards(boards_str)
-            self._log.debug("Board dict list:\n%s", '\n'.join([str(x) for x in board_dict_list]))
-
-            midplanes = [{'R': board_dict_list[0]['R'],
-                          'M': board_dict_list[0]['M']}]
-
-            # Start of at the "lowest" available board.
-            # TODO: No other explanation than that this seems to be the convention?
-            board = min([entry['N'] for entry in board_dict_list])
-
-            block_shape = llq_shape
-
-        # From here its all equal (assuming our walker does the walk and not just the talk!)
-        block = self._bgq_get_block(midplanes, board, block_shape)
-
-        # TODO: Check returned block:
-        #       - Length
-        #       - No duplicates
-
-        return block
-
-
-    # --------------------------------------------------------------------------
-    #
-    # Construction of sub-block shapes based on overall block allocation.
-    #
-    # Depending on the size of the total allocated block, the maximum size
-    # of a subblock can be 512 nodes.
-    #
-    #
-    def _bgq_create_sub_block_shape_table(self, shape_str):
-
-        # Convert the shape string into dict structure
-        #
-        # For < 512 nodes: the dimensions within a midplane (AxBxCxDxE)
-        # For >= 512 nodes: the dimensions between the midplanes (AxBxCxD)
-        #
-        if len(shape_str.split('x')) == 5:
-            block_shape = self._bgq_str2shape(shape_str)
-        elif len(shape_str.split('x')) == 4:
-            block_shape = self.BGQ_MIDPLANE_SHAPE
-        else:
-            raise ValueError('Invalid shape string: %s' % shape_str)
-
-        # Dict to store the results
-        table = {}
-
-        # Create a sub-block dict with shape 1x1x1x1x1
-        sub_block_shape = {}
-        for l in self.BGQ_DIMENSION_LABELS:
-            sub_block_shape[l] = 1
-
-        # Look over all the dimensions starting at the most right
-        for dim in self.BGQ_MAPPING[::-1]:
-            while True:
-
-                # Calculate the number of nodes for the current shape
-                from operator import mul
-                num_nodes = reduce(mul, filter(lambda length: length != 0, sub_block_shape.values()))
-
-                if num_nodes in self.BGQ_SUPPORTED_SUB_BLOCK_SIZES:
-                    table[num_nodes] = copy.copy(sub_block_shape)
-                else:
-                    self._log.warning("Non supported sub-block size: %d.", num_nodes)
-
-                # Done with iterating this dimension
-                if sub_block_shape[dim] >= block_shape[dim]:
-                    break
-
-                # Increase the length in this dimension for the next iteration.
-                if sub_block_shape[dim] == 1:
-                    sub_block_shape[dim] = 2
-                elif sub_block_shape[dim] == 2:
-                    sub_block_shape[dim] = 4
-
-        return table
-
-
-
-# ==============================================================================
-#
-class ForkLRMS(LRMS):
-
-    # --------------------------------------------------------------------------
-    #
-    def __init__(self, cfg, logger):
-
-        LRMS.__init__(self, cfg, logger)
-
-
-    # --------------------------------------------------------------------------
-    #
-    def _configure(self):
-
-        self._log.info("Using fork on localhost.")
-
-        # For the fork LRMS (ie. on localhost), we fake an infinite number of
-        # cores, so don't perform any sanity checks.
-        detected_cpus = multiprocessing.cpu_count()
-
-        if detected_cpus != self.requested_cores:
-            self._log.info("using %d instead of physically available %d cores.",
-                    self.requested_cores, detected_cpus)
-
-        # if cores_per_node is set in the agent config, we slice the number of
-        # cores into that many virtual nodes.  cpn defaults to requested_cores,
-        # to preserve the previous behavior (1 node).
-        self.cores_per_node = self._cfg.get('cores_per_node')
-        if not self.cores_per_node:
-            self.cores_per_node = self.requested_cores
-
-        requested_nodes = int(math.ceil(float(self.requested_cores) / float(self.cores_per_node)))
-        self.node_list  = list()
-        for i in range(requested_nodes):
-            self.node_list.append("localhost")
-
-        self._log.debug('configure localhost to behave as %s nodes with %s cores each.',
-                len(self.node_list), self.cores_per_node)
-
-
-
-# ==============================================================================
-#
-class YARNLRMS(LRMS):
-
-    # --------------------------------------------------------------------------
-    #
-    def __init__(self, cfg, logger):
-
-        LRMS.__init__(self, cfg, logger)
-
-
-    # --------------------------------------------------------------------------
-    #
-    def _configure(self):
-
-        self._log.info("Using YARN on localhost.")
-
-        selected_cpus = self.requested_cores
-
-        # when we profile the agent, we fake any number of cores, so don't
-        # perform any sanity checks.  Otherwise we use at most all available
-        # cores (and informa about unused ones)
-        if 'RADICAL_PILOT_PROFILE' not in os.environ:
-
-            detected_cpus = multiprocessing.cpu_count()
-
-            if detected_cpus < selected_cpus:
-                self._log.warn("insufficient cores: using available %d instead of requested %d.",
-                        detected_cpus, selected_cpus)
-                selected_cpus = detected_cpus
-
-            elif detected_cpus > selected_cpus:
-                self._log.warn("more cores available: using requested %d instead of available %d.",
-                        selected_cpus, detected_cpus)
-
-        hdfs_conf_output =subprocess.check_output(['hdfs', 'getconf', '-nnRpcAddresses']).split('\n')[0]
-        self._log.debug('Namenode URL = {0}'.format(hdfs_conf_output))
-        self.namenode_url = hdfs_conf_output
-
-
-        self._log.debug('Namenode URL = {0}'.format(self.namenode_url))
-
-        # I will leave it for the moment because I have not found another way
-        # to take the necessary value yet.
-        yarn_conf_output = subprocess.check_output(['yarn', 'node', '-list'], stderr=subprocess.STDOUT).split('\n')
-        for line in yarn_conf_output:
-            if 'ResourceManager' in line:
-                settings = line.split('at ')[1]
-                if '/' in settings:
-                    rm_url=settings.split('/')[1]
-                    self.rm_ip=rm_url.split(':')[0]
-                    self.rm_port=rm_url.split(':')[1]
-
-                else:
-                    self.rm_ip=settings.split(':')[0]
-                    self.rm_port=settings.split(':')[1]
-
-        hostname = os.environ.get('HOSTNAME')
-
-        if hostname == None:
-            self.node_list = ['localhost']
-        else:
-            self.node_list = [hostname]
-        self.cores_per_node = selected_cpus
-
-
-
-# ==============================================================================
-#
-# Worker Classes
-#
-# ==============================================================================
-#
-class AgentExecutingComponent(rpu.Component):
-    """
-    Manage the creation of CU processes, and watch them until they are completed
-    (one way or the other).  The spawner thus moves the unit from
-    PendingExecution to Executing, and then to a final state (or PendingStageOut
-    of course).
-    """
-
-    # --------------------------------------------------------------------------
-    #
-    def __init__(self, cfg):
-
-        rpu.Component.__init__(self, 'AgentExecutingComponent', cfg)
-
-
-    # --------------------------------------------------------------------------
-    #
-    # This class-method creates the appropriate sub-class for the Spawner
-    #
-    @classmethod
-    def create(cls, cfg):
-
-        # Make sure that we are the base-class!
-        if cls != AgentExecutingComponent:
-            raise TypeError("Factory only available to base class!")
-
-        name   = cfg['spawner']
-
-        try:
-            impl = {
-                SPAWNER_NAME_POPEN : AgentExecutingComponent_POPEN,
-                SPAWNER_NAME_SHELL : AgentExecutingComponent_SHELL,
-                SPAWNER_NAME_ABDS  : AgentExecutingComponent_ABDS
-            }[name]
-
-            impl = impl(cfg)
-            return impl
-
-        except KeyError:
-            raise ValueError("AgentExecutingComponent '%s' unknown or defunct" % name)
-
-
-
-# ==============================================================================
-#
-class AgentExecutingComponent_POPEN (AgentExecutingComponent) :
-
-    # --------------------------------------------------------------------------
-    #
-    def __init__(self, cfg):
-
-        AgentExecutingComponent.__init__ (self, cfg)
-
-
-    # --------------------------------------------------------------------------
-    #
-    def initialize_child(self):
-
-      # self.declare_input (rp.AGENT_EXECUTING_PENDING, rp.AGENT_EXECUTING_QUEUE)
-      # self.declare_worker(rp.AGENT_EXECUTING_PENDING, self.work)
-
-        self.declare_input (rp.EXECUTING_PENDING, rp.AGENT_EXECUTING_QUEUE)
-        self.declare_worker(rp.EXECUTING_PENDING, self.work)
-
-        self.declare_output(rp.AGENT_STAGING_OUTPUT_PENDING, rp.AGENT_STAGING_OUTPUT_QUEUE)
-
-        self.declare_publisher ('unschedule', rp.AGENT_UNSCHEDULE_PUBSUB)
-        self.declare_publisher ('state',      rp.AGENT_STATE_PUBSUB)
-
-        # all components use the command channel for control messages
-        self.declare_publisher ('command', rp.AGENT_COMMAND_PUBSUB)
-        self.declare_subscriber('command', rp.AGENT_COMMAND_PUBSUB, self.command_cb)
-
-        self._cancel_lock    = threading.RLock()
-        self._cus_to_cancel  = list()
-        self._cus_to_watch   = list()
-        self._watch_queue    = Queue.Queue ()
-
-        self._pilot_id = self._cfg['pilot_id']
-
-        # run watcher thread
-        self._terminate = threading.Event()
-        self._watcher   = threading.Thread(target=self._watch, name="Watcher")
-        self._watcher.daemon = True
-        self._watcher.start ()
-
-        # The AgentExecutingComponent needs the LaunchMethods to construct
-        # commands.
-        self._task_launcher = LaunchMethod.create(
-                name   = self._cfg['task_launch_method'],
-                cfg    = self._cfg,
-                logger = self._log)
-
-        self._mpi_launcher = LaunchMethod.create(
-                name   = self._cfg['mpi_launch_method'],
-                cfg    = self._cfg,
-                logger = self._log)
-
-        # communicate successful startup
-        self.publish('command', {'cmd' : 'alive',
-                                 'arg' : self.cname})
-
-        self._cu_environment = self._populate_cu_environment()
-
-        self.tmpdir = tempfile.gettempdir()
-
-
-    # --------------------------------------------------------------------------
-    #
-    def finalize_child(self):
-
-        # terminate watcher thread
-        self._terminate.set()
-        self._watcher.join()
-
-        # communicate finalization
-        self.publish('command', {'cmd' : 'final',
-                                 'arg' : self.cname})
-
-
-    # --------------------------------------------------------------------------
-    #
-    def command_cb(self, topic, msg):
-
-        cmd = msg['cmd']
-        arg = msg['arg']
-
-        if cmd == 'cancel_unit':
-
-            self._log.info("cancel unit command (%s)" % arg)
-            with self._cancel_lock:
-                self._cus_to_cancel.append(arg)
-
-
-    # --------------------------------------------------------------------------
-    #
-    def _populate_cu_environment(self):
-        """Derive the environment for the cu's from our own environment."""
-
-        # Get the environment of the agent
-        new_env = copy.deepcopy(os.environ)
-
-        #
-        # Mimic what virtualenv's "deactivate" would do
-        #
-        old_path = new_env.pop('_OLD_VIRTUAL_PATH', None)
-        if old_path:
-            new_env['PATH'] = old_path
-
-        old_home = new_env.pop('_OLD_VIRTUAL_PYTHONHOME', None)
-        if old_home:
-            new_env['PYTHON_HOME'] = old_home
-
-        old_ps = new_env.pop('_OLD_VIRTUAL_PS1', None)
-        if old_ps:
-            new_env['PS1'] = old_ps
-
-        new_env.pop('VIRTUAL_ENV', None)
-
-        # Remove the configured set of environment variables from the
-        # environment that we pass to Popen.
-        for e in new_env.keys():
-            env_removables = list()
-            if self._mpi_launcher : env_removables += self._mpi_launcher.env_removables
-            if self._task_launcher: env_removables += self._task_launcher.env_removables
-            for r in  env_removables:
-                if e.startswith(r):
-                    new_env.pop(e, None)
-
-        return new_env
-
-
-    # --------------------------------------------------------------------------
-    #
-    def work(self, cu):
-
-      # self.advance(cu, rp.AGENT_EXECUTING, publish=True, push=False)
-        self.advance(cu, rp.EXECUTING, publish=True, push=False)
-
-        try:
-            if cu['description']['mpi']:
-                launcher = self._mpi_launcher
-            else :
-                launcher = self._task_launcher
-
-            if not launcher:
-                raise RuntimeError("no launcher (mpi=%s)" % cu['description']['mpi'])
-
-            self._log.debug("Launching unit with %s (%s).", launcher.name, launcher.launch_command)
-
-            assert(cu['opaque_slots']) # FIXME: no assert, but check
-            self._prof.prof('exec', msg='unit launch', uid=cu['_id'])
-
-            # Start a new subprocess to launch the unit
-            self.spawn(launcher=launcher, cu=cu)
-
-        except Exception as e:
-            # append the startup error to the units stderr.  This is
-            # not completely correct (as this text is not produced
-            # by the unit), but it seems the most intuitive way to
-            # communicate that error to the application/user.
-            self._log.exception("error running CU")
-            cu['stderr'] += "\nPilot cannot start compute unit:\n%s\n%s" \
-                            % (str(e), traceback.format_exc())
-
-            # Free the Slots, Flee the Flots, Ree the Frots!
-            if cu['opaque_slots']:
-                self.publish('unschedule', cu)
-
-            self.advance(cu, rp.FAILED, publish=True, push=False)
-
-
-    # --------------------------------------------------------------------------
-    #
-    def spawn(self, launcher, cu):
-
-        self._prof.prof('spawn', msg='unit spawn', uid=cu['_id'])
-
-        if False:
-            cu_tmpdir = '%s/%s' % (self.tmpdir, cu['_id'])
-        else:
-            cu_tmpdir = cu['workdir']
-
-        rec_makedir(cu_tmpdir)
-        launch_script_name = '%s/radical_pilot_cu_launch_script.sh' % cu_tmpdir
-        self._log.debug("Created launch_script: %s", launch_script_name)
-
-        with open(launch_script_name, "w") as launch_script:
-            launch_script.write('#!/bin/sh\n\n')
-
-            if 'RADICAL_PILOT_PROFILE' in os.environ:
-                launch_script.write("echo script start_script `%s` >> %s/PROF\n" % (cu['gtod'], cu_tmpdir))
-            launch_script.write('\n# Change to working directory for unit\ncd %s\n' % cu_tmpdir)
-            if 'RADICAL_PILOT_PROFILE' in os.environ:
-                launch_script.write("echo script after_cd `%s` >> %s/PROF\n" % (cu['gtod'], cu_tmpdir))
-
-            # Before the Big Bang there was nothing
-            if cu['description']['pre_exec']:
-                pre_exec_string = ''
-                if isinstance(cu['description']['pre_exec'], list):
-                    for elem in cu['description']['pre_exec']:
-                        pre_exec_string += "%s\n" % elem
-                else:
-                    pre_exec_string += "%s\n" % cu['description']['pre_exec']
-                # Note: extra spaces below are for visual alignment
-                launch_script.write("# Pre-exec commands\n")
-                if 'RADICAL_PILOT_PROFILE' in os.environ:
-                    launch_script.write("echo pre  start `%s` >> %s/PROF\n" % (cu['gtod'], cu_tmpdir))
-                launch_script.write(pre_exec_string)
-                if 'RADICAL_PILOT_PROFILE' in os.environ:
-                    launch_script.write("echo pre  stop `%s` >> %s/PROF\n" % (cu['gtod'], cu_tmpdir))
-
-            # Create string for environment variable setting
-            env_string = 'export'
-            if cu['description']['environment']:
-                for key,val in cu['description']['environment'].iteritems():
-                    env_string += ' %s=%s' % (key, val)
-            env_string += " RP_SESSION_ID=%s" % self._cfg['session_id']
-            env_string += " RP_PILOT_ID=%s"   % self._cfg['pilot_id']
-            env_string += " RP_AGENT_ID=%s"   % self._cfg['agent_name']
-            env_string += " RP_SPAWNER_ID=%s" % self.cname
-            env_string += " RP_UNIT_ID=%s"    % cu['_id']
-            launch_script.write('# Environment variables\n%s\n' % env_string)
-
-            # The actual command line, constructed per launch-method
-            try:
-                launch_command, hop_cmd = launcher.construct_command(cu, launch_script_name)
-
-                if hop_cmd : cmdline = hop_cmd
-                else       : cmdline = launch_script_name
-
-            except Exception as e:
-                msg = "Error in spawner (%s)" % e
-                self._log.exception(msg)
-                raise RuntimeError(msg)
-
-            launch_script.write("# The command to run\n")
-            launch_script.write("%s\n" % launch_command)
-            launch_script.write("RETVAL=$?\n")
-            if 'RADICAL_PILOT_PROFILE' in os.environ:
-                launch_script.write("echo script after_exec `%s` >> %s/PROF\n" % (cu['gtod'], cu_tmpdir))
-
-            # After the universe dies the infrared death, there will be nothing
-            if cu['description']['post_exec']:
-                post_exec_string = ''
-                if isinstance(cu['description']['post_exec'], list):
-                    for elem in cu['description']['post_exec']:
-                        post_exec_string += "%s\n" % elem
-                else:
-                    post_exec_string += "%s\n" % cu['description']['post_exec']
-                launch_script.write("# Post-exec commands\n")
-                if 'RADICAL_PILOT_PROFILE' in os.environ:
-                    launch_script.write("echo post start `%s` >> %s/PROF\n" % (cu['gtod'], cu_tmpdir))
-                launch_script.write('%s\n' % post_exec_string)
-                if 'RADICAL_PILOT_PROFILE' in os.environ:
-                    launch_script.write("echo post stop  `%s` >> %s/PROF\n" % (cu['gtod'], cu_tmpdir))
-
-            launch_script.write("# Exit the script with the return code from the command\n")
-            launch_script.write("exit $RETVAL\n")
-
-        # done writing to launch script, get it ready for execution.
-        st = os.stat(launch_script_name)
-        os.chmod(launch_script_name, st.st_mode | stat.S_IEXEC)
-        self._prof.prof('command', msg='launch script constructed', uid=cu['_id'])
-
-        _stdout_file_h = open(cu['stdout_file'], "w")
-        _stderr_file_h = open(cu['stderr_file'], "w")
-        self._prof.prof('command', msg='stdout and stderr files created', uid=cu['_id'])
-
-        self._log.info("Launching unit %s via %s in %s", cu['_id'], cmdline, cu_tmpdir)
-
-        proc = subprocess.Popen(args               = cmdline,
-                                bufsize            = 0,
-                                executable         = None,
-                                stdin              = None,
-                                stdout             = _stdout_file_h,
-                                stderr             = _stderr_file_h,
-                                preexec_fn         = None,
-                                close_fds          = True,
-                                shell              = True,
-                                cwd                = cu_tmpdir,
-                                env                = self._cu_environment,
-                                universal_newlines = False,
-                                startupinfo        = None,
-                                creationflags      = 0)
-
-        self._prof.prof('spawn', msg='spawning passed to popen', uid=cu['_id'])
-
-        cu['started'] = rpu.timestamp()
-        cu['proc']    = proc
-
-        self._watch_queue.put(cu)
-
-
-    # --------------------------------------------------------------------------
-    #
-    def _watch(self):
-
-        self._prof.prof('run', uid=self._pilot_id)
-        try:
-
-            while not self._terminate.is_set():
-
-                cus = list()
-
-                try:
-
-                    # we don't want to only wait for one CU -- then we would
-                    # pull CU state too frequently.  OTOH, we also don't want to
-                    # learn about CUs until all slots are filled, because then
-                    # we may not be able to catch finishing CUs in time -- so
-                    # there is a fine balance here.  Balance means 100 (FIXME).
-                  # self._prof.prof('ExecWorker popen watcher pull cu from queue')
-                    MAX_QUEUE_BULKSIZE = 100
-                    while len(cus) < MAX_QUEUE_BULKSIZE :
-                        cus.append (self._watch_queue.get_nowait())
-
-                except Queue.Empty:
-
-                    # nothing found -- no problem, see if any CUs finished
-                    pass
-
-                # add all cus we found to the watchlist
-                for cu in cus :
-
-                    self._prof.prof('passed', msg="ExecWatcher picked up unit", uid=cu['_id'])
-                    self._cus_to_watch.append (cu)
-
-                # check on the known cus.
-                action = self._check_running()
-
-                if not action and not cus :
-                    # nothing happened at all!  Zzz for a bit.
-                    time.sleep(self._cfg['db_poll_sleeptime'])
-
-        except Exception as e:
-            self._log.exception("Error in ExecWorker watch loop (%s)" % e)
-            # FIXME: this should signal the ExecWorker for shutdown...
-
-
-    # --------------------------------------------------------------------------
-    # Iterate over all running tasks, check their status, and decide on the
-    # next step.  Also check for a requested cancellation for the tasks.
-    def _check_running(self):
-
-        action = 0
-
-        for cu in self._cus_to_watch:
-
-            # poll subprocess object
-            exit_code = cu['proc'].poll()
-            now       = rpu.timestamp()
-
-            if exit_code is None:
-                # Process is still running
-
-                if cu['_id'] in self._cus_to_cancel:
-
-                    # FIXME: there is a race condition between the state poll
-                    # above and the kill command below.  We probably should pull
-                    # state after kill again?
-
-                    # We got a request to cancel this cu
-                    action += 1
-                    cu['proc'].kill()
-                    cu['proc'].wait() # make sure proc is collected
-
-                    with self._cancel_lock:
-                        self._cus_to_cancel.remove(cu['_id'])
-
-                    self._prof.prof('final', msg="execution canceled", uid=cu['_id'])
-
-                    del(cu['proc'])  # proc is not json serializable
-                    self.publish('unschedule', cu)
-                    self.advance(cu, rp.CANCELED, publish=True, push=False)
-
-                    # we don't need to watch canceled CUs
-                    self._cus_to_watch.remove(cu)
-
-            else:
-                self._prof.prof('exec', msg='execution complete', uid=cu['_id'])
-
-                # make sure proc is collected
-                cu['proc'].wait()
-
-                # we have a valid return code -- unit is final
-                action += 1
-                self._log.info("Unit %s has return code %s.", cu['_id'], exit_code)
-
-                cu['exit_code'] = exit_code
-                cu['finished']  = now
-
-                # Free the Slots, Flee the Flots, Ree the Frots!
-                self._cus_to_watch.remove(cu)
-                del(cu['proc'])  # proc is not json serializable
-                self.publish('unschedule', cu)
-
-                if exit_code != 0:
-                    # The unit failed - fail after staging output
-                    self._prof.prof('final', msg="execution failed", uid=cu['_id'])
-                    cu['target_state'] = rp.FAILED
-
-                else:
-                    # The unit finished cleanly, see if we need to deal with
-                    # output data.  We always move to stageout, even if there are no
-                    # directives -- at the very least, we'll upload stdout/stderr
-                    self._prof.prof('final', msg="execution succeeded", uid=cu['_id'])
-                    cu['target_state'] = rp.DONE
-
-                self.advance(cu, rp.AGENT_STAGING_OUTPUT_PENDING, publish=True, push=True)
-
-        return action
-
-
-# ==============================================================================
-#
-class AgentExecutingComponent_SHELL(AgentExecutingComponent):
-
-
-    # --------------------------------------------------------------------------
-    #
-    def __init__(self, cfg):
-
-        AgentExecutingComponent.__init__ (self, cfg)
-
-
-    # --------------------------------------------------------------------------
-    #
-    def initialize_child(self):
-
-        self.declare_input (rp.EXECUTING_PENDING, rp.AGENT_EXECUTING_QUEUE)
-        self.declare_worker(rp.EXECUTING_PENDING, self.work)
-
-        self.declare_output(rp.AGENT_STAGING_OUTPUT_PENDING, rp.AGENT_STAGING_OUTPUT_QUEUE)
-
-        self.declare_publisher ('unschedule', rp.AGENT_UNSCHEDULE_PUBSUB)
-        self.declare_publisher ('state',      rp.AGENT_STATE_PUBSUB)
-
-        # all components use the command channel for control messages
-        self.declare_publisher ('command', rp.AGENT_COMMAND_PUBSUB)
-        self.declare_subscriber('command', rp.AGENT_COMMAND_PUBSUB, self.command_cb)
-
-        # Mimic what virtualenv's "deactivate" would do
-        self._deactivate = "# deactivate pilot virtualenv\n"
-
-        old_path = os.environ.get('_OLD_VIRTUAL_PATH',       None)
-        old_home = os.environ.get('_OLD_VIRTUAL_PYTHONHOME', None)
-        old_ps1  = os.environ.get('_OLD_VIRTUAL_PS1',        None)
-
-        if old_path: self._deactivate += 'export PATH="%s"\n'        % old_path
-        if old_home: self._deactivate += 'export PYTHON_HOME="%s"\n' % old_home
-        if old_ps1:  self._deactivate += 'export PS1="%s"\n'         % old_ps1
-
-        self._deactivate += 'unset VIRTUAL_ENV\n\n'
-
-        # FIXME: we should not alter the environment of the running agent, but
-        #        only make sure that the CU finds a pristine env.  That also
-        #        holds for the unsetting below -- AM
-        if old_path: os.environ['PATH']        = old_path
-        if old_home: os.environ['PYTHON_HOME'] = old_home
-        if old_ps1:  os.environ['PS1']         = old_ps1
-
-        if 'VIRTUAL_ENV' in os.environ :
-            del(os.environ['VIRTUAL_ENV'])
-
-        # simplify shell startup / prompt detection
-        os.environ['PS1'] = '$ '
-
-        # FIXME:
-        #
-        # The AgentExecutingComponent needs the LaunchMethods to construct
-        # commands.  Those need the scheduler for some lookups and helper
-        # methods, and the scheduler needs the LRMS.  The LRMS can in general
-        # only initialized in the original agent environment -- which ultimately
-        # limits our ability to place the CU execution on other nodes.
-        #
-        # As a temporary workaround we pass a None-Scheduler -- this will only
-        # work for some launch methods, and specifically not for ORTE, DPLACE
-        # and RUNJOB.
-        #
-        # The clean solution seems to be to make sure that, on 'allocating', the
-        # scheduler derives all information needed to use the allocation and
-        # attaches them to the CU, so that the launch methods don't need to look
-        # them up again.  This will make the 'opaque_slots' more opaque -- but
-        # that is the reason of their existence (and opaqueness) in the first
-        # place...
-
-        self._task_launcher = LaunchMethod.create(
-                name   = self._cfg['task_launch_method'],
-                cfg    = self._cfg,
-                logger = self._log)
-
-        self._mpi_launcher = LaunchMethod.create(
-                name   = self._cfg['mpi_launch_method'],
-                cfg    = self._cfg,
-                logger = self._log)
-
-        # TODO: test that this actually works
-        # Remove the configured set of environment variables from the
-        # environment that we pass to Popen.
-        for e in os.environ.keys():
-            env_removables = list()
-            if self._mpi_launcher : env_removables += self._mpi_launcher.env_removables
-            if self._task_launcher: env_removables += self._task_launcher.env_removables
-            for r in  env_removables:
-                if e.startswith(r):
-                    os.environ.pop(e, None)
-
-        # the registry keeps track of units to watch, indexed by their shell
-        # spawner process ID.  As the registry is shared between the spawner and
-        # watcher thread, we use a lock while accessing it.
-        self._registry      = dict()
-        self._registry_lock = threading.RLock()
-
-        self._cus_to_cancel  = list()
-        self._cancel_lock    = threading.RLock()
-
-        self._cached_events = list() # keep monitoring events for pid's which
-                                     # are not yet known
-
-        # get some threads going -- those will do all the work.
-        import saga.utils.pty_shell as sups
-        self.launcher_shell = sups.PTYShell("fork://localhost/")
-        self.monitor_shell  = sups.PTYShell("fork://localhost/")
-
-        # run the spawner on the shells
-        # tmp = tempfile.gettempdir()
-        # Moving back to shared file system again, until it reaches maturity,
-        # as this breaks launch methods with a hop, e.g. ssh.
-        tmp = os.getcwd() # FIXME: see #658
-        self._pilot_id    = self._cfg['pilot_id']
-        self._spawner_tmp = "/%s/%s-%s" % (tmp, self._pilot_id, self._cname)
-
-        ret, out, _  = self.launcher_shell.run_sync \
-                           ("/bin/sh %s/agent/radical-pilot-spawner.sh %s" \
-                           % (os.path.dirname (rp.__file__), self._spawner_tmp))
-        if  ret != 0 :
-            raise RuntimeError ("failed to bootstrap launcher: (%s)(%s)", ret, out)
-
-        ret, out, _  = self.monitor_shell.run_sync \
-                           ("/bin/sh %s/agent/radical-pilot-spawner.sh %s" \
-                           % (os.path.dirname (rp.__file__), self._spawner_tmp))
-        if  ret != 0 :
-            raise RuntimeError ("failed to bootstrap monitor: (%s)(%s)", ret, out)
-
-        # run watcher thread
-        self._terminate = threading.Event()
-        self._watcher   = threading.Thread(target=self._watch, name="Watcher")
-        self._watcher.daemon = True
-        self._watcher.start ()
-
-        self._prof.prof('run setup done', uid=self._pilot_id)
-
-        # communicate successful startup
-        self.publish('command', {'cmd' : 'alive',
-                                 'arg' : self.cname})
-
-
-    # --------------------------------------------------------------------------
-    #
-    def finalize_child(self):
-
-        # communicate finalization
-        self.publish('command', {'cmd' : 'final',
-                                 'arg' : self.cname})
-
-
-    # --------------------------------------------------------------------------
-    #
-    def command_cb(self, topic, msg):
-
-        cmd = msg['cmd']
-        arg = msg['arg']
-
-        if cmd == 'cancel_unit':
-
-            self._log.info("cancel unit command (%s)" % arg)
-            with self._cancel_lock:
-                self._cus_to_cancel.append(arg)
-
-
-    # --------------------------------------------------------------------------
-    #
-    def work(self, cu):
-
-        # check that we don't start any units which need cancelling
-        if cu['_id'] in self._cus_to_cancel:
-
-            with self._cancel_lock:
-                self._cus_to_cancel.remove(cu['_id'])
-
-            self.publish('unschedule', cu)
-            self.advance(cu, rp.CANCELED, publish=True, push=False)
-            return True
-
-        # otherwise, check if we have any active units to cancel
-        # FIXME: this should probably go into a separate idle callback
-        if self._cus_to_cancel:
-
-            # NOTE: cu cancellation is costly: we keep a potentially long list
-            # of cancel candidates, perform one inversion and n lookups on the
-            # registry, and lock the registry for that complete time span...
-
-            with self._registry_lock :
-                # inverse registry for quick lookups:
-                inv_registry = {v: k for k, v in self._registry.items()}
-
-                for cu_uid in self._cus_to_cancel:
-                    pid = inv_registry.get(cu_uid)
-                    if pid:
-                        # we own that cu, cancel it!
-                        ret, out, _ = self.launcher_shell.run_sync ('CANCEL %s\n' % pid)
-                        if  ret != 0 :
-                            self._log.error ("failed to cancel unit '%s': (%s)(%s)" \
-                                            , (cu_uid, ret, out))
-                        # successful or not, we only try once
-                        del(self._registry[pid])
-
-                        with self._cancel_lock:
-                            self._cus_to_cancel.remove(cu_uid)
-
-            # The state advance will be managed by the watcher, which will pick
-            # up the cancel notification.
-            # FIXME: We could optimize a little by publishing the unschedule
-            #        right here...
-
-
-      # self.advance(cu, rp.AGENT_EXECUTING, publish=True, push=False)
-        self.advance(cu, rp.EXECUTING, publish=True, push=False)
-
-        try:
-            if cu['description']['mpi']:
-                launcher = self._mpi_launcher
-            else :
-                launcher = self._task_launcher
-
-            if not launcher:
-                raise RuntimeError("no launcher (mpi=%s)" % cu['description']['mpi'])
-
-            self._log.debug("Launching unit with %s (%s).", launcher.name, launcher.launch_command)
-
-            assert(cu['opaque_slots']) # FIXME: no assert, but check
-            self._prof.prof('exec', msg='unit launch', uid=cu['_id'])
-
-            # Start a new subprocess to launch the unit
-            self.spawn(launcher=launcher, cu=cu)
-
-        except Exception as e:
-            # append the startup error to the units stderr.  This is
-            # not completely correct (as this text is not produced
-            # by the unit), but it seems the most intuitive way to
-            # communicate that error to the application/user.
-            self._log.exception("error running CU")
-            cu['stderr'] += "\nPilot cannot start compute unit:\n%s\n%s" \
-                            % (str(e), traceback.format_exc())
-
-            # Free the Slots, Flee the Flots, Ree the Frots!
-            if cu['opaque_slots']:
-                self.publish('unschedule', cu)
-
-            self.advance(cu, rp.FAILED, publish=True, push=False)
-
-
-    # --------------------------------------------------------------------------
-    #
-    def _cu_to_cmd (self, cu, launcher) :
-
-        # ----------------------------------------------------------------------
-        def quote_args (args) :
-
-            ret = list()
-            for arg in args :
-
-                if not arg:
-                    continue
-
-                # if string is between outer single quotes,
-                #    pass it as is.
-                # if string is between outer double quotes,
-                #    pass it as is.
-                # otherwise (if string is not quoted)
-                #    escape all double quotes
-
-                if  arg[0] == arg[-1]  == "'" :
-                    ret.append (arg)
-                elif arg[0] == arg[-1] == '"' :
-                    ret.append (arg)
-                else :
-                    arg = arg.replace ('"', '\\"')
-                    ret.append ('"%s"' % arg)
-
-            return  ret
-
-        # ----------------------------------------------------------------------
-
-        args  = ""
-        env   = self._deactivate
-        cwd   = ""
-        pre   = ""
-        post  = ""
-        io    = ""
-        cmd   = ""
-        descr = cu['description']
-
-        if  cu['workdir'] :
-            cwd  += "# CU workdir\n"
-            cwd  += "mkdir -p %s\n" % cu['workdir']
-            # TODO: how do we align this timing with the mkdir with POPEN? (do we at all?)
-            cwd  += "cd       %s\n" % cu['workdir']
-            if 'RADICAL_PILOT_PROFILE' in os.environ:
-                cwd  += "echo script after_cd `%s` >> %s/PROF\n" % (cu['gtod'], cu['workdir'])
-            cwd  += "\n"
-
-        env  += "# CU environment\n"
-        if descr['environment']:
-            for e in descr['environment'] :
-                env += "export %s=%s\n"  %  (e, descr['environment'][e])
-        env  += "export RP_SESSION_ID=%s\n" % self._cfg['session_id']
-        env  += "export RP_PILOT_ID=%s\n"   % self._cfg['pilot_id']
-        env  += "export RP_AGENT_ID=%s\n"   % self._cfg['agent_name']
-        env  += "export RP_SPAWNER_ID=%s\n" % self.cname
-        env  += "export RP_UNIT_ID=%s\n"    % cu['_id']
-        env  += "\n"
-
-        if  descr['pre_exec'] :
-            pre  += "# CU pre-exec\n"
-            if 'RADICAL_PILOT_PROFILE' in os.environ:
-                pre  += "echo pre  start `%s` >> %s/PROF\n" % (cu['gtod'], cu['workdir'])
-            pre  += '\n'.join(descr['pre_exec' ])
-            pre  += "\n"
-            if 'RADICAL_PILOT_PROFILE' in os.environ:
-                pre  += "echo pre  stop  `%s` >> %s/PROF\n" % (cu['gtod'], cu['workdir'])
-            pre  += "\n"
-
-        if  descr['post_exec'] :
-            post += "# CU post-exec\n"
-            if 'RADICAL_PILOT_PROFILE' in os.environ:
-                post += "echo post start `%s` >> %s/PROF\n" % (cu['gtod'], cu['workdir'])
-            post += '\n'.join(descr['post_exec' ])
-            post += "\n"
-            if 'RADICAL_PILOT_PROFILE' in os.environ:
-                post += "echo post stop  `%s` >> %s/PROF\n" % (cu['gtod'], cu['workdir'])
-            post += "\n"
-
-        if  descr['arguments']  :
-            args  = ' ' .join (quote_args (descr['arguments']))
-
-      # if  descr['stdin']  : io  += "<%s "  % descr['stdin']
-      # else                : io  += "<%s "  % '/dev/null'
-        if  descr['stdout'] : io  += "1>%s " % descr['stdout']
-        else                : io  += "1>%s " %       'STDOUT'
-        if  descr['stderr'] : io  += "2>%s " % descr['stderr']
-        else                : io  += "2>%s " %       'STDERR'
-
-        cmd, hop_cmd  = launcher.construct_command(cu, '/usr/bin/env RP_SPAWNER_HOP=TRUE "$0"')
-
-        script = ''
-        if 'RADICAL_PILOT_PROFILE' in os.environ:
-            script += "echo script start_script `%s` >> %s/PROF\n" % (cu['gtod'], cu['workdir'])
-
-        if hop_cmd :
-            # the script will itself contain a remote callout which calls again
-            # the script for the invokation of the real workload (cmd) -- we
-            # thus introduce a guard for the first execution.  The hop_cmd MUST
-            # set RP_SPAWNER_HOP to some value for the startup to work
-
-            script += "# ------------------------------------------------------\n"
-            script += '# perform one hop for the actual command launch\n'
-            script += 'if test -z "$RP_SPAWNER_HOP"\n'
-            script += 'then\n'
-            script += '    %s\n' % hop_cmd
-            script += '    exit\n'
-            script += 'fi\n\n'
-
-        script += "# ------------------------------------------------------\n"
-        script += "%s"        %  cwd
-        script += "%s"        %  env
-        script += "%s"        %  pre
-        script += "# CU execution\n"
-        script += "%s %s\n\n" % (cmd, io)
-        script += "RETVAL=$?\n"
-        if 'RADICAL_PILOT_PROFILE' in os.environ:
-            script += "echo script after_exec `%s` >> %s/PROF\n" % (cu['gtod'], cu['workdir'])
-        script += "%s"        %  post
-        script += "exit $RETVAL\n"
-        script += "# ------------------------------------------------------\n\n"
-
-      # self._log.debug ("execution script:\n%s\n" % script)
-
-        return script
-
-
-    # --------------------------------------------------------------------------
-    #
-    def spawn(self, launcher, cu):
-
-        uid = cu['_id']
-
-        self._prof.prof('spawn', msg='unit spawn', uid=uid)
-
-        # we got an allocation: go off and launch the process.  we get
-        # a multiline command, so use the wrapper's BULK/LRUN mode.
-        cmd       = self._cu_to_cmd (cu, launcher)
-        run_cmd   = "BULK\nLRUN\n%s\nLRUN_EOT\nBULK_RUN\n" % cmd
-
-        self._prof.prof('command', msg='launch script constructed', uid=cu['_id'])
-
-      # TODO: Remove this commented out block?
-      # if  self.lrms.target_is_macos :
-      #     run_cmd = run_cmd.replace ("\\", "\\\\\\\\") # hello MacOS
-
-        ret, out, _ = self.launcher_shell.run_sync (run_cmd)
-
-        if  ret != 0 :
-            self._log.error ("failed to run unit '%s': (%s)(%s)" \
-                            , (run_cmd, ret, out))
-            return FAIL
-
-        lines = filter (None, out.split ("\n"))
-
-        self._log.debug (lines)
-
-        if  len (lines) < 2 :
-            raise RuntimeError ("Failed to run unit (%s)", lines)
-
-        if  lines[-2] != "OK" :
-            raise RuntimeError ("Failed to run unit (%s)" % lines)
-
-        # FIXME: verify format of returned pid (\d+)!
-        pid           = lines[-1].strip ()
-        cu['pid']     = pid
-        cu['started'] = rpu.timestamp()
-
-        # before we return, we need to clean the
-        # 'BULK COMPLETED message from lrun
-        ret, out = self.launcher_shell.find_prompt ()
-        if  ret != 0 :
-            raise RuntimeError ("failed to run unit '%s': (%s)(%s)" \
-                             % (run_cmd, ret, out))
-
-        self._prof.prof('spawn', msg='spawning passed to pty', uid=uid)
-
-        # for convenience, we link the ExecWorker job-cwd to the unit workdir
-        try:
-            os.symlink("%s/%s" % (self._spawner_tmp, cu['pid']),
-                       "%s/%s" % (cu['workdir'], 'SHELL_SPAWNER_TMP'))
-        except Exception as e:
-            self._log.exception('shell cwd symlink failed: %s' % e)
-
-        # FIXME: this is too late, there is already a race with the monitoring
-        # thread for this CU execution.  We need to communicate the PIDs/CUs via
-        # a queue again!
-        self._prof.prof('pass', msg="to watcher (%s)" % cu['state'], uid=cu['_id'])
-        with self._registry_lock :
-            self._registry[pid] = cu
-
-
-    # --------------------------------------------------------------------------
-    #
-    def _watch (self) :
-
-        MONITOR_READ_TIMEOUT = 1.0   # check for stop signal now and then
-        static_cnt           = 0
-
-        self._prof.prof('run', uid=self._pilot_id)
-        try:
-
-            self.monitor_shell.run_async ("MONITOR")
-
-            while not self._terminate.is_set () :
-
-                _, out = self.monitor_shell.find (['\n'], timeout=MONITOR_READ_TIMEOUT)
-
-                line = out.strip ()
-              # self._log.debug ('monitor line: %s' % line)
-
-                if  not line :
-
-                    # just a read timeout, i.e. an opportunity to check for
-                    # termination signals...
-                    if  self._terminate.is_set() :
-                        self._log.debug ("stop monitoring")
-                        return
-
-                    # ... and for health issues ...
-                    if not self.monitor_shell.alive () :
-                        self._log.warn ("monitoring channel died")
-                        return
-
-                    # ... and to handle cached events.
-                    if not self._cached_events :
-                        static_cnt += 1
-
-                    else :
-                        self._log.info ("monitoring channel checks cache (%d)", len(self._cached_events))
-                        static_cnt += 1
-
-                        if static_cnt == 10 :
-                            # 10 times cache to check, dump it for debugging
-                            static_cnt = 0
-
-                        cache_copy          = self._cached_events[:]
-                        self._cached_events = list()
-                        events_to_handle    = list()
-
-                        with self._registry_lock :
-
-                            for pid, state, data in cache_copy :
-                                cu = self._registry.get (pid, None)
-
-                                if cu : events_to_handle.append ([cu, pid, state, data])
-                                else  : self._cached_events.append ([pid, state, data])
-
-                        # FIXME: measure if using many locks in the loop below
-                        # is really better than doing all ops in the locked loop
-                        # above
-                        for cu, pid, state, data in events_to_handle :
-                            self._handle_event (cu, pid, state, data)
-
-                    # all is well...
-                  # self._log.info ("monitoring channel finish idle loop")
-                    continue
-
-
-                elif line == 'EXIT' or line == "Killed" :
-                    self._log.error ("monitoring channel failed (%s)", line)
-                    self._terminate.set()
-                    return
-
-                elif not ':' in line :
-                    self._log.warn ("monitoring channel noise: %s", line)
-
-                else :
-                    elems = line.split (':', 2)
-                    if len(elems) != 3:
-                        raise ValueError("parse error for (%s)", line)
-                    pid, state, data = elems
-
-                    # we are not interested in non-final state information, at
-                    # the moment
-                    if state in ['RUNNING'] :
-                        continue
-
-                    self._log.info ("monitoring channel event: %s", line)
-                    cu = None
-
-                    with self._registry_lock :
-                        cu = self._registry.get (pid, None)
-
-                    if cu:
-                        self._prof.prof('passed', msg="ExecWatcher picked up unit",
-                                state=cu['state'], uid=cu['_id'])
-                        self._handle_event (cu, pid, state, data)
-                    else:
-                        self._cached_events.append ([pid, state, data])
-
-        except Exception as e:
-
-            self._log.exception("Exception in job monitoring thread: %s", e)
-            self._terminate.set()
-
-
-    # --------------------------------------------------------------------------
-    #
-    def _handle_event (self, cu, pid, state, data) :
-
-        # got an explicit event to handle
-        self._log.info ("monitoring handles event for %s: %s:%s:%s", cu['_id'], pid, state, data)
-
-        rp_state = {'DONE'     : rp.DONE,
-                    'FAILED'   : rp.FAILED,
-                    'CANCELED' : rp.CANCELED}.get (state, rp.UNKNOWN)
-
-        if rp_state not in [rp.DONE, rp.FAILED, rp.CANCELED] :
-            # non-final state
-            self._log.debug ("ignore shell level state transition (%s:%s:%s)",
-                             pid, state, data)
-            return
-
-        self._prof.prof('exec', msg='execution complete', uid=cu['_id'])
-
-        # for final states, we can free the slots.
-        self.publish('unschedule', cu)
-
-        # record timestamp, exit code on final states
-        cu['finished'] = rpu.timestamp()
-
-        if data : cu['exit_code'] = int(data)
-        else    : cu['exit_code'] = None
-
-        if rp_state in [rp.FAILED, rp.CANCELED] :
-            # The unit failed - fail after staging output
-            self._prof.prof('final', msg="execution failed", uid=cu['_id'])
-            cu['target_state'] = rp.FAILED
-
-        else:
-            # The unit finished cleanly, see if we need to deal with
-            # output data.  We always move to stageout, even if there are no
-            # directives -- at the very least, we'll upload stdout/stderr
-            self._prof.prof('final', msg="execution succeeded", uid=cu['_id'])
-            cu['target_state'] = rp.DONE
-
-        self.advance(cu, rp.AGENT_STAGING_OUTPUT_PENDING, publish=True, push=True)
-
-        # we don't need the cu in the registry anymore
-        with self._registry_lock :
-            if pid in self._registry :  # why wouldn't it be in there though?
-                del(self._registry[pid])
-
-
-# ==============================================================================
-#
-class AgentExecutingComponent_ABDS (AgentExecutingComponent) :
-
-    # The name is rong based on the abstraction, but for the moment I do not
-    # have any other ideas
-
-    # --------------------------------------------------------------------------
-    #
-    def __init__(self, cfg):
-
-        AgentExecutingComponent.__init__ (self, cfg)
-
-
-    # --------------------------------------------------------------------------
-    #
-    def initialize_child(self):
-
-      # self.declare_input (rp.AGENT_EXECUTING_PENDING, rp.AGENT_EXECUTING_QUEUE)
-      # self.declare_worker(rp.AGENT_EXECUTING_PENDING, self.work)
-
-        self.declare_input (rp.EXECUTING_PENDING, rp.AGENT_EXECUTING_QUEUE)
-        self.declare_worker(rp.EXECUTING_PENDING, self.work)
-
-        self.declare_output(rp.AGENT_STAGING_OUTPUT_PENDING, rp.AGENT_STAGING_OUTPUT_QUEUE)
-
-        self.declare_publisher ('unschedule', rp.AGENT_UNSCHEDULE_PUBSUB)
-        self.declare_publisher ('state',      rp.AGENT_STATE_PUBSUB)
-
-        # all components use the command channel for control messages
-        self.declare_publisher ('command', rp.AGENT_COMMAND_PUBSUB)
-        self.declare_subscriber('command', rp.AGENT_COMMAND_PUBSUB, self.command_cb)
-
-        self._cancel_lock    = threading.RLock()
-        self._cus_to_cancel  = list()
-        self._cus_to_watch   = list()
-        self._watch_queue    = Queue.Queue ()
-
-        self._pilot_id = self._cfg['pilot_id']
-
-        # run watcher thread
-        self._terminate = threading.Event()
-        self._watcher   = threading.Thread(target=self._watch, name="Watcher")
-        self._watcher.daemon = True
-        self._watcher.start ()
-
-        # The AgentExecutingComponent needs the LaunchMethods to construct
-        # commands.
-        self._task_launcher = LaunchMethod.create(
-                name   = self._cfg['task_launch_method'],
-                cfg    = self._cfg,
-                logger = self._log)
-
-        self._mpi_launcher = LaunchMethod.create(
-                name   = self._cfg['mpi_launch_method'],
-                cfg    = self._cfg,
-                logger = self._log)
-
-        # communicate successful startup
-        self.publish('command', {'cmd' : 'alive',
-                                 'arg' : self.cname})
-
-        self._cu_environment = self._populate_cu_environment()
-
-        self.tmpdir = tempfile.gettempdir()
-
-
-    # --------------------------------------------------------------------------
-    #
-    def finalize_child(self):
-
-        # terminate watcher thread
-        self._terminate.set()
-        self._watcher.join()
-
-        # communicate finalization
-        self.publish('command', {'cmd' : 'final',
-                                 'arg' : self.cname})
-
-
-    # --------------------------------------------------------------------------
-    #
-    def command_cb(self, topic, msg):
-
-        cmd = msg['cmd']
-        arg = msg['arg']
-
-        if cmd == 'cancel_unit':
-
-            self._log.info("cancel unit command (%s)" % arg)
-            with self._cancel_lock:
-                self._cus_to_cancel.append(arg)
-
-        elif cmd == 'shutdown':
-            self._log.info('received shutdown command')
-            self.stop()
-
-
-    # --------------------------------------------------------------------------
-    #
-    def _populate_cu_environment(self):
-        """Derive the environment for the cu's from our own environment."""
-
-        # Get the environment of the agent
-        new_env = copy.deepcopy(os.environ)
-
-        #
-        # Mimic what virtualenv's "deactivate" would do
-        #
-        old_path = new_env.pop('_OLD_VIRTUAL_PATH', None)
-        if old_path:
-            new_env['PATH'] = old_path
-
-        old_home = new_env.pop('_OLD_VIRTUAL_PYTHONHOME', None)
-        if old_home:
-            new_env['PYTHON_HOME'] = old_home
-
-        old_ps = new_env.pop('_OLD_VIRTUAL_PS1', None)
-        if old_ps:
-            new_env['PS1'] = old_ps
-
-        new_env.pop('VIRTUAL_ENV', None)
-
-        # Remove the configured set of environment variables from the
-        # environment that we pass to Popen.
-        for e in new_env.keys():
-            env_removables = list()
-            if self._mpi_launcher : env_removables += self._mpi_launcher.env_removables
-            if self._task_launcher: env_removables += self._task_launcher.env_removables
-            for r in  env_removables:
-                if e.startswith(r):
-                    new_env.pop(e, None)
-
-        return new_env
-
-
-    # --------------------------------------------------------------------------
-    #
-    def work(self, cu):
-
-        self.advance(cu, rp.ALLOCATING, publish=True, push=False)
-
-
-        try:
-            if cu['description']['mpi']:
-                launcher = self._mpi_launcher
-            else :
-                launcher = self._task_launcher
-
-            if not launcher:
-                raise RuntimeError("no launcher (mpi=%s)" % cu['description']['mpi'])
-
-            self._log.debug("Launching unit with %s (%s).", launcher.name, launcher.launch_command)
-
-            assert(cu['opaque_slots']) # FIXME: no assert, but check
-            self._prof.prof('exec', msg='unit launch', uid=cu['_id'])
-
-            # Start a new subprocess to launch the unit
-            self.spawn(launcher=launcher, cu=cu)
-
-        except Exception as e:
-            # append the startup error to the units stderr.  This is
-            # not completely correct (as this text is not produced
-            # by the unit), but it seems the most intuitive way to
-            # communicate that error to the application/user.
-            self._log.exception("error running CU")
-            cu['stderr'] += "\nPilot cannot start compute unit:\n%s\n%s" \
-                            % (str(e), traceback.format_exc())
-
-            # Free the Slots, Flee the Flots, Ree the Frots!
-            if cu['opaque_slots']:
-                self.publish('unschedule', cu)
-
-            self.advance(cu, rp.FAILED, publish=True, push=False)
-
-
-    # --------------------------------------------------------------------------
-    #
-    def spawn(self, launcher, cu):
-
-        self._prof.prof('spawn', msg='unit spawn', uid=cu['_id'])
-
-        if False:
-            cu_tmpdir = '%s/%s' % (self.tmpdir, cu['_id'])
-        else:
-            cu_tmpdir = cu['workdir']
-
-        rec_makedir(cu_tmpdir)
-        launch_script_name = '%s/radical_pilot_cu_launch_script.sh' % cu_tmpdir
-        self._log.debug("Created launch_script: %s", launch_script_name)
-
-        with open(launch_script_name, "w") as launch_script:
-            launch_script.write('#!/bin/sh\n\n')
-
-            if 'RADICAL_PILOT_PROFILE' in os.environ:
-                launch_script.write("echo script start_script `%s` >> %s/PROF\n" % (cu['gtod'], cu_tmpdir))
-            launch_script.write('\n# Change to working directory for unit\ncd %s\n' % cu_tmpdir)
-            if 'RADICAL_PILOT_PROFILE' in os.environ:
-                launch_script.write("echo script after_cd `%s` >> %s/PROF\n" % (cu['gtod'], cu_tmpdir))
-
-            # Before the Big Bang there was nothing
-            if cu['description']['pre_exec']:
-                pre_exec_string = ''
-                if isinstance(cu['description']['pre_exec'], list):
-                    for elem in cu['description']['pre_exec']:
-                        pre_exec_string += "%s\n" % elem
-                else:
-                    pre_exec_string += "%s\n" % cu['description']['pre_exec']
-                # Note: extra spaces below are for visual alignment
-                launch_script.write("# Pre-exec commands\n")
-                if 'RADICAL_PILOT_PROFILE' in os.environ:
-                    launch_script.write("echo pre  start `%s` >> %s/PROF\n" % (cu['gtod'], cu_tmpdir))
-                launch_script.write(pre_exec_string)
-                if 'RADICAL_PILOT_PROFILE' in os.environ:
-                    launch_script.write("echo pre  stop `%s` >> %s/PROF\n" % (cu['gtod'], cu_tmpdir))
-
-            # YARN pre execution folder permission change
-            launch_script.write('\n## Changing Working Directory permissions for YARN\n')
-            launch_script.write('old_perm="`stat -c %a .`"\n')
-            launch_script.write('chmod -R 777 .\n')
-
-            # Create string for environment variable setting
-            env_string = 'export'
-            if cu['description']['environment']:
-                for key,val in cu['description']['environment'].iteritems():
-                    env_string += ' %s=%s' % (key, val)
-            env_string += " RP_SESSION_ID=%s" % self._cfg['session_id']
-            env_string += " RP_PILOT_ID=%s"   % self._cfg['pilot_id']
-            env_string += " RP_AGENT_ID=%s"   % self._cfg['agent_name']
-            env_string += " RP_SPAWNER_ID=%s" % self.cname
-            env_string += " RP_UNIT_ID=%s"    % cu['_id']
-            launch_script.write('# Environment variables\n%s\n' % env_string)
-
-            # The actual command line, constructed per launch-method
-            try:
-                self._log.debug("Launch Script Name %s",launch_script_name)
-                launch_command, hop_cmd = launcher.construct_command(cu, launch_script_name)
-                self._log.debug("Launch Command %s from %s",(launch_command,launcher.name))
-
-                if hop_cmd : cmdline = hop_cmd
-                else       : cmdline = launch_script_name
-
-            except Exception as e:
-                msg = "Error in spawner (%s)" % e
-                self._log.exception(msg)
-                raise RuntimeError(msg)
-
-            launch_script.write("# The command to run\n")
-            launch_script.write("%s\n" % launch_command)
-            launch_script.write("RETVAL=$?\n")
-            if 'RADICAL_PILOT_PROFILE' in os.environ:
-                launch_script.write("echo script after_exec `%s` >> %s/PROF\n" % (cu['gtod'], cu_tmpdir))
-
-            # After the universe dies the infrared death, there will be nothing
-            if cu['description']['post_exec']:
-                post_exec_string = ''
-                if isinstance(cu['description']['post_exec'], list):
-                    for elem in cu['description']['post_exec']:
-                        post_exec_string += "%s\n" % elem
-                else:
-                    post_exec_string += "%s\n" % cu['description']['post_exec']
-                launch_script.write("# Post-exec commands\n")
-                if 'RADICAL_PILOT_PROFILE' in os.environ:
-                    launch_script.write("echo post start `%s` >> %s/PROF\n" % (cu['gtod'], cu_tmpdir))
-                launch_script.write('%s\n' % post_exec_string)
-                if 'RADICAL_PILOT_PROFILE' in os.environ:
-                    launch_script.write("echo post stop  `%s` >> %s/PROF\n" % (cu['gtod'], cu_tmpdir))
-
-            # YARN pre execution folder permission change
-            launch_script.write('\n## Changing Working Directory permissions for YARN\n')
-            launch_script.write('chmod $old_perm .\n')
-
-            launch_script.write("# Exit the script with the return code from the command\n")
-            launch_script.write("exit $RETVAL\n")
-
-        # done writing to launch script, get it ready for execution.
-        st = os.stat(launch_script_name)
-        os.chmod(launch_script_name, st.st_mode | stat.S_IEXEC)
-        self._prof.prof('command', msg='launch script constructed', uid=cu['_id'])
-
-        _stdout_file_h = open(cu['stdout_file'], "w")
-        _stderr_file_h = open(cu['stderr_file'], "w")
-        self._prof.prof('command', msg='stdout and stderr files created', uid=cu['_id'])
-
-        self._log.info("Launching unit %s via %s in %s", cu['_id'], cmdline, cu_tmpdir)
-
-        proc = subprocess.Popen(args               = cmdline,
-                                bufsize            = 0,
-                                executable         = None,
-                                stdin              = None,
-                                stdout             = _stdout_file_h,
-                                stderr             = _stderr_file_h,
-                                preexec_fn         = None,
-                                close_fds          = True,
-                                shell              = True,
-                                cwd                = cu_tmpdir,
-                                env                = self._cu_environment,
-                                universal_newlines = False,
-                                startupinfo        = None,
-                                creationflags      = 0)
-
-        self._prof.prof('spawn', msg='spawning passed to popen', uid=cu['_id'])
-
-        cu['started'] = rpu.timestamp()
-        cu['proc']    = proc
-
-        self._watch_queue.put(cu)
-
-
-    # --------------------------------------------------------------------------
-    #
-    def _watch(self):
-
-        cname = self.name.replace('Component', 'Watcher')
-        self._prof = rpu.Profiler(cname)
-        self._prof.prof('run', uid=self._pilot_id)
-        try:
-            self._log = ru.get_logger(cname, target="%s.log" % cname,
-                                      level='DEBUG') # FIXME?
-
-            while not self._terminate.is_set():
-
-                cus = list()
-
-                try:
-
-                    # we don't want to only wait for one CU -- then we would
-                    # pull CU state too frequently.  OTOH, we also don't want to
-                    # learn about CUs until all slots are filled, because then
-                    # we may not be able to catch finishing CUs in time -- so
-                    # there is a fine balance here.  Balance means 100 (FIXME).
-                  # self._prof.prof('ExecWorker popen watcher pull cu from queue')
-                    MAX_QUEUE_BULKSIZE = 100
-                    while len(cus) < MAX_QUEUE_BULKSIZE :
-                        cus.append (self._watch_queue.get_nowait())
-
-                except Queue.Empty:
-
-                    # nothing found -- no problem, see if any CUs finished
-                    pass
-
-                # add all cus we found to the watchlist
-                for cu in cus :
-
-                    self._prof.prof('passed', msg="ExecWatcher picked up unit", uid=cu['_id'])
-                    self._cus_to_watch.append (cu)
-
-                # check on the known cus.
-                action = self._check_running()
-
-                if not action and not cus :
-                    # nothing happened at all!  Zzz for a bit.
-                    time.sleep(self._cfg['db_poll_sleeptime'])
-
-        except Exception as e:
-            self._log.exception("Error in ExecWorker watch loop (%s)" % e)
-            # FIXME: this should signal the ExecWorker for shutdown...
-
-        self._prof.prof('stop', uid=self._pilot_id)
-        self._prof.flush()
-
-
-    # --------------------------------------------------------------------------
-    # Iterate over all running tasks, check their status, and decide on the
-    # next step.  Also check for a requested cancellation for the tasks.
-    def _check_running(self):
-
-        action = 0
-
-        for cu in self._cus_to_watch:
-            #-------------------------------------------------------------------
-            # This code snippet reads the YARN application report file and if
-            # the application is RUNNING it update the state of the CU with the
-            # right time stamp. In any other case it works as it was.
-            if cu['state']==rp.ALLOCATING \
-               and os.path.isfile(cu['workdir']+'/YarnApplicationReport.log'):
-
-                yarnreport=open(cu['workdir']+'/YarnApplicationReport.log','r')
-                report_contents = yarnreport.readlines()
-                yarnreport.close()
-
-                for report_line in report_contents:
-                    if report_line.find('RUNNING') != -1:
-                        self._log.debug(report_contents)
-                        line = report_line.split(',')
-                        timestamp = (int(line[3].split('=')[1])/1000)
-                        action += 1
-                        proc = cu['proc']
-                        self._log.debug('Proc Print {0}'.format(proc))
-                        del(cu['proc'])  # proc is not json serializable
-                        self.advance(cu, rp.EXECUTING, publish=True, push=False,timestamp=timestamp)
-                        cu['proc']    = proc
-
-                        # FIXME: Ioannis, what is this supposed to do?
-                        # I wanted to update the state of the cu but keep it in the watching
-                        # queue. I am not sure it is needed anymore.
-                        index = self._cus_to_watch.index(cu)
-                        self._cus_to_watch[index]=cu
-
-            else :
-                # poll subprocess object
-                exit_code = cu['proc'].poll()
-                now       = rpu.timestamp()
-
-                if exit_code is None:
-                    # Process is still running
-
-                    if cu['_id'] in self._cus_to_cancel:
-
-                        # FIXME: there is a race condition between the state poll
-                        # above and the kill command below.  We probably should pull
-                        # state after kill again?
-
-                        # We got a request to cancel this cu
-                        action += 1
-                        cu['proc'].kill()
-                        cu['proc'].wait() # make sure proc is collected
-
-                        with self._cancel_lock:
-                            self._cus_to_cancel.remove(cu['_id'])
-
-                        self._prof.prof('final', msg="execution canceled", uid=cu['_id'])
-
-                        self._cus_to_watch.remove(cu)
-
-                        del(cu['proc'])  # proc is not json serializable
-                        self.publish('unschedule', cu)
-                        self.advance(cu, rp.CANCELED, publish=True, push=False)
-
-                else:
-                    self._prof.prof('exec', msg='execution complete', uid=cu['_id'])
-
-
-                    # make sure proc is collected
-                    cu['proc'].wait()
-
-                    # we have a valid return code -- unit is final
-                    action += 1
-                    self._log.info("Unit %s has return code %s.", cu['_id'], exit_code)
-
-                    cu['exit_code'] = exit_code
-                    cu['finished']  = now
-
-                    # Free the Slots, Flee the Flots, Ree the Frots!
-                    self._cus_to_watch.remove(cu)
-                    del(cu['proc'])  # proc is not json serializable
-                    self.publish('unschedule', cu)
-
-                    if os.path.isfile("%s/PROF" % cu['workdir']):
-                        with open("%s/PROF" % cu['workdir'], 'r') as prof_f:
-                            try:
-                                txt = prof_f.read()
-                                for line in txt.split("\n"):
-                                    if line:
-                                        x1, x2, x3 = line.split()
-                                        self._prof.prof(x1, msg=x2, timestamp=float(x3), uid=cu['_id'])
-                            except Exception as e:
-                                self._log.error("Pre/Post profiling file read failed: `%s`" % e)
-
-                    if exit_code != 0:
-                        # The unit failed - fail after staging output
-                        self._prof.prof('final', msg="execution failed", uid=cu['_id'])
-                        cu['target_state'] = rp.FAILED
-
-                    else:
-                        # The unit finished cleanly, see if we need to deal with
-                        # output data.  We always move to stageout, even if there are no
-                        # directives -- at the very least, we'll upload stdout/stderr
-                        self._prof.prof('final', msg="execution succeeded", uid=cu['_id'])
-                        cu['target_state'] = rp.DONE
-
-                    self.advance(cu, rp.AGENT_STAGING_OUTPUT_PENDING, publish=True, push=True)
-
-        return action
-
-
-# ==============================================================================
-#
-class AgentUpdateWorker(rpu.Worker):
-    """
-    An UpdateWorker pushes CU and Pilot state updates to mongodb.  Its instances
-    compete for update requests on the update_queue.  Those requests will be
-    triplets of collection name, query dict, and update dict.  Update requests
-    will be collected into bulks over some time (BULK_COLLECTION_TIME), to
-    reduce number of roundtrips.
-    """
-
-    # --------------------------------------------------------------------------
-    #
-    def __init__(self, cfg):
-
-        rpu.Worker.__init__(self, 'AgentUpdateWorker', cfg)
-
-
-    # --------------------------------------------------------------------------
-    #
-    @classmethod
-    def create(cls, cfg):
-
-        return cls(cfg)
-
-
-    # --------------------------------------------------------------------------
-    #
-    def initialize_child(self):
-
-        self._session_id    = self._cfg['session_id']
-        self._mongodb_url   = self._cfg['mongodb_url']
-        self._pilot_id      = self._cfg['pilot_id']
-
-        _, db, _, _, _      = ru.mongodb_connect(self._mongodb_url)
-        self._mongo_db      = db
-        self._cinfo         = dict()            # collection cache
-        self._lock          = threading.RLock() # protect _cinfo
-        self._state_cache   = dict()            # used to preserve state ordering
-
-        self.declare_subscriber('state', 'agent_state_pubsub', self.state_cb)
-        self.declare_idle_cb(self.idle_cb, self._cfg.get('bulk_collection_time'))
-
-        # all components use the command channel for control messages
-        self.declare_publisher ('command', rp.AGENT_COMMAND_PUBSUB)
-
-        # communicate successful startup
-        self.publish('command', {'cmd' : 'alive',
-                                 'arg' : self.cname})
-
-
-    # --------------------------------------------------------------------------
-    #
-    def finalize_child(self):
-
-        # communicate finalization
-        self.publish('command', {'cmd' : 'final',
-                                 'arg' : self.cname})
-
-
-    # --------------------------------------------------------------------------
-    #
-    def _ordered_update(self, cu, state, timestamp=None):
-        """
-        The update worker can receive states for a specific unit in any order.
-        If states are pushed straight to theh DB, the state attribute of a unit
-        may not reflect the actual state.  This should be avoided by re-ordering
-        on the client side DB consumption -- but until that is implemented we
-        enforce ordered state pushes to MongoDB.  We do it like this:
-
-          - for each unit arriving in the update worker
-            - check if new state is final
-              - yes: push update, but never push any update again (only update
-                hist)
-              - no:
-                check if all expected earlier states are pushed already
-                - yes: push this state also
-                - no:  only update state history
-        """
-
-        s2i = {rp.NEW                          :  0,
-
-               rp.PENDING                      :  1,
-               rp.PENDING_LAUNCH               :  2,
-               rp.LAUNCHING                    :  3,
-               rp.PENDING_ACTIVE               :  4,
-               rp.ACTIVE                       :  5,
-
-               rp.UNSCHEDULED                  :  6,
-               rp.SCHEDULING                   :  7,
-               rp.PENDING_INPUT_STAGING        :  8,
-               rp.STAGING_INPUT                :  9,
-               rp.AGENT_STAGING_INPUT_PENDING  : 10,
-               rp.AGENT_STAGING_INPUT          : 11,
-               rp.ALLOCATING_PENDING           : 12,
-               rp.ALLOCATING                   : 13,
-               rp.EXECUTING_PENDING            : 14,
-               rp.EXECUTING                    : 15,
-               rp.AGENT_STAGING_OUTPUT_PENDING : 16,
-               rp.AGENT_STAGING_OUTPUT         : 17,
-               rp.PENDING_OUTPUT_STAGING       : 18,
-               rp.STAGING_OUTPUT               : 19,
-
-               rp.DONE                         : 20,
-               rp.CANCELING                    : 21,
-               rp.CANCELED                     : 22,
-               rp.FAILED                       : 23
-               }
-        i2s = {v:k for k,v in s2i.items()}
-        s_max = rp.FAILED
-
-        if not timestamp:
-            timestamp = rpu.timestamp()
-
-        # we always push state history
-        update_dict = {'$push': {
-                           'statehistory': {
-                               'state'    : state,
-                               'timestamp': timestamp}}}
-        uid = cu['_id']
-
-      # self._log.debug(" === inp %s: %s" % (uid, state))
-
-        if uid not in self._state_cache:
-            self._state_cache[uid] = {'unsent' : list(),
-                                      'final'  : False,
-                                      'last'   : rp.AGENT_STAGING_INPUT_PENDING} # we get the cu in this state
-        cache = self._state_cache[uid]
-
-        # if unit is already final, we don't push state
-        if cache['final']:
-          # self._log.debug(" === fin %s: %s" % (uid, state))
-            return update_dict
-
-        # if unit becomes final, push state and remember it
-        if state in [rp.DONE, rp.FAILED, rp.CANCELED]:
-            cache['final'] = True
-            cache['last']  = state
-            update_dict['$set'] = {'state': state}
-          # self._log.debug(" === Fin %s: %s" % (uid, state))
-            return update_dict
-
-        # check if we have any consecutive list beyond 'last' in unsent
-        cache['unsent'].append(state)
-      # self._log.debug(" === lst %s: %s %s" % (uid, cache['last'], cache['unsent']))
-        state = None
-        for i in range(s2i[cache['last']]+1, s2i[s_max]):
-          # self._log.debug(" === chk %s: %s in %s" % (uid, i2s[i], cache['unsent']))
-            if i2s[i] in cache['unsent']:
-                state = i2s[i]
-                cache['unsent'].remove(i2s[i])
-              # self._log.debug(" === uns %s: %s" % (uid, state))
-            else:
-              # self._log.debug(" === brk %s: %s" % (uid, state))
-                break
-
-        # the max of the consecutive list is set in te update dict...
-        if state:
-          # self._log.debug(" === set %s: %s" % (uid, state))
-            cache['last'] = state
-            update_dict['$set'] = {'state': state}
-
-        # record if final state is sent
-        if state in [rp.DONE, rp.FAILED, rp.CANCELED]:
-          # self._log.debug(" === FIN %s: %s" % (uid, state))
-            cache['final'] = True
-
-        return update_dict
-
-
-    # --------------------------------------------------------------------------
-    #
-    def _timed_bulk_execute(self, cinfo):
-
-        # is there any bulk to look at?
-        if not cinfo['bulk']:
-            return False
-
-        now = time.time()
-        age = now - cinfo['last']
-
-        # only push if collection time has been exceeded
-        if not age > self._cfg['bulk_collection_time']:
-            return False
-
-        res = cinfo['bulk'].execute()
-        self._log.debug("bulk update result: %s", res)
-
-        self._prof.prof('unit update bulk pushed (%d)' % len(cinfo['uids']), uid=self._pilot_id)
-        for entry in cinfo['uids']:
-            uid   = entry[0]
-            state = entry[1]
-            if state:
-                self._prof.prof('update', msg='unit update pushed (%s)' % state, uid=uid)
-            else:
-                self._prof.prof('update', msg='unit update pushed', uid=uid)
-
-        cinfo['last'] = now
-        cinfo['bulk'] = None
-        cinfo['uids'] = list()
-
-        return True
-
-
-    # --------------------------------------------------------------------------
-    #
-    def idle_cb(self):
-
-        action = 0
-        with self._lock:
-            for cname in self._cinfo:
-                action += self._timed_bulk_execute(self._cinfo[cname])
-
-        return bool(action)
-
-
-    # --------------------------------------------------------------------------
-    #
-    def state_cb(self, topic, msg):
-
-        cu = msg
-
-        # FIXME: we don't have any error recovery -- any failure to update unit
-        #        state in the DB will thus result in an exception here and tear
-        #        down the pilot.
-        #
-        # FIXME: at the moment, the update worker only operates on units.
-        #        Should it accept other updates, eg. for pilot states?
-        #
-        # got a new request.  Add to bulk (create as needed),
-        # and push bulk if time is up.
-        uid       = cu['_id']
-        state     = cu.get('state')
-        timestamp = cu.get('state_timestamp', rpu.timestamp())
-
-        self._prof.prof('get', msg="update unit state to %s" % state, uid=uid)
-
-        cbase       = cu.get('cbase',  '.cu')
-        query_dict  = cu.get('query')
-        update_dict = cu.get('update')
-
-        if not query_dict:
-            query_dict  = {'_id' : uid} # make sure unit is not final?
-        if not update_dict:
-            update_dict = self._ordered_update (cu, state, timestamp)
-
-        # when the unit is about to leave the agent, we also update stdout,
-        # stderr exit code etc
-        # FIXME: this probably should be a parameter ('FULL') on 'msg'
-        if state in [rp.DONE, rp.FAILED, rp.CANCELED, rp.PENDING_OUTPUT_STAGING]:
-            if not '$set' in update_dict:
-                update_dict['$set'] = dict()
-            update_dict['$set']['stdout'   ] = cu.get('stdout')
-            update_dict['$set']['stderr'   ] = cu.get('stderr')
-            update_dict['$set']['exit_code'] = cu.get('exit_code')
-
-        # check if we handled the collection before.  If not, initialize
-        cname = self._session_id + cbase
-
-        with self._lock:
-            if not cname in self._cinfo:
-                self._cinfo[cname] = {
-                        'coll' : self._mongo_db[cname],
-                        'bulk' : None,
-                        'last' : time.time(),  # time of last push
-                        'uids' : list()
-                        }
-
-
-            # check if we have an active bulk for the collection.  If not,
-            # create one.
-            cinfo = self._cinfo[cname]
-
-            if not cinfo['bulk']:
-                cinfo['bulk'] = cinfo['coll'].initialize_ordered_bulk_op()
-
-
-            # push the update request onto the bulk
-            cinfo['uids'].append([uid, state])
-            cinfo['bulk'].find  (query_dict) \
-                         .update(update_dict)
-            self._prof.prof('bulk', msg='bulked (%s)' % state, uid=uid)
-
-            # attempt a timed update
-            self._timed_bulk_execute(cinfo)
-
-
-
-# ==============================================================================
-#
-class AgentStagingInputComponent(rpu.Component):
-    """
-    This component performs all agent side input staging directives for compute
-    units.  It gets units from the agent_staging_input_queue, in
-    AGENT_STAGING_INPUT_PENDING state, will advance them to AGENT_STAGING_INPUT
-    state while performing the staging, and then moves then to the
-    AGENT_SCHEDULING_PENDING state, into the agent_scheduling_queue.
-    """
-
-    # --------------------------------------------------------------------------
-    #
-    def __init__(self, cfg):
-
-        rpu.Component.__init__(self, 'AgentStagingInputComponent', cfg)
-
-
-    # --------------------------------------------------------------------------
-    #
-    @classmethod
-    def create(cls, cfg):
-
-        return cls(cfg)
-
-
-    # --------------------------------------------------------------------------
-    #
-    def initialize_child(self):
-
-        self.declare_input (rp.AGENT_STAGING_INPUT_PENDING, rp.AGENT_STAGING_INPUT_QUEUE)
-        self.declare_worker(rp.AGENT_STAGING_INPUT_PENDING, self.work)
-
-        self.declare_output(rp.ALLOCATING_PENDING, rp.AGENT_SCHEDULING_QUEUE)
-
-        self.declare_publisher('state', rp.AGENT_STATE_PUBSUB)
-
-        # all components use the command channel for control messages
-        self.declare_publisher ('command', rp.AGENT_COMMAND_PUBSUB)
-
-        # communicate successful startup
-        self.publish('command', {'cmd' : 'alive',
-                                 'arg' : self.cname})
-
-
-    # --------------------------------------------------------------------------
-    #
-    def finalize_child(self):
-
-        # communicate finalization
-        self.publish('command', {'cmd' : 'final',
-                                 'arg' : self.cname})
-
-
-
-    # --------------------------------------------------------------------------
-    #
-    def work(self, cu):
-
-        self.advance(cu, rp.AGENT_STAGING_INPUT, publish=True, push=False)
-        self._log.info('handle %s' % cu['_id'])
-
-        workdir      = os.path.join(self._cfg['workdir'], '%s' % cu['_id'])
-        gtod         = os.path.join(self._cfg['workdir'], 'gtod')
-        staging_area = os.path.join(self._cfg['workdir'], self._cfg['staging_area'])
-        staging_ok   = True
-
-        cu['workdir']     = workdir
-        cu['stdout']      = ''
-        cu['stderr']      = ''
-        cu['opaque_clot'] = None
-        # TODO: See if there is a more central place to put this
-        cu['gtod']        = gtod
-
-        stdout_file       = cu['description'].get('stdout')
-        stdout_file       = stdout_file if stdout_file else 'STDOUT'
-        stderr_file       = cu['description'].get('stderr')
-        stderr_file       = stderr_file if stderr_file else 'STDERR'
-
-        cu['stdout_file'] = os.path.join(workdir, stdout_file)
-        cu['stderr_file'] = os.path.join(workdir, stderr_file)
-
-        # create unit workdir
-        rec_makedir(workdir)
-        self._prof.prof('unit mkdir', uid=cu['_id'])
-
-        try:
-            for directive in cu['Agent_Input_Directives']:
-
-                self._prof.prof('Agent input_staging queue', uid=cu['_id'],
-                         msg="%s -> %s" % (str(directive['source']), str(directive['target'])))
-
-                # Perform input staging
-                self._log.info("unit input staging directives %s for cu: %s to %s",
-                               directive, cu['_id'], workdir)
-
-                # Convert the source_url into a SAGA Url object
-                source_url = rs.Url(directive['source'])
-
-                # Handle special 'staging' scheme
-                if source_url.scheme == self._cfg['staging_scheme']:
-                    self._log.info('Operating from staging')
-                    # Remove the leading slash to get a relative path from the staging area
-                    rel2staging = source_url.path.split('/',1)[1]
-                    source = os.path.join(staging_area, rel2staging)
-                else:
-                    self._log.info('Operating from absolute path')
-                    source = source_url.path
-
-                # Get the target from the directive and convert it to the location
-                # in the workdir
-                target = directive['target']
-                abs_target = os.path.join(workdir, target)
-
-                # Create output directory in case it doesn't exist yet
-                rec_makedir(os.path.dirname(abs_target))
-
-                self._log.info("Going to '%s' %s to %s", directive['action'], source, abs_target)
-
-                if   directive['action'] == LINK: os.symlink     (source, abs_target)
-                elif directive['action'] == COPY: shutil.copyfile(source, abs_target)
-                elif directive['action'] == MOVE: shutil.move    (source, abs_target)
-                else:
-                    # FIXME: implement TRANSFER mode
-                    raise NotImplementedError('Action %s not supported' % directive['action'])
-
-                log_message = "%s'ed %s to %s - success" % (directive['action'], source, abs_target)
-                self._log.info(log_message)
-
-        except Exception as e:
-            self._log.exception("staging input failed -> unit failed")
-            staging_ok = False
-
-
-        # Agent input staging is done (or failed)
-        if staging_ok:
-          # self.advance(cu, rp.AGENT_SCHEDULING_PENDING, publish=True, push=True)
-            self.advance(cu, rp.ALLOCATING_PENDING, publish=True, push=True)
-        else:
-            self.advance(cu, rp.FAILED, publish=True, push=False)
-
-
-# ==============================================================================
-#
-class AgentStagingOutputComponent(rpu.Component):
-    """
-    This component performs all agent side output staging directives for compute
-    units.  It gets units from the agent_staging_output_queue, in
-    AGENT_STAGING_OUTPUT_PENDING state, will advance them to
-    AGENT_STAGING_OUTPUT state while performing the staging, and then moves then
-    to the UMGR_STAGING_OUTPUT_PENDING state, which at the moment requires the
-    state change to be published to MongoDB (no push into a queue).
-
-    Note that this component also collects stdout/stderr of the units (which
-    can also be considered staging, really).
-    """
-
-    # --------------------------------------------------------------------------
-    #
-    def __init__(self, cfg):
-
-        rpu.Component.__init__(self, 'AgentStagingOutputComponent', cfg)
-
-
-    # --------------------------------------------------------------------------
-    #
-    @classmethod
-    def create(cls, cfg):
-
-        return cls(cfg)
-
-
-    # --------------------------------------------------------------------------
-    #
-    def initialize_child(self):
-
-        self.declare_input (rp.AGENT_STAGING_OUTPUT_PENDING, rp.AGENT_STAGING_OUTPUT_QUEUE)
-        self.declare_worker(rp.AGENT_STAGING_OUTPUT_PENDING, self.work)
-
-        # we don't need an output queue -- units are picked up via mongodb
-        self.declare_output(rp.PENDING_OUTPUT_STAGING, None) # drop units
-
-        self.declare_publisher('state', rp.AGENT_STATE_PUBSUB)
-
-        # all components use the command channel for control messages
-        self.declare_publisher ('command', rp.AGENT_COMMAND_PUBSUB)
-
-        # communicate successful startup
-        self.publish('command', {'cmd' : 'alive',
-                                 'arg' : self.cname})
-
-
-    # --------------------------------------------------------------------------
-    #
-    def finalize_child(self):
-
-        # communicate finalization
-        self.publish('command', {'cmd' : 'final',
-                                 'arg' : self.cname})
-
-
-    # --------------------------------------------------------------------------
-    #
-    def work(self, cu):
-
-        self.advance(cu, rp.AGENT_STAGING_OUTPUT, publish=True, push=False)
-
-        staging_area = os.path.join(self._cfg['workdir'], self._cfg['staging_area'])
-        staging_ok   = True
-
-        workdir = cu['workdir']
-
-        ## parked from unit state checker: unit postprocessing
-        if os.path.isfile(cu['stdout_file']):
-            with open(cu['stdout_file'], 'r') as stdout_f:
-                try:
-                    txt = unicode(stdout_f.read(), "utf-8")
-                except UnicodeDecodeError:
-                    txt = "unit stdout contains binary data -- use file staging directives"
-
-                cu['stdout'] += rpu.tail(txt)
-
-        if os.path.isfile(cu['stderr_file']):
-            with open(cu['stderr_file'], 'r') as stderr_f:
-                try:
-                    txt = unicode(stderr_f.read(), "utf-8")
-                except UnicodeDecodeError:
-                    txt = "unit stderr contains binary data -- use file staging directives"
-
-                cu['stderr'] += rpu.tail(txt)
-
-        if 'RADICAL_PILOT_PROFILE' in os.environ:
-            if os.path.isfile("%s/PROF" % cu['workdir']):
-                try:
-                    with open("%s/PROF" % cu['workdir'], 'r') as prof_f:
-                        txt = prof_f.read()
-                        for line in txt.split("\n"):
-                            if line:
-                                x1, x2, x3 = line.split()
-                                self._prof.prof(x1, msg=x2, timestamp=float(x3), uid=cu['_id'])
-                except Exception as e:
-                    self._log.error("Pre/Post profiling file read failed: `%s`" % e)
-
-        # NOTE: all units get here after execution, even those which did not
-        #       finish successfully.  We do that so that we can make
-        #       stdout/stderr available for failed units.  But at this point we
-        #       don't need to advance those units anymore, but can make them
-        #       final.
-        if cu['target_state'] != rp.DONE:
-            self.advance(cu, cu['target_state'], publish=True, push=False)
-            return
-
-
-        try:
-            # all other units get their (expectedly valid) output files staged
-            for directive in cu['Agent_Output_Directives']:
-
-                self._prof.prof('Agent output_staging', uid=cu['_id'],
-                         msg="%s -> %s" % (str(directive['source']), str(directive['target'])))
-
-                # Perform output staging
-                self._log.info("unit output staging directives %s for cu: %s to %s",
-                        directive, cu['_id'], workdir)
-
-                # Convert the target_url into a SAGA Url object
-                target_url = rs.Url(directive['target'])
-
-                # Handle special 'staging' scheme
-                if target_url.scheme == self._cfg['staging_scheme']:
-                    self._log.info('Operating from staging')
-                    # Remove the leading slash to get a relative path from
-                    # the staging area
-                    rel2staging = target_url.path.split('/',1)[1]
-                    target = os.path.join(staging_area, rel2staging)
-                else:
-                    self._log.info('Operating from absolute path')
-                    # FIXME: will this work for TRANSFER mode?
-                    target = target_url.path
-
-                # Get the source from the directive and convert it to the location
-                # in the workdir
-                source = str(directive['source'])
-                abs_source = os.path.join(workdir, source)
-
-                # Create output directory in case it doesn't exist yet
-                # FIXME: will this work for TRANSFER mode?
-                rec_makedir(os.path.dirname(target))
-
-                self._log.info("Going to '%s' %s to %s", directive['action'], abs_source, target)
-
-                if directive['action'] == LINK:
-                    # This is probably not a brilliant idea, so at least give a warning
-                    os.symlink(abs_source, target)
-                elif directive['action'] == COPY:
-                    shutil.copyfile(abs_source, target)
-                elif directive['action'] == MOVE:
-                    shutil.move(abs_source, target)
-                else:
-                    # FIXME: implement TRANSFER mode
-                    raise NotImplementedError('Action %s not supported' % directive['action'])
-
-                log_message = "%s'ed %s to %s - success" %(directive['action'], abs_source, target)
-                self._log.info(log_message)
-
-        except Exception as e:
-            self._log.exception("staging output failed -> unit failed")
-            staging_ok = False
-
-
-        # Agent output staging is done (or failed)
-        if staging_ok:
-          # self.advance(cu, rp.UMGR_STAGING_OUTPUT_PENDING, publish=True, push=True)
-            self.advance(cu, rp.PENDING_OUTPUT_STAGING, publish=True, push=False)
-        else:
-            self.advance(cu, rp.FAILED, publish=True, push=False)
-
-
-
-# ==============================================================================
-#
-class AgentHeartbeatWorker(rpu.Worker):
-    """
-    The HeartbeatMonitor watches the command queue for heartbeat updates (and
-    other commands).
-    """
-
-    # --------------------------------------------------------------------------
-    #
-    def __init__(self, cfg):
-
-        rpu.Worker.__init__(self, 'AgentHeartbeatWorker', cfg)
-
-
-    # --------------------------------------------------------------------------
-    #
-    @classmethod
-    def create(cls, cfg):
-
-        return cls(cfg)
-
-
-    # --------------------------------------------------------------------------
-    #
-    def initialize_child(self):
-
-        self._session_id    = self._cfg['session_id']
-        self._mongodb_url   = self._cfg['mongodb_url']
-
-        self.declare_idle_cb(self.idle_cb, self._cfg.get('heartbeat_interval'))
-
-        # all components use the command channel for control messages
-        self.declare_publisher ('command', rp.AGENT_COMMAND_PUBSUB)
-
-        self._pilot_id      = self._cfg['pilot_id']
-        self._session_id    = self._cfg['session_id']
-        self._runtime       = self._cfg['runtime']
-        self._starttime     = time.time()
-
-        # set up db connection
-        _, mongo_db, _, _, _  = ru.mongodb_connect(self._cfg['mongodb_url'])
-
-        self._p  = mongo_db["%s.p"  % self._session_id]
-        self._cu = mongo_db["%s.cu" % self._session_id]
-
-        # communicate successful startup
-        self.publish('command', {'cmd' : 'alive',
-                                 'arg' : self.cname})
-
-
-    # --------------------------------------------------------------------------
-    #
-    def finalize_child(self):
-
-        # communicate finalization
-        self.publish('command', {'cmd' : 'final',
-                                 'arg' : self.cname})
-
-
-    # --------------------------------------------------------------------------
-    #
-    def idle_cb(self):
-
-        try:
-            self._prof.prof('heartbeat', msg='Listen! Listen! Listen to the heartbeat!', uid=self._pilot_id)
-            self._check_commands()
-            self._check_state   ()
-            return True
-
-        except Exception as e:
-            self._log.exception('heartbeat died - cancel')
-            self.publish('command', {'cmd' : 'shutdown',
-                                     'arg' : 'exception'})
-
-    # --------------------------------------------------------------------------
-    #
-    def _check_commands(self):
-
-        # Check if there's a command waiting
-        retdoc = self._p.find_and_modify(
-                    query  = {"_id"  : self._pilot_id},
-                    update = {"$set" : {COMMAND_FIELD: []}}, # Wipe content of array
-                    fields = [COMMAND_FIELD]
-                    )
-
-        if not retdoc:
-            return
-
-        for command in retdoc[COMMAND_FIELD]:
-
-            cmd = command[COMMAND_TYPE]
-            arg = command[COMMAND_ARG]
-
-            self._prof.prof('ingest_cmd', msg="mongodb to HeartbeatMonitor (%s : %s)" % (cmd, arg), uid=self._pilot_id)
-
-            if cmd == COMMAND_CANCEL_PILOT:
-                self._log.info('cancel pilot cmd')
-                self.publish('command', {'cmd' : 'shutdown',
-                                         'arg' : 'cancel'})
-
-            elif cmd == COMMAND_CANCEL_COMPUTE_UNIT:
-                self._log.info('cancel unit cmd')
-                self.publish('command', {'cmd' : 'cancel_unit',
-                                         'arg' : command})
-
-            elif cmd == COMMAND_KEEP_ALIVE:
-                self._log.info('keepalive pilot cmd')
-                self.publish('command', {'cmd' : 'heartbeat',
-                                         'arg' : 'keepalive'})
-
-
-    # --------------------------------------------------------------------------
-    #
-    def _check_state(self):
-
-        # Make sure that we haven't exceeded the agent runtime. if
-        # we have, terminate.
-        if time.time() >= self._starttime + (int(self._runtime) * 60):
-            self._log.info("Agent has reached runtime limit of %s seconds.", self._runtime*60)
-            self.publish('command', {'cmd' : 'shutdown',
-                                     'arg' : 'timeout'})
-=======
-import sys
-import copy
-import time
-import pprint
-import signal
-
-import saga                as rs
-import radical.utils       as ru
-import radical.pilot       as rp
-import radical.pilot.utils as rpu
->>>>>>> 6740640e
-
-
-
-# ------------------------------------------------------------------------------
-#
-# http://stackoverflow.com/questions/9539052/python-dynamically-changing-base-classes-at-runtime-how-to
-#
-# Depending on agent architecture (which is specific to the resource type it
-# runs on) can switch between different component types: using threaded (when
-# running on the same node), multiprocessing (also for running on the same node,
-# but avoiding python's threading problems, for the prices of slower queues),
-# and remote processes (for running components on different nodes, using zeromq
-# queues for communication).
-#
-# We do some trickery to keep the actual components independent from the actual
-# schema:
-#
-#   - we wrap the different queue types into a rpu.Queue object
-#   - we change the base class of the component dynamically to the respective type
-#
-# This requires components to adhere to the following restrictions:
-#
-#   - *only* communicate over queues -- no shared data with other components or
-#     component instances.  Note that this also holds for example for the
-#     scheduler!
-#   - no shared data between the component class and it's run() method.  That
-#     includes no sharing of queues.
-#   - components inherit from base_component, and the constructor needs to
-#     register all required component-internal and -external queues with that
-#     base class -- the run() method can then transparently retrieve them from
-#     there.
-#
-<<<<<<< HEAD
-class AgentWorker(rpu.Worker):
-
-    # --------------------------------------------------------------------------
-    #
-    def __init__(self, cfg):
-
-        self.agent_name = cfg['agent_name']
-        rpu.Worker.__init__(self, 'AgentWorker', cfg)
-
-
-    # --------------------------------------------------------------------------
-    #
-    def initialize(self):
-
-        self._log.debug('starting AgentWorker for %s' % self.agent_name)
-
-        # everything which comes after the worker init is limited in scope to
-        # the current process, and will not be available in the worker process.
-        self._pilot_id    = self._cfg['pilot_id']
-        self._session_id  = self._cfg['session_id']
-        self.final_cause  = None
-
-        # all components use the command channel for control messages
-        self.declare_subscriber('command', rp.AGENT_COMMAND_PUBSUB, self.command_cb)
-
-
-    # --------------------------------------------------------------------------
-    #
-    def command_cb(self, topic, msg):
-
-        # This callback is invoked as a thread in the process context of the
-        # main agent (parent process) class.
-        #
-        # NOTE: That means it is *not* joined in the finalization of the run
-        # loop (child), and the subscriber thread needs to be joined specifically in the
-        # current process context.  At the moment that requires a call to
-        # self._finalize() in the main process.
-
-        cmd = msg['cmd']
-        arg = msg['arg']
-
-        self._log.info('agent command: %s %s' % (cmd, arg))
-
-        if cmd == 'shutdown':
-
-            # let agent know what caused the termination (first cause)
-            if not self.final_cause:
-                self.final_cause = arg
-
-                self._log.info("shutdown command (%s)" % arg)
-                self.stop()
-
-            else:
-                self._log.info("shutdown command (%s) - ignore" % arg)
-
-
-    # --------------------------------------------------------------------------
-    #
-    def barrier_cb(self, topic, msg):
-
-        # This callback is invoked in the process context of the run loop, and
-        # will be cleaned up automatically.
-
-        cmd = msg['cmd']
-        arg = msg['arg']
-
-        if cmd == 'alive':
-
-            name = arg
-            self._log.debug('waiting alive: \n%s\n%s\n%s'
-                    % (self._components.keys(), self._workers.keys(),
-                        self._sub_agents.keys()))
-
-            # we only look at ALIVE messages which come from *this* agent, and
-            # simply ignore all others (this is a shared medium after all)
-            if name.startswith (self.agent_name):
-
-                if name in self._components:
-                    self._log.debug("component ALIVE (%s)" % name)
-                    self._components[name]['alive'] = True
-
-                elif name in self._workers:
-                    self._log.debug("worker    ALIVE (%s)" % name)
-                    self._workers[name]['alive'] = True
-
-                else:
-                    self._log.error("unknown   ALIVE (%s)" % name)
-
-            elif name in self._sub_agents:
-                self._log.debug("sub-agent ALIVE (%s)" % name)
-                self._sub_agents[name]['alive'] = True
-
-
-    # --------------------------------------------------------------------------
-    #
-    def initialize_child(self):
-        """
-        Read the configuration file, setup logging and mongodb connection.
-        This prepares the stage for the component setup (self._setup()).
-        """
-
-        # keep track of objects we need to stop in the finally clause
-        self._sub_agents = dict()
-        self._components = dict()
-        self._workers    = dict()
-
-        # sanity check on config settings
-        if not 'cores'               in self._cfg: raise ValueError("Missing number of cores")
-        if not 'debug'               in self._cfg: raise ValueError("Missing DEBUG level")
-        if not 'lrms'                in self._cfg: raise ValueError("Missing LRMS")
-        if not 'mongodb_url'         in self._cfg: raise ValueError("Missing MongoDB URL")
-        if not 'pilot_id'            in self._cfg: raise ValueError("Missing pilot id")
-        if not 'runtime'             in self._cfg: raise ValueError("Missing or zero agent runtime")
-        if not 'scheduler'           in self._cfg: raise ValueError("Missing agent scheduler")
-        if not 'session_id'          in self._cfg: raise ValueError("Missing session id")
-        if not 'spawner'             in self._cfg: raise ValueError("Missing agent spawner")
-        if not 'mpi_launch_method'   in self._cfg: raise ValueError("Missing mpi launch method")
-        if not 'task_launch_method'  in self._cfg: raise ValueError("Missing unit launch method")
-        if not 'agent_layout'        in self._cfg: raise ValueError("Missing agent layout")
-
-        self._pilot_id   = self._cfg['pilot_id']
-        self._session_id = self._cfg['session_id']
-        self._runtime    = self._cfg['runtime']
-        self._sub_cfg    = self._cfg['agent_layout'][self.agent_name]
-        self._pull_units = self._sub_cfg.get('pull_units', False)
-
-        # this better be on a shared FS!
-        self._cfg['workdir'] = os.getcwd()
-
-        # another sanity check
-        if self.agent_name == 'agent_0':
-            if self._sub_cfg.get('target', 'local') != 'local':
-                raise ValueError("agent_0 must run on target 'local'")
-
-        # configure the agent logger
-        self._log.setLevel(self._cfg['debug'])
-        self._log.info('git ident: %s' % git_ident)
-
-        # set up db connection -- only for the master agent and for the agent
-        # which pulls units (which might be the same)
-        if self.agent_name == 'agent_0' or self._pull_units:
-            self._log.debug('connecting to mongodb at %s for unit pull')
-            _, mongo_db, _, _, _  = ru.mongodb_connect(self._cfg['mongodb_url'])
-
-            self._p  = mongo_db["%s.p"  % self._session_id]
-            self._cu = mongo_db["%s.cu" % self._session_id]
-            self._log.debug('connected to mongodb')
-
-        # first order of business: set the start time and state of the pilot
-        # Only the master agent performs this action
-        if self.agent_name == 'agent_0':
-            now = rpu.timestamp()
-            ret = self._p.update(
-                {"_id": self._pilot_id},
-                {"$set" : {"state"        : rp.ACTIVE,
-                           "started"      : now},
-                 "$push": {"statehistory" : {"state"    : rp.ACTIVE,
-                                             "timestamp": now}}
-                })
-            # TODO: Check for return value, update should be true!
-            self._log.info("Database updated: %s", ret)
-
-        # make sure we collect commands, specifically to implement the startup
-        # barrier on bootstrap_4
-        self.declare_publisher ('command', rp.AGENT_COMMAND_PUBSUB)
-        self.declare_subscriber('command', rp.AGENT_COMMAND_PUBSUB, self.barrier_cb)
-
-        # Now instantiate all communication and notification channels, and all
-        # components and workers.  It will then feed a set of units to the
-        # lead-in queue (staging_input).  A state notification callback will
-        # then register all units which reached a final state (DONE).  Once all
-        # units are accounted for, it will tear down all created objects.
-
-        # we pick the layout according to our role (name)
-        # NOTE: we don't do sanity checks on the agent layout (too lazy) -- but
-        #       we would hiccup badly over ill-formatted or incomplete layouts...
-        if not self.agent_name in self._cfg['agent_layout']:
-            raise RuntimeError("no agent layout section for %s" % self.agent_name)
-
-        try:
-            self.start_sub_agents()
-            self.start_components()
-
-            # before we declare bootstrapping-success, the we wait for all
-            # components, workers and sub_agents to complete startup.  For that,
-            # all sub-agents will wait ALIVE messages on the COMMAND pubsub for
-            # all entities it spawned.  Only when all are alive, we will
-            # continue here.
-            self.alive_barrier()
-
-        except Exception as e:
-            self._log.exception("Agent setup error: %s" % e)
-            raise
-
-        self._prof.prof('Agent setup done', logger=self._log.debug, uid=self._pilot_id)
-
-        # also watch all components (once per second)
-        self.declare_idle_cb(self.watcher_cb, 10.0)
-
-        # once bootstrap_4 is done, we signal success to the parent agent
-        # -- if we have any parent...
-        if self.agent_name != 'agent_0':
-            self.publish('command', {'cmd' : 'alive',
-                                     'arg' : self.agent_name})
-
-        # the pulling agent registers the staging_input_queue as this is what we want to push to
-        # FIXME: do a sanity check on the config that only one agent pulls, as
-        #        this is a non-atomic operation at this point
-        self._log.debug('agent will pull units: %s' % bool(self._pull_units))
-        if self._pull_units:
-
-            self.declare_output(rp.AGENT_STAGING_INPUT_PENDING, rp.AGENT_STAGING_INPUT_QUEUE)
-            self.declare_publisher('state', rp.AGENT_STATE_PUBSUB)
-
-            # register idle callback, to pull for units -- which is the only action
-            # we have to perform, really
-            self.declare_idle_cb(self.idle_cb, self._cfg['db_poll_sleeptime'])
-
-
-    # --------------------------------------------------------------------------
-    #
-    def alive_barrier(self):
-
-        # FIXME: wait for bridges, too?  But we need pubsub for counting... Duh!
-        total = len(self._components) + \
-                len(self._workers   ) + \
-                len(self._sub_agents)
-        start   = time.time()
-        timeout = 300
-
-        while True:
-            # check the procs for all components which are not yet alive
-            to_check  = self._components.items() \
-                      + self._workers.items() \
-                      + self._sub_agents.items()
-
-            alive_cnt = 0
-            total_cnt = len(to_check)
-            for name,c in to_check:
-                if c['alive']:
-                    alive_cnt += 1
-                else:
-                    self._log.debug('checking %s: %s', name, c)
-                    if None != c['handle'].poll():
-                        # process is dead and has never been alive.  Oops
-                        raise RuntimeError('component %s did not come up' % name)
-
-            self._log.debug('found alive: %2d / %2d' % (alive_cnt, total_cnt))
-
-            if alive_cnt == total_cnt:
-                self._log.debug('bootstrap barrier success')
-                break
-
-            if time.time() - timeout > start:
-                raise RuntimeError('component barrier failed (timeout)')
-
-            time.sleep(1)
-
-
-    # --------------------------------------------------------------------------
-    #
-    def watcher_cb(self):
-        """
-        we do a poll() on all our bridges, components, workers and sub-agent,
-        to check if they are still alive.  If any goes AWOL, we will begin to
-        tear down this agent.
-        """
-
-        to_watch = list(self._components.iteritems()) \
-                 + list(self._workers.iteritems())    \
-                 + list(self._sub_agents.iteritems())
-
-      # self._log.debug('watch: %s' % pprint.pformat(to_watch))
-
-        self._log.debug('checking %s things' % len(to_watch))
-        for name, thing in to_watch:
-            state = thing['handle'].poll()
-            if state == None:
-                self._log.debug('%-40s: ok' % name)
-            else:
-                raise RuntimeError ('%s died - shutting down' % name)
-
-        return True # always idle
-
-
-    # --------------------------------------------------------------------------
-    #
-    def finalize_child(self):
-
-        self._log.info("Agent finalizes")
-        self._prof.prof('stop', uid=self._pilot_id)
-
-        # tell other sub-agents get lost
-        self.publish('command', {'cmd' : 'shutdown',
-                                 'arg' : '%s finalization' % self.agent_name})
-
-        # burn the bridges, burn EVERYTHING
-        for name,sa in self._sub_agents.items():
-            try:
-                self._log.info("closing sub-agent %s", sa)
-                sa['handle'].stop()
-            except Exception as e:
-                self._log.exception('ignore failing sub-agent terminate')
-
-        for name,c in self._components.items():
-            try:
-                self._log.info("closing component %s", c)
-                c['handle'].stop()
-            except Exception as e:
-                self._log.exception('ignore failing component terminate')
-
-        for name,w in self._workers.items():
-            try:
-                self._log.info("closing worker %s", w)
-                w['handle'].stop()
-            except Exception as e:
-                self._log.exception('ignore failing worker terminate')
-
-        # communicate finalization to parent agent
-        # -- if we have any parent...
-        if self.agent_name != 'agent_0':
-            self.publish('command', {'cmd' : 'final',
-                                     'arg' : self.agent_name})
-
-        self._log.info("Agent finalized")
-
-
-    # --------------------------------------------------------------------------
-    #
-    def start_sub_agents(self):
-        """
-        For the list of sub_agents, get a launch command and launch that
-        agent instance on the respective node.  We pass it to the seconds
-        bootstrap level, there is no need to pass the first one again.
-        """
-
-        self._log.debug('start_sub_agents')
-
-        sa_list = self._sub_cfg.get('sub_agents', [])
-=======
->>>>>>> 6740640e
-
-# this needs git attribute 'ident' set for this file
-git_ident = "$Id$"
-
-<<<<<<< HEAD
-        # the configs are written, and the sub-agents can be started.  To know
-        # how to do that we create the agent launch method, have it creating
-        # the respective command lines per agent instance, and run via
-        # popen.
-        #
-        # actually, we only create the agent_lm once we really need it for
-        # non-local sub_agents.
-        agent_lm = None
-        for sa in sa_list:
-            target = self._cfg['agent_layout'][sa]['target']
-=======
->>>>>>> 6740640e
-
-# ------------------------------------------------------------------------------
-#
-def pilot_FAILED(mongo_p=None, pilot_uid=None, logger=None, msg=None):
-
-    if logger:
-        logger.error(msg)
-        logger.error(ru.get_trace())
-
-    print msg
-    print ru.get_trace()
-
-    if mongo_p and pilot_uid:
-
-<<<<<<< HEAD
-                node = self._cfg['lrms_info']['agent_nodes'][sa]
-                # start agent remotely, use launch method
-                # NOTE:  there is some implicit assumption that we can use
-                #        the 'agent_node' string as 'agent_string:0' and
-                #        obtain a well format slot...
-                # FIXME: it is actually tricky to translate the agent_node
-                #        into a viable 'opaque_slots' structure, as that is
-                #        usually done by the schedulers.  So we leave that
-                #        out for the moment, which will make this unable to
-                #        work with a number of launch methods.  Can the
-                #        offset computation be moved to the LRMS?
-                # FIXME: are we using the 'hop' correctly?
-                ls_name = "%s/%s.sh" % (os.getcwd(), sa)
-                opaque_slots = {
-                        'task_slots'   : ['%s:0' % node],
-                        'task_offsets' : [],
-                        'lm_info'      : self._cfg['lrms_info']['lm_info']}
-                agent_cmd = {
-                        'opaque_slots' : opaque_slots,
-                        'description'  : {
-                            'cores'      : 1,
-                            'executable' : "/bin/sh",
-                            'arguments'  : ["%s/bootstrap_2.sh" % os.getcwd(), sa]
-                            }
-                        }
-                cmd, hop = agent_lm.construct_command(agent_cmd,
-                        launch_script_hop='/usr/bin/env RP_SPAWNER_HOP=TRUE "%s"' % ls_name)
-=======
-        now = rpu.timestamp()
-        out = None
-        err = None
-        log = None
->>>>>>> 6740640e
-
-        try    : out = open('./agent.out', 'r').read()
-        except : pass
-        try    : err = open('./agent.err', 'r').read()
-        except : pass
-        try    : log = open('./agent.log', 'r').read()
-        except : pass
-
-        msg = [{"message": msg,              "timestamp": now},
-               {"message": rpu.get_rusage(), "timestamp": now}]
-
-        mongo_p.update({"_id": pilot_uid},
-            {"$pushAll": {"log"         : msg},
-             "$push"   : {"statehistory": {"state"     : rp.FAILED,
-                                           "timestamp" : now}},
-             "$set"    : {"state"       : rp.FAILED,
-                          "stdout"      : rpu.tail(out),
-                          "stderr"      : rpu.tail(err),
-                          "logfile"     : rpu.tail(log),
-                          "finished"    : now}
-            })
-
-    else:
-        if logger:
-            logger.error("cannot log error state in database!")
-
-        print "cannot log error state in database!"
-
-
-# ------------------------------------------------------------------------------
-#
-def pilot_CANCELED(mongo_p=None, pilot_uid=None, logger=None, msg=None):
-
-    if logger:
-        logger.warning(msg)
-
-    print msg
-
-    if mongo_p and pilot_uid:
-
-        now = rpu.timestamp()
-        out = None
-        err = None
-        log = None
-
-        try    : out = open('./agent.out', 'r').read()
-        except : pass
-        try    : err = open('./agent.err', 'r').read()
-        except : pass
-        try    : log = open('./agent.log',    'r').read()
-        except : pass
-
-<<<<<<< HEAD
-    # --------------------------------------------------------------------------
-    #
-    def idle_cb(self):
-        """
-        This method will be driving all other agent components, in the sense
-        that it will manage the connection to MongoDB to retrieve units, and
-        then feed them to the respective component queues.
-        """
-=======
-        msg = [{"message": msg,              "timestamp": now},
-               {"message": rpu.get_rusage(), "timestamp": now}]
->>>>>>> 6740640e
-
-        mongo_p.update({"_id": pilot_uid},
-            {"$pushAll": {"log"         : msg},
-             "$push"   : {"statehistory": {"state"     : rp.CANCELED,
-                                           "timestamp" : now}},
-             "$set"    : {"state"       : rp.CANCELED,
-                          "stdout"      : rpu.tail(out),
-                          "stderr"      : rpu.tail(err),
-                          "logfile"     : rpu.tail(log),
-                          "finished"    : now}
-            })
-
-    else:
-        if logger:
-            logger.error("cannot log cancel state in database!")
-
-<<<<<<< HEAD
-        except Exception as e:
-            # exception in the main loop is fatal
-            pilot_FAILED(self._p, self._pilot_id, self._log,
-                "ERROR in agent main loop: %s. %s" % (e, traceback.format_exc()))
-            sys.exit(1)
-=======
-        print "cannot log cancel state in database!"
->>>>>>> 6740640e
-
-
-# ------------------------------------------------------------------------------
-#
-def pilot_DONE(mongo_p=None, pilot_uid=None, logger=None, msg=None):
-
-<<<<<<< HEAD
-        # Check if there are compute units waiting for input staging
-        # and log that we pulled it.
-        #
-        # FIXME: Unfortunately, 'find_and_modify' is not bulkable, so we have
-        # to use 'find'.  To avoid finding the same units over and over again,
-        # we update the state *before* running the next find -- so we do it
-        # right here...  No idea how to avoid that roundtrip...
-        # This also blocks us from using multiple ingest threads, or from doing
-        # late binding by unit pull :/
-        cu_cursor = self._cu.find(spec  = {"pilot"   : self._pilot_id,
-                                           'state'   : rp.AGENT_STAGING_INPUT_PENDING,
-                                           'control' : 'umgr'})
-        if not cu_cursor.count():
-            # no units whatsoever...
-            self._log.info("units pulled:    0")
-            return False
-=======
-    if mongo_p and pilot_uid:
->>>>>>> 6740640e
-
-        now = rpu.timestamp()
-        out = None
-        err = None
-        log = None
-
-        try    : out = open('./agent.out', 'r').read()
-        except : pass
-        try    : err = open('./agent.err', 'r').read()
-        except : pass
-        try    : log = open('./agent.log',    'r').read()
-        except : pass
-
-        msg = [{"message": "pilot done",     "timestamp": now},
-               {"message": rpu.get_rusage(), "timestamp": now}]
-
-<<<<<<< HEAD
-        # now we really own the CUs, and can start working on them (ie. push
-        # them into the pipeline).  We don't publish nor profile as advance,
-        # since that happened already on the module side when the state was set.
-        self.advance(cu_list, publish=False, push=True, prof=False)
-=======
-        mongo_p.update({"_id": pilot_uid},
-            {"$pushAll": {"log"         : msg},
-             "$push"   : {"statehistory": {"state"    : rp.DONE,
-                                           "timestamp": now}},
-             "$set"    : {"state"       : rp.DONE,
-                          "stdout"      : rpu.tail(out),
-                          "stderr"      : rpu.tail(err),
-                          "logfile"     : rpu.tail(log),
-                          "finished"    : now}
-            })
->>>>>>> 6740640e
 
     else:
         if logger:
@@ -7618,15 +548,9 @@
             # sub-agent startup.  Add the remaining LRMS information to the
             # config, for the benefit of the scheduler).
 
-<<<<<<< HEAD
-            lrms = LRMS.create(name   = cfg['lrms'],
-                               cfg    = cfg,
-                               logger = log)
-=======
             lrms = rp.agent.RM.create(name   = cfg['lrms'],
                              cfg    = cfg,
                              logger = log)
->>>>>>> 6740640e
             cfg['lrms_info'] = lrms.lrms_info
 
 
@@ -7685,7 +609,6 @@
         # (essentially) main...
         if agent:
             agent.stop()
-            agent = None
         log.debug('agent %s finalized' % agent_name)
 
         # agent.stop will not tear down bridges -- we do that here at last
