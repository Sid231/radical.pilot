#!/usr/bin/env python

"""
.. module:: radical.pilot.agent
   :platform: Unix
   :synopsis: The agent for RADICAL-Pilot.

   The agent gets CUs by means of the MongoDB.
   The execution of CUs by the Agent is (primarily) configured by the
   triplet (LRMS, LAUNCH_METHOD(s), SCHEDULER):
   - The LRMS detects and structures the information about the resources
     available to agent.
   - The Scheduler maps the execution requests of the LaunchMethods to a
     subset of the resources available to the Agent.
     It does not deal with the "presentation" of this subset.
   - The LaunchMethods configure how to execute (regular and MPI) tasks,
     and know about the specific format to specify the subset of resources.


   Structure:
   ----------
   This represents the planned architecture, which is not fully represented in
   code, yet.

     - class Agent
       - represents the whole thing
       - has a set of StageinWorkers  (threads or procs)
       - has a set of StageoutWorkers (threads or procs)
       - has a set of ExecWorkers     (threads or procs)
       - has a set of UpdateWorkers   (threads or procs)
       - has a HeartbeatMonitor       (threads or procs)
       - has a inputstaging  queue
       - has a outputstaging queue
       - has a execution queue
       - has a update queue
       - loops forever
       - in each iteration
         - pulls CU bulks from DB
         - pushes CUs into inputstaging queue or execution queue (based on
           obvious metric)

     class StageinWorker
       - competes for CU input staging requests from inputstaging queue
       - for each received CU
         - performs staging
         - pushes CU into execution queue
         - pushes stage change notification request into update queue

     class StageoutWorker
       - competes for CU output staging requests from outputstaging queue
       - for each received CU
         - performs staging
         - pushes stage change notification request into update queue

     class ExecWorker
       - manages a partition of the allocated cores
         (partition size == max cu size)
       - competes for CU execution reqeusts from execute queue
       - for each CU
         - prepares execution command
         - pushes command to ExecutionEnvironment
         - pushes stage change notification request into update queue

     class Spawner
       - executes CUs according to ExecWorker instruction
       - monitors CU execution (for completion)
       - gets CU execution reqeusts from ExecWorker
       - for each CU
         - executes CU command
         - monitors CU execution
         - on CU completion
           - pushes CU to outputstaging queue (if staging is needed)
           - pushes stage change notification request into update queue

     class UpdateWorker
       - competes for CU state update reqeusts from update queue
       - for each CU
         - pushes state update (collected into bulks if possible)
         - cleans CU workdir if CU is final and cleanup is requested

     Agent
       |
       +--------------------------------------------------------
       |           |              |              |             |
       |           |              |              |             |
       V           V              V              V             V
     ExecWorker* StageinWorker* StageoutWorker* UpdateWorker* HeartbeatMonitor
       |
       +-------------------------------------------------
       |     |               |                |         |
       |     |               |                |         |
       V     V               V                V         V
     LRMS  MPILaunchMethod TaskLaunchMethod Scheduler Spawner


    NOTE:
    -----
      - Units are progressing through the different worker threads, where, in
        general, the unit changes state when transitioning to the next thread.
        The unit ownership thus *defines* the unit state (its owned by the
        InputStagingWorker, it is in StagingInput state, etc), and the state
        update notifications to the DB are merely informational (and can thus be
        asynchron).  The updates need to be ordered though, to reflect valid and
        correct state transition history.


    TODO:
    -----

    - add option to scheduler to ignore core 0 (which hosts the agent process)
    - add LRMS.partition (n) to return a set of partitioned LRMS for partial
      ExecWorkers
    - publish pilot slot history once on shutdown?  Or once in a while when
      idle?  Or push continuously?
    - Schedulers, LRMSs, LaunchMethods, etc need to be made threadsafe, for the
      case where more than one execution worker threads are running.
    - move util functions to rp.utils or r.utils, and pull the from there
    - split the agent into logical components (classes?), and install along with
      RP.
    - add state asserts after `queue.get ()`
    - move mkdir etc from ingest thread to where its used (input staging or
      execution)
    - the structure of the base scheduler should be suitable for both, UMGR
      scheduling and Agent scheduling.  The algs will be different though,
      mostly because the pilots (as targets of the umgr scheduler) have a wait
      queue, but the cores (targets of the agent scheduler) have not.  Is it
      worthwhile to re-use the structure anyway?
    - all stop() method calls need to be replaced with commands which travel 
      through the queues.  To deliver commands timely though we either need 
      command prioritization (difficult), or need separate command queues...

"""

__copyright__ = "Copyright 2014, http://radical.rutgers.edu"
__license__   = "MIT"

import os
import copy
import math
import stat
import sys
import time
import errno
import Queue
import pprint
import signal
import shutil
import socket
import hostlist
import tempfile
import threading
import traceback
import subprocess
import multiprocessing

import saga                as rs
import radical.utils       as ru
import radical.pilot       as rp
import radical.pilot.utils as rpu



# ------------------------------------------------------------------------------
#
# http://stackoverflow.com/questions/9539052/python-dynamically-changing-base-classes-at-runtime-how-to
#
# Depending on agent architecture (which is specific to the resource type it
# runs on) can switch between different component types: using threaded (when
# running on the same node), multiprocessing (also for running on the same node,
# but avoiding python's threading problems, for the prices of slower queues),
# and remote processes (for running components on different nodes, using zeromq
# queues for communication).
#
# We do some trickery to keep the actual components independent from the actual
# schema:
#
#   - we wrap the different queue types into a rpu.Queue object
#   - we change the base class of the component dynamically to the respective type
#
# This requires components to adhere to the following restrictions:
#
#   - *only* communicate over queues -- no shared data with other components or
#     component instances.  Note that this also holds for example for the
#     scheduler!
#   - no shared data between the component class and it's run() method.  That
#     includes no sharing of queues.
#   - components inherit from base_component, and the constructor needs to
#     register all required component-internal and -external queues with that
#     base class -- the run() method can then transparently retrieve them from
#     there.
#

# this needs git attribute 'ident' set for this file
git_ident = "$Id$"


# ------------------------------------------------------------------------------
# CONSTANTS
#
# 'enum' for unit launch method types
LAUNCH_METHOD_APRUN         = 'APRUN'
LAUNCH_METHOD_CCMRUN        = 'CCMRUN'
LAUNCH_METHOD_DPLACE        = 'DPLACE'
LAUNCH_METHOD_FORK          = 'FORK'
LAUNCH_METHOD_IBRUN         = 'IBRUN'
LAUNCH_METHOD_MPIEXEC       = 'MPIEXEC'
LAUNCH_METHOD_MPIRUN_CCMRUN = 'MPIRUN_CCMRUN'
LAUNCH_METHOD_MPIRUN_DPLACE = 'MPIRUN_DPLACE'
LAUNCH_METHOD_MPIRUN        = 'MPIRUN'
LAUNCH_METHOD_MPIRUN_RSH    = 'MPIRUN_RSH'
LAUNCH_METHOD_ORTE          = 'ORTE'
LAUNCH_METHOD_POE           = 'POE'
LAUNCH_METHOD_RUNJOB        = 'RUNJOB'
LAUNCH_METHOD_SSH           = 'SSH'

# 'enum' for local resource manager types
LRMS_NAME_CCM               = 'CCM'
LRMS_NAME_FORK              = 'FORK'
LRMS_NAME_LOADLEVELER       = 'LOADL'
LRMS_NAME_LSF               = 'LSF'
LRMS_NAME_PBSPRO            = 'PBSPRO'
LRMS_NAME_SGE               = 'SGE'
LRMS_NAME_SLURM             = 'SLURM'
LRMS_NAME_TORQUE            = 'TORQUE'

# 'enum' for pilot's unit scheduler types
SCHEDULER_NAME_CONTINUOUS   = "CONTINUOUS"
SCHEDULER_NAME_SCATTERED    = "SCATTERED"
SCHEDULER_NAME_TORUS        = "TORUS"

# 'enum' for pilot's unit spawner types
SPAWNER_NAME_POPEN          = "POPEN"
SPAWNER_NAME_SHELL          = "SHELL"

# defines for pilot commands
COMMAND_CANCEL_PILOT        = "Cancel_Pilot"
COMMAND_CANCEL_COMPUTE_UNIT = "Cancel_Compute_Unit"
COMMAND_KEEP_ALIVE          = "Keep_Alive"
COMMAND_FIELD               = "commands"
COMMAND_TYPE                = "type"
COMMAND_ARG                 = "arg"
COMMAND_CANCEL              = "Cancel"
COMMAND_SCHEDULE            = "schedule"
COMMAND_RESCHEDULE          = "reschedule"
COMMAND_UNSCHEDULE          = "unschedule"
COMMAND_WAKEUP              = "wakeup"


# 'enum' for staging action operators
COPY     = 'Copy'     # local cp
LINK     = 'Link'     # local ln -s
MOVE     = 'Move'     # local mv
TRANSFER = 'Transfer' # saga remote transfer
                      # TODO: This might just be a special case of copy

# tri-state for unit spawn retval
OK       = 'OK'
FAIL     = 'FAIL'
RETRY    = 'RETRY'

# two-state for slot occupation.
FREE     = 'Free'
BUSY     = 'Busy'

# ----------------------------------------------------------------------------------
#
def rec_makedir(target):

    # recursive makedir which ignores errors if dir already exists

    try:
        os.makedirs(target)

    except OSError as e:
        # ignore failure on existing directory
        if e.errno == errno.EEXIST and os.path.isdir(os.path.dirname(target)):
            pass
        else:
            raise


# ------------------------------------------------------------------------------
#
def pilot_FAILED(mongo_p=None, pilot_uid=None, logger=None, msg=None):

    if logger:
        logger.error(msg)
        logger.error(ru.get_trace())

    print msg
    print ru.get_trace()

    if mongo_p and pilot_uid:

        now = rpu.timestamp()
        out = None
        err = None
        log = None

        try    : out = open('./agent.out', 'r').read()
        except : pass
        try    : err = open('./agent.err', 'r').read()
        except : pass
        try    : log = open('./agent.log', 'r').read()
        except : pass

        msg = [{"message": msg,              "timestamp": now},
               {"message": rpu.get_rusage(), "timestamp": now}]

        mongo_p.update({"_id": pilot_uid},
            {"$pushAll": {"log"         : msg},
             "$push"   : {"statehistory": {"state"     : rp.FAILED,
                                           "timestamp" : now}},
             "$set"    : {"state"       : rp.FAILED,
                          "stdout"      : rpu.tail(out),
                          "stderr"      : rpu.tail(err),
                          "logfile"     : rpu.tail(log),
                          "finished"    : now}
            })

    else:
        if logger:
            logger.error("cannot log error state in database!")

        print "cannot log error state in database!"


# ------------------------------------------------------------------------------
#
def pilot_CANCELED(mongo_p=None, pilot_uid=None, logger=None, msg=None):

    if logger:
        logger.warning(msg)

    print msg


    if mongo_p and pilot_uid:

        now = rpu.timestamp()
        out = None
        err = None
        log = None

        try    : out = open('./agent.out', 'r').read()
        except : pass
        try    : err = open('./agent.err', 'r').read()
        except : pass
        try    : log = open('./agent.log',    'r').read()
        except : pass

        msg = [{"message": msg,              "timestamp": now},
               {"message": rpu.get_rusage(), "timestamp": now}]

        mongo_p.update({"_id": pilot_uid},
            {"$pushAll": {"log"         : msg},
             "$push"   : {"statehistory": {"state"     : rp.CANCELED,
                                           "timestamp" : now}},
             "$set"    : {"state"       : rp.CANCELED,
                          "stdout"      : rpu.tail(out),
                          "stderr"      : rpu.tail(err),
                          "logfile"     : rpu.tail(log),
                          "finished"    : now}
            })

    else:
        if logger:
            logger.error("cannot log cancel state in database!")

        print "cannot log cancel state in database!"


# ------------------------------------------------------------------------------
#
def pilot_DONE(mongo_p=None, pilot_uid=None, logger=None, msg=None):

    if mongo_p and pilot_uid:

        now = rpu.timestamp()
        out = None
        err = None
        log = None

        try    : out = open('./agent.out', 'r').read()
        except : pass
        try    : err = open('./agent.err', 'r').read()
        except : pass
        try    : log = open('./agent.log',    'r').read()
        except : pass

        msg = [{"message": "pilot done",     "timestamp": now},
               {"message": rpu.get_rusage(), "timestamp": now}]

        mongo_p.update({"_id": pilot_uid},
            {"$pushAll": {"log"         : msg},
             "$push"   : {"statehistory": {"state"    : rp.DONE,
                                           "timestamp": now}},
             "$set"    : {"state"       : rp.DONE,
                          "stdout"      : rpu.tail(out),
                          "stderr"      : rpu.tail(err),
                          "logfile"     : rpu.tail(log),
                          "finished"    : now}
            })

    else:
        if logger:
            logger.error("cannot log cancel state in database!")

        print "cannot log cancel state in database!"



# ==============================================================================
#
# Schedulers
#
# ==============================================================================
#
class AgentSchedulingComponent(rpu.Component):

    # FIXME: clarify what can be overloaded by Scheduler classes

    # --------------------------------------------------------------------------
    #
    def __init__(self, cfg):

        rpu.Component.__init__(self, cfg)


    # --------------------------------------------------------------------------
    #
    def initialize(self):

      # self.declare_input (rp.AGENT_SCHEDULING_PENDING, rp.AGENT_SCHEDULING_QUEUE)
      # self.declare_worker(rp.AGENT_SCHEDULING_PENDING, self.work)

        self.declare_input (rp.ALLOCATING_PENDING, rp.AGENT_SCHEDULING_QUEUE)
        self.declare_worker(rp.ALLOCATING_PENDING, self.work)

        self.declare_output(rp.EXECUTING_PENDING,  rp.AGENT_EXECUTING_QUEUE)

        # we need unschedule updates to learn about units which free their
        # allocated cores.  Those updates need to be issued after execution, ie.
        # by the AgentExecutionComponent.
        self.declare_publisher ('state',      rp.AGENT_STATE_PUBSUB)
        self.declare_subscriber('unschedule', rp.AGENT_UNSCHEDULE_PUBSUB, self.unschedule_cb)

        # we create a pubsub pair for reschedule trigger
        self.declare_publisher ('reschedule', rp.AGENT_RESCHEDULE_PUBSUB)
        self.declare_subscriber('reschedule', rp.AGENT_RESCHEDULE_PUBSUB, self.reschedule_cb)

        # The scheduler needs the LRMS information which have been collected
        # during agent startup.  We dig them out of the config at this point.
        self._cores = self._cfg['cores']
        self._lrms_lm_info        = self._cfg['lrms_info']['lm_info']
        self._lrms_node_list      = self._cfg['lrms_info']['node_list']
        self._lrms_cores_per_node = self._cfg['lrms_info']['cores_per_node']
        # FIXME: this information is insufficient for the torus scheduler!

        self._wait_pool = list()            # set of units which wait for the resource
        self._wait_lock = threading.RLock() # look on the above set
        self._slot_lock = threading.RLock() # look for slot allocation/deallocation

        # configure the scheduler instance
        self._configure()


    # --------------------------------------------------------------------------
    #
    # This class-method creates the appropriate sub-class for the Scheduler.
    #
    @classmethod
    def create(cls, cfg):

        # Make sure that we are the base-class!
        if cls != AgentSchedulingComponent:
            raise TypeError("Scheduler Factory only available to base class!")

        name = cfg['scheduler']

        try:
            impl = {
                SCHEDULER_NAME_CONTINUOUS : SchedulerContinuous,
                SCHEDULER_NAME_SCATTERED  : SchedulerScattered,
                SCHEDULER_NAME_TORUS      : SchedulerTorus
            }[name]

            impl = impl(cfg)
            return impl

        except KeyError:
            raise ValueError("Scheduler '%s' unknown or defunct" % name)


    # --------------------------------------------------------------------------
    #
    def _configure(self):
        raise NotImplementedError("_configure() not implemented for Scheduler '%s'." % self._cname)


    # --------------------------------------------------------------------------
    #
    def slot_status(self):
        raise NotImplementedError("slot_status() not implemented for Scheduler '%s'." % self._cname)


    # --------------------------------------------------------------------------
    #
    def _allocate_slot(self, cores_requested):
        raise NotImplementedError("_allocate_slot() not implemented for Scheduler '%s'." % self._cname)


    # --------------------------------------------------------------------------
    #
    def _release_slot(self, opaque_slots):
        raise NotImplementedError("_release_slot() not implemented for Scheduler '%s'." % self._cname)


    # --------------------------------------------------------------------------
    #
    def _try_allocation(self, cu):
        """
        Attempt to allocate cores for a specific CU.  If it succeeds, send the
        CU off to the ExecutionWorker.
        """

        # needs to be locked as we try to acquire slots, but slots are freed
        # in a different thread.  But we keep the lock duration short...
        with self._slot_lock :

            # schedule this unit, and receive an opaque handle that has meaning to
            # the LRMS, Scheduler and LaunchMethod.
            cu['opaque_slots'] = self._allocate_slot(cu['description']['cores'])

        if not cu['opaque_slots']:
            # signal the CU remains unhandled
            return False

        # got an allocation, go off and launch the process
        self._prof.prof('schedule', msg="allocated", uid=cu['_id'])
        self._log.info("slot status after allocated  : %s" % self.slot_status ())

        # FIXME: if allocation succeeded, then the unit will likely advance to
        #        executing soon.  Advance will do a blowup before puching -- but
        #        that will also *drop* units.  We need to unschedule those.
        #        self.unschedule(cu_dropped), and should probably do that right
        #        here?  Not sure if this is worth a dropping-hook on component
        #        level...
        return True


    # --------------------------------------------------------------------------
    #
    def reschedule_cb(self, topic, msg):
        # we ignore any passed CU.  In principle the cu info could be used to
        # determine which slots have been freed.  No need for that optimization
        # right now.  This will become interesting once reschedule becomes too
        # expensive.

        cu = msg

        self._prof.prof('reschedule')
        self._log.info("slot status before reschedule: %s" % self.slot_status())

        # cycle through wait queue, and see if we get anything running now.  We
        # cycle over a copy of the list, so that we can modify the list on the
        # fly
        for cu in self._wait_pool[:]:

            if self._try_allocation(cu):

                # allocated cu -- advance it
                self.advance(cu, rp.EXECUTING_PENDING, publish=True, push=True)

                # remove it from the wait queue
                with self._wait_lock :
                    self._wait_pool.remove(cu)
                    self._prof.prof('unqueue', msg="re-allocation done", uid=cu['_id'])

        self._log.info("slot status after  reschedule: %s" % self.slot_status ())
        self._prof.prof('reschedule done')


    # --------------------------------------------------------------------------
    #
    def unschedule_cb(self, topic, msg):
        """
        release (for whatever reason) all slots allocated to this CU
        """

        cu = msg
        self._prof.prof('unschedule', uid=cu['_id'])

        if not cu['opaque_slots']:
            # Nothing to do -- how come?
            self._log.warn("cannot unschedule: %s (no slots)" % cu)
            return
        
        self._log.info("slot status before unschedule: %s" % self.slot_status ())

        # needs to be locked as we try to release slots, but slots are acquired
        # in a different thread....
        with self._slot_lock :
            self._release_slot(cu['opaque_slots'])

        # notify the scheduling thread, ie. trigger a reschedule to utilize
        # the freed slots
        # FIXME: we don't have a reschedule pubsub, yet.  A local queue
        #        should in principle suffice though.
        self.publish('reschedule', cu)

        self._log.info("slot status after  unschedule: %s" % self.slot_status ())


    # --------------------------------------------------------------------------
    #
    def work(self, cu):

      # self.advance(cu, rp.AGENT_SCHEDULING, publish=True, push=False)
        self.advance(cu, rp.ALLOCATING      , publish=True, push=False)

        # we got a new unit to schedule.  Either we can place it
        # straight away and move it to execution, or we have to
        # put it on the wait queue.
        if self._try_allocation(cu):
            self._prof.prof('schedule', msg="allocation succeeded", uid=cu['_id'])
            self.advance(cu, rp.EXECUTING_PENDING, publish=True, push=True)

        else:
            # No resources available, put in wait queue
            self._prof.prof('schedule', msg="allocation failed", uid=cu['_id'])
            with self._wait_lock :
                self._wait_pool.append(cu)



# ==============================================================================
#
class SchedulerContinuous(AgentSchedulingComponent):

    # --------------------------------------------------------------------------
    #
    def __init__(self, cfg):

        self.slots = None

        AgentSchedulingComponent.__init__(self, cfg)


    # --------------------------------------------------------------------------
    #
    def _configure(self):
        if not self._lrms_node_list:
            raise RuntimeError("LRMS %s didn't _configure node_list." % self._lrms.name)

        if not self._lrms_cores_per_node:
            raise RuntimeError("LRMS %s didn't _configure cores_per_node." % self._lrms.name)

        # Slots represents the internal process management structure.
        # The structure is as follows:
        # [
        #    {'node': 'node1', 'cores': [p_1, p_2, p_3, ... , p_cores_per_node]},
        #    {'node': 'node2', 'cores': [p_1, p_2, p_3. ... , p_cores_per_node]
        # ]
        #
        # We put it in a list because we care about (and make use of) the order.
        #
        self.slots = []
        for node in self._lrms_node_list:
            self.slots.append({
                'node': node,
                # TODO: Maybe use the real core numbers in the case of
                # non-exclusive host reservations?
                'cores': [FREE for _ in range(0, self._lrms_cores_per_node)]
            })


    # --------------------------------------------------------------------------
    #
    def slot_status(self):
        """Returns a multi-line string corresponding to slot status.
        """

        slot_matrix = ""
        for slot in self.slots:
            slot_matrix += "|"
            for core in slot['cores']:
                if core == FREE:
                    slot_matrix += "-"
                else:
                    slot_matrix += "+"
        slot_matrix += "|"
        return {'timestamp' : rpu.timestamp(),
                'slotstate' : slot_matrix}


    # --------------------------------------------------------------------------
    #
    def _allocate_slot(self, cores_requested):

        # TODO: single_node should be enforced for e.g. non-message passing
        #       tasks, but we don't have that info here.
        if cores_requested <= self._lrms_cores_per_node:
            single_node = True
        else:
            single_node = False

        # Given that we are the continuous scheduler, this is fixed.
        # TODO: Argument can be removed altogether?
        continuous = True

        # Switch between searching for continuous or scattered slots
        # Switch between searching for single or multi-node
        if single_node:
            if continuous:
                task_slots = self._find_slots_single_cont(cores_requested)
            else:
                raise NotImplementedError('No scattered single node scheduler implemented yet.')
        else:
            if continuous:
                task_slots = self._find_slots_multi_cont(cores_requested)
            else:
                raise NotImplementedError('No scattered multi node scheduler implemented yet.')

        if not task_slots:
            # allocation failed
            return {}

        self._change_slot_states(task_slots, BUSY)
        task_offsets = self.slots2offset(task_slots)

        return {'task_slots'   : task_slots, 
                'task_offsets' : task_offsets, 
                'lm_info'      : self._lrms_lm_info}


    # --------------------------------------------------------------------------
    #
    # Convert a set of slots into an index into the global slots list
    #
    def slots2offset(self, task_slots):
        # TODO: This assumes all hosts have the same number of cores

        first_slot = task_slots[0]
        # Get the host and the core part
        [first_slot_host, first_slot_core] = first_slot.split(':')
        # Find the entry in the the all_slots list based on the host
        slot_entry = (slot for slot in self.slots if slot["node"] == first_slot_host).next()
        # Transform it into an index in to the all_slots list
        all_slots_slot_index = self.slots.index(slot_entry)

        return all_slots_slot_index * self._lrms_cores_per_node + int(first_slot_core)


    # --------------------------------------------------------------------------
    #
    def _release_slot(self, opaque_slots):

        if not 'task_slots' in opaque_slots:
            raise RuntimeError('insufficient information to release slots via %s: %s' \
                    % (self.name, opaque_slots))

        self._change_slot_states(opaque_slots['task_slots'], FREE)


    # --------------------------------------------------------------------------
    #
    # Find a needle (continuous sub-list) in a haystack (list)
    #
    def _find_sublist(self, haystack, needle):
        n = len(needle)
        # Find all matches (returns list of False and True for every position)
        hits = [(needle == haystack[i:i+n]) for i in xrange(len(haystack)-n+1)]
        try:
            # Grab the first occurrence
            index = hits.index(True)
        except ValueError:
            index = None

        return index


    # --------------------------------------------------------------------------
    #
    # Transform the number of cores into a continuous list of "status"es,
    # and use that to find a sub-list.
    #
    def _find_cores_cont(self, slot_cores, cores_requested, status):
        return self._find_sublist(slot_cores, [status for _ in range(cores_requested)])


    # --------------------------------------------------------------------------
    #
    # Find an available continuous slot within node boundaries.
    #
    def _find_slots_single_cont(self, cores_requested):

        for slot in self.slots:
            slot_node = slot['node']
            slot_cores = slot['cores']

            slot_cores_offset = self._find_cores_cont(slot_cores, cores_requested, FREE)

            if slot_cores_offset is not None:
              # self._log.info('Node %s satisfies %d cores at offset %d',
              #               slot_node, cores_requested, slot_cores_offset)
                return ['%s:%d' % (slot_node, core) for core in
                        range(slot_cores_offset, slot_cores_offset + cores_requested)]

        return None


    # --------------------------------------------------------------------------
    #
    # Find an available continuous slot across node boundaries.
    #
    def _find_slots_multi_cont(self, cores_requested):

        # Convenience aliases
        cores_per_node = self._lrms_cores_per_node
        all_slots = self.slots

        # Glue all slot core lists together
        all_slot_cores = [core for node in [node['cores'] for node in all_slots] for core in node]
        # self._log.debug("all_slot_cores: %s", all_slot_cores)

        # Find the start of the first available region
        all_slots_first_core_offset = self._find_cores_cont(all_slot_cores, cores_requested, FREE)
        self._log.debug("all_slots_first_core_offset: %s", all_slots_first_core_offset)
        if all_slots_first_core_offset is None:
            return None

        # Determine the first slot in the slot list
        first_slot_index = all_slots_first_core_offset / cores_per_node
        self._log.debug("first_slot_index: %s", first_slot_index)
        # And the core offset within that node
        first_slot_core_offset = all_slots_first_core_offset % cores_per_node
        self._log.debug("first_slot_core_offset: %s", first_slot_core_offset)

        # Note: We subtract one here, because counting starts at zero;
        #       Imagine a zero offset and a count of 1, the only core used
        #       would be core 0.
        #       TODO: Verify this claim :-)
        all_slots_last_core_offset = (first_slot_index * cores_per_node) +\
                                     first_slot_core_offset + cores_requested - 1
        self._log.debug("all_slots_last_core_offset: %s", all_slots_last_core_offset)
        last_slot_index = (all_slots_last_core_offset) / cores_per_node
        self._log.debug("last_slot_index: %s", last_slot_index)
        last_slot_core_offset = all_slots_last_core_offset % cores_per_node
        self._log.debug("last_slot_core_offset: %s", last_slot_core_offset)

        # Convenience aliases
        last_slot = self.slots[last_slot_index]
        self._log.debug("last_slot: %s", last_slot)
        last_node = last_slot['node']
        self._log.debug("last_node: %s", last_node)
        first_slot = self.slots[first_slot_index]
        self._log.debug("first_slot: %s", first_slot)
        first_node = first_slot['node']
        self._log.debug("first_node: %s", first_node)

        # Collect all node:core slots here
        task_slots = []

        # Add cores from first slot for this unit
        # As this is a multi-node search, we can safely assume that we go
        # from the offset all the way to the last core.
        task_slots.extend(['%s:%d' % (first_node, core) for core in
                           range(first_slot_core_offset, cores_per_node)])

        # Add all cores from "middle" slots
        for slot_index in range(first_slot_index+1, last_slot_index):
            slot_node = all_slots[slot_index]['node']
            task_slots.extend(['%s:%d' % (slot_node, core) for core in range(0, cores_per_node)])

        # Add the cores of the last slot
        task_slots.extend(['%s:%d' % (last_node, core) for core in range(0, last_slot_core_offset+1)])

        return task_slots


    # --------------------------------------------------------------------------
    #
    # Change the reserved state of slots (FREE or BUSY)
    #
    def _change_slot_states(self, task_slots, new_state):

        # Convenience alias
        all_slots = self.slots

        # logger.debug("change_slot_states: unit slots: %s", task_slots)

        for slot in task_slots:
            # logger.debug("change_slot_states: slot content: %s", slot)
            # Get the node and the core part
            [slot_node, slot_core] = slot.split(':')
            # Find the entry in the the all_slots list
            slot_entry = (slot for slot in all_slots if slot["node"] == slot_node).next()
            # Change the state of the slot
            slot_entry['cores'][int(slot_core)] = new_state



# ==============================================================================
#
class SchedulerScattered(AgentSchedulingComponent):
    # FIXME: implement
    pass


# ==============================================================================
#
class SchedulerTorus(AgentSchedulingComponent):

    # TODO: Ultimately all BG/Q specifics should move out of the scheduler

    # --------------------------------------------------------------------------
    #
    # Offsets into block structure
    #
    TORUS_BLOCK_INDEX  = 0
    TORUS_BLOCK_COOR   = 1
    TORUS_BLOCK_NAME   = 2
    TORUS_BLOCK_STATUS = 3


    # --------------------------------------------------------------------------
    def __init__(self, cfg):

        self.slots            = None
        self._cores_per_node  = None

        AgentSchedulingComponent.__init__(self, cfg)


    # --------------------------------------------------------------------------
    #
    def _configure(self):
        if not self._lrms_cores_per_node:
            raise RuntimeError("LRMS %s didn't _configure cores_per_node." % self._lrms.name)

        self._cores_per_node = self._lrms_cores_per_node

        # TODO: get rid of field below
        self.slots = 'bogus'


    # --------------------------------------------------------------------------
    #
    def slot_status(self):
        """Returns a multi-line string corresponding to slot status.
        """

        slot_matrix = ""
        for slot in self._lrms.torus_block:
            slot_matrix += "|"
            if slot[self.TORUS_BLOCK_STATUS] == FREE:
                slot_matrix += "-" * self._lrms_cores_per_node
            else:
                slot_matrix += "+" * self._lrms_cores_per_node
        slot_matrix += "|"
        return {'timestamp': rpu.timestamp(),
                'slotstate': slot_matrix}


    # --------------------------------------------------------------------------
    #
    # Allocate a number of cores
    #
    # Currently only implements full-node allocation, so core count must
    # be a multiple of cores_per_node.
    #
    def _allocate_slot(self, cores_requested):

        block = self._lrms.torus_block
        sub_block_shape_table = self._lrms.shape_table

        self._log.info("Trying to allocate %d core(s).", cores_requested)

        if cores_requested % self._lrms_cores_per_node:
            num_cores = int(math.ceil(cores_requested / float(self._lrms_cores_per_node))) \
                        * self._lrms_cores_per_node
            self._log.error('Core not multiple of %d, increasing to %d!',
                           self._lrms_cores_per_node, num_cores)

        num_nodes = cores_requested / self._lrms_cores_per_node

        offset = self._alloc_sub_block(block, num_nodes)

        if offset is None:
            self._log.warning('No allocation made.')
            return

        # TODO: return something else than corner location? Corner index?
        sub_block_shape     = sub_block_shape_table[num_nodes]
        sub_block_shape_str = self._lrms.shape2str(sub_block_shape)
        corner              = block[offset][self.TORUS_BLOCK_COOR]
        corner_offset       = self.corner2offset(self._lrms.torus_block, corner)
        corner_node         = self._lrms.torus_block[corner_offset][self.TORUS_BLOCK_NAME]

        end = self.get_last_node(corner, sub_block_shape)
        self._log.debug('Allocating sub-block of %d node(s) with dimensions %s'
                       ' at offset %d with corner %s and end %s.',
                        num_nodes, sub_block_shape_str, offset,
                        self._lrms.loc2str(corner), self._lrms.loc2str(end))

        return {'cores_per_node'      : self._lrms_cores_per_node, 
                'loadl_bg_block'      : self._lrms.loadl_bg_block,
                'sub_block_shape_str' : sub_block_shape_str,
                'corner_node'         : corner_node,
                'lm_info'             : self._lrms_lm_info}


    # --------------------------------------------------------------------------
    #
    # Allocate a sub-block within a block
    # Currently only works with offset that are exactly the sub-block size
    #
    def _alloc_sub_block(self, block, num_nodes):

        offset = 0
        # Iterate through all nodes with offset a multiple of the sub-block size
        while True:

            # Verify the assumption (needs to be an assert?)
            if offset % num_nodes != 0:
                msg = 'Sub-block needs to start at correct offset!'
                self._log.exception(msg)
                raise ValueError(msg)
                # TODO: If we want to workaround this, the coordinates need to overflow

            not_free = False
            # Check if all nodes from offset till offset+size are FREE
            for peek in range(num_nodes):
                try:
                    if block[offset+peek][self.TORUS_BLOCK_STATUS] == BUSY:
                        # Once we find the first BUSY node we can discard this attempt
                        not_free = True
                        break
                except IndexError:
                    self._log.exception('Block out of bound. Num_nodes: %d, offset: %d, peek: %d.',
                            num_nodes, offset, peek)

            if not_free == True:
                # No success at this offset
                self._log.info("No free nodes found at this offset: %d.", offset)

                # If we weren't the last attempt, then increase the offset and iterate again.
                if offset + num_nodes < self._block2num_nodes(block):
                    offset += num_nodes
                    continue
                else:
                    return

            else:
                # At this stage we have found a free spot!

                self._log.info("Free nodes found at this offset: %d.", offset)

                # Then mark the nodes busy
                for peek in range(num_nodes):
                    block[offset+peek][self.TORUS_BLOCK_STATUS] = BUSY

                return offset


    # --------------------------------------------------------------------------
    #
    # Return the number of nodes in a block
    #
    def _block2num_nodes(self, block):
        return len(block)


    # --------------------------------------------------------------------------
    #
    def _release_slot(self, (corner, shape)):
        self._free_cores(self._lrms.torus_block, corner, shape)


    # --------------------------------------------------------------------------
    #
    # Free up an allocation
    #
    def _free_cores(self, block, corner, shape):

        # Number of nodes to free
        num_nodes = self._shape2num_nodes(shape)

        # Location of where to start freeing
        offset = self.corner2offset(block, corner)

        self._log.info("Freeing %d nodes starting at %d.", num_nodes, offset)

        for peek in range(num_nodes):
            assert block[offset+peek][self.TORUS_BLOCK_STATUS] == BUSY, \
                'Block %d not Free!' % block[offset+peek]
            block[offset+peek][self.TORUS_BLOCK_STATUS] = FREE


    # --------------------------------------------------------------------------
    #
    # Follow coordinates to get the last node
    #
    def get_last_node(self, origin, shape):
        ret = {}
        for dim in self._lrms.torus_dimension_labels:
            ret[dim] = origin[dim] + shape[dim] -1
        return ret


    # --------------------------------------------------------------------------
    #
    # Return the number of nodes for the given block shape
    #
    def _shape2num_nodes(self, shape):

        nodes = 1
        for dim in self._lrms.torus_dimension_labels:
            nodes *= shape[dim]

        return nodes


    # --------------------------------------------------------------------------
    #
    # Return the offset into the node list from a corner
    #
    # TODO: Can this be determined instead of searched?
    #
    def corner2offset(self, block, corner):
        offset = 0

        for e in block:
            if corner == e[self.TORUS_BLOCK_COOR]:
                return offset
            offset += 1

        return offset



# ==============================================================================
#
# Launch Methods
#
# ==============================================================================
#
class LaunchMethod(object):

    # List of environment variables that designated Launch Methods should export
    EXPORT_ENV_VARIABLES = [
        'LD_LIBRARY_PATH',
        'PATH',
        'PYTHONPATH',
        'PYTHON_DIR',
    ]

    # --------------------------------------------------------------------------
    #
    def __init__(self, cfg, logger):

        self.name = type(self).__name__
        self._cfg = cfg
        self._log = logger

        self._prof = rpu.Profiler('launch_method.prof')

        self.launch_command = None
        self._configure()
        # TODO: This doesn't make too much sense for LM's that use multiple
        #       commands, perhaps this needs to move to per LM __init__.
        if self.launch_command is None:
            raise RuntimeError("Launch command not found for LaunchMethod '%s'" % self.name)

        logger.info("Discovered launch command: '%s'.", self.launch_command)


    # --------------------------------------------------------------------------
    #
    # This class-method creates the appropriate sub-class for the Launch Method.
    #
    @classmethod
    def create(cls, name, cfg, logger):

        # Make sure that we are the base-class!
        if cls != LaunchMethod:
            raise TypeError("LaunchMethod factory only available to base class!")

        try:
            impl = {
                LAUNCH_METHOD_APRUN         : LaunchMethodAPRUN,
                LAUNCH_METHOD_CCMRUN        : LaunchMethodCCMRUN,
                LAUNCH_METHOD_DPLACE        : LaunchMethodDPLACE,
                LAUNCH_METHOD_FORK          : LaunchMethodFORK,
                LAUNCH_METHOD_IBRUN         : LaunchMethodIBRUN,
                LAUNCH_METHOD_MPIEXEC       : LaunchMethodMPIEXEC,
                LAUNCH_METHOD_MPIRUN_CCMRUN : LaunchMethodMPIRUNCCMRUN,
                LAUNCH_METHOD_MPIRUN_DPLACE : LaunchMethodMPIRUNDPLACE,
                LAUNCH_METHOD_MPIRUN        : LaunchMethodMPIRUN,
                LAUNCH_METHOD_MPIRUN_RSH    : LaunchMethodMPIRUNRSH,
                LAUNCH_METHOD_ORTE          : LaunchMethodORTE,
                LAUNCH_METHOD_POE           : LaunchMethodPOE,
                LAUNCH_METHOD_RUNJOB        : LaunchMethodRUNJOB,
                LAUNCH_METHOD_SSH           : LaunchMethodSSH
            }[name]
            return impl(cfg, logger)

        except KeyError:
            logger.exception("LaunchMethod '%s' unknown or defunct" % name)

        except Exception as e:
            logger.exception("LaunchMethod cannot be used: %s!" % e)


    # --------------------------------------------------------------------------
    #
    @classmethod
    def lrms_config_hook(cls, name, cfg, lrms, logger):
        """
        This hook will allow the LRMS to perform launch methods specific
        configuration steps.  The LRMS layer MUST ensure that this hook is
        called exactly once (globally).  This will be a NOOP for LMs which do
        not overload this method.  Exceptions fall through to the LRMS.
        """

        # Make sure that we are the base-class!
        if cls != LaunchMethod:
            raise TypeError("LaunchMethod config hook only available to base class!")

        impl = {
          # LAUNCH_METHOD_APRUN         : LaunchMethodAPRUN,
          # LAUNCH_METHOD_CCMRUN        : LaunchMethodCCMRUN,
          # LAUNCH_METHOD_DPLACE        : LaunchMethodDPLACE,
          # LAUNCH_METHOD_FORK          : LaunchMethodFORK,
          # LAUNCH_METHOD_IBRUN         : LaunchMethodIBRUN,
          # LAUNCH_METHOD_MPIEXEC       : LaunchMethodMPIEXEC,
          # LAUNCH_METHOD_MPIRUN_CCMRUN : LaunchMethodMPIRUNCCMRUN,
          # LAUNCH_METHOD_MPIRUN_DPLACE : LaunchMethodMPIRUNDPLACE,
          # LAUNCH_METHOD_MPIRUN        : LaunchMethodMPIRUN,
          # LAUNCH_METHOD_MPIRUN_RSH    : LaunchMethodMPIRUNRSH,
            LAUNCH_METHOD_ORTE          : LaunchMethodORTE,
          # LAUNCH_METHOD_POE           : LaunchMethodPOE,
          # LAUNCH_METHOD_RUNJOB        : LaunchMethodRUNJOB,
          # LAUNCH_METHOD_SSH           : LaunchMethodSSH
        }.get(name)

        if not impl:
            logger.info('no LRMS config hook defined for LaunchMethod %s' % name)
            return None

        logger.info('call LRMS config hook for LaunchMethod %s: %s' % (name, impl))
        return impl.lrms_config_hook(name, cfg, lrms, logger)




    # --------------------------------------------------------------------------
    #
    def _configure(self):
        raise NotImplementedError("_configure() not implemented for LaunchMethod: %s." % self.name)

    # --------------------------------------------------------------------------
    #
    def construct_command(self, task_exec, task_args, task_numcores,
                          launch_script_hop, opaque_slots):
        raise NotImplementedError("construct_command() not implemented for LaunchMethod: %s." % self.name)


    # --------------------------------------------------------------------------
    #
    @classmethod
    def _find_executable(cls, names):
        """Takes a (list of) name(s) and looks for an executable in the path.
        """

        if not isinstance(names, list):
            names = [names]

        for name in names:
            ret = cls._which(name)
            if ret is not None:
                return ret

        return None


    # --------------------------------------------------------------------------
    #
    @classmethod
    def _which(cls, program):
        """Finds the location of an executable.
        Taken from:
        http://stackoverflow.com/questions/377017/test-if-executable-exists-in-python
        """
        # ----------------------------------------------------------------------
        #
        def is_exe(fpath):
            return os.path.isfile(fpath) and os.access(fpath, os.X_OK)

        fpath, _ = os.path.split(program)
        if fpath:
            if is_exe(program):
                return program
        else:
            for path in os.environ["PATH"].split(os.pathsep):
                exe_file = os.path.join(path, program)
                if is_exe(exe_file):
                    return exe_file
        return None


# ==============================================================================
#
class LaunchMethodFORK(LaunchMethod):

    # --------------------------------------------------------------------------
    #
    def __init__(self, cfg, logger):

        LaunchMethod.__init__(self, cfg, logger)


    # --------------------------------------------------------------------------
    #
    def _configure(self):
        # "Regular" tasks
        self.launch_command = ''


    # --------------------------------------------------------------------------
    #
    def construct_command(self, task_exec, task_args, task_numcores,
                          launch_script_hop, opaque_slots):

        if task_args:
            command = " ".join([task_exec, task_args])
        else:
            command = task_exec

        return command, None



# ==============================================================================
#
class LaunchMethodMPIRUN(LaunchMethod):

    # --------------------------------------------------------------------------
    #
    def __init__(self, cfg, logger):

        LaunchMethod.__init__(self, cfg, logger)


    # --------------------------------------------------------------------------
    #
    def _configure(self):
        self.launch_command = self._find_executable([
            'mpirun',            # General case
            'mpirun_rsh',        # Gordon @ SDSC
            'mpirun-mpich-mp',   # Mac OSX MacPorts
            'mpirun-openmpi-mp'  # Mac OSX MacPorts
        ])


    # --------------------------------------------------------------------------
    #
    def construct_command(self, task_exec, task_args, task_numcores,
                          launch_script_hop, opaque_slots):

        if not 'task_slots' in opaque_slots:
            raise RuntimeError('insufficient information to launch via %s: %s' \
                    % (self.name, opaque_slots))

        task_slots = opaque_slots['task_slots']

        if task_args:
            task_command = " ".join([task_exec, task_args])
        else:
            task_command = task_exec

        # Construct the hosts_string
        hosts_string = ",".join([slot.split(':')[0] for slot in task_slots])

        export_vars = ' '.join(['-x ' + var for var in self.EXPORT_ENV_VARIABLES if var in os.environ])

        mpirun_command = "%s %s -np %s -host %s %s" % (
            self.launch_command, export_vars, task_numcores, hosts_string, task_command)

        return mpirun_command, None


# ==============================================================================
#
class LaunchMethodSSH(LaunchMethod):

    # --------------------------------------------------------------------------
    #
    def __init__(self, cfg, logger):

        LaunchMethod.__init__(self, cfg, logger)


    # --------------------------------------------------------------------------
    #
    def _configure(self):
        # Find ssh command
        command = self._which('ssh')

        if command is not None:

            # Some MPI environments (e.g. SGE) put a link to rsh as "ssh" into
            # the path.  We try to detect that and then use different arguments.
            if os.path.islink(command):

                target = os.path.realpath(command)

                if os.path.basename(target) == 'rsh':
                    self._log.info('Detected that "ssh" is a link to "rsh".')
                    return target

            command = '%s -o StrictHostKeyChecking=no' % command

        self.launch_command = command


    # --------------------------------------------------------------------------
    #
    def construct_command(self, task_exec, task_args, task_numcores,
                          launch_script_hop, opaque_slots):

        if not 'task_slots' in opaque_slots:
            raise RuntimeError('insufficient information to launch via %s: %s' \
                    % (self.name, opaque_slots))

        task_slots = opaque_slots['task_slots']

        if not launch_script_hop :
            raise ValueError ("LaunchMethodSSH.construct_command needs launch_script_hop!")

        # Get the host of the first entry in the acquired slot
        host = task_slots[0].split(':')[0]

        if task_args:
            task_command = " ".join([task_exec, task_args])
        else:
            task_command = task_exec

        # Command line to execute launch script via ssh on host
        ssh_hop_cmd = "%s %s %s" % (self.launch_command, host, launch_script_hop)

        # Special case, return a tuple that overrides the default command line.
        return task_command, ssh_hop_cmd



# ==============================================================================
#
class LaunchMethodMPIEXEC(LaunchMethod):

    # --------------------------------------------------------------------------
    #
    def __init__(self, cfg, logger):

        LaunchMethod.__init__(self, cfg, logger)


    # --------------------------------------------------------------------------
    #
    def _configure(self):
        # mpiexec (e.g. on SuperMUC)
        self.launch_command = self._find_executable([
            'mpiexec',            # General case
            'mpiexec-mpich-mp',   # Mac OSX MacPorts
            'mpiexec-openmpi-mp'  # Mac OSX MacPorts
        ])

    # --------------------------------------------------------------------------
    #
    def construct_command(self, task_exec, task_args, task_numcores,
                          launch_script_hop, opaque_slots):

        if not 'task_slots' in opaque_slots:
            raise RuntimeError('insufficient information to launch via %s: %s' \
                    % (self.name, opaque_slots))

        task_slots = opaque_slots['task_slots']

        # Construct the hosts_string
        hosts_string = ",".join([slot.split(':')[0] for slot in task_slots])

        # Construct the executable and arguments
        if task_args:
            task_command = " ".join([task_exec, task_args])
        else:
            task_command = task_exec

        mpiexec_command = "%s -n %s -host %s %s" % (
            self.launch_command, task_numcores, hosts_string, task_command)

        return mpiexec_command, None


# ==============================================================================
#
class LaunchMethodAPRUN(LaunchMethod):

    # --------------------------------------------------------------------------
    #
    def __init__(self, cfg, logger):

        LaunchMethod.__init__(self, cfg, logger)


    # --------------------------------------------------------------------------
    #
    def _configure(self):
        # aprun: job launcher for Cray systems
        self.launch_command= self._which('aprun')

        # TODO: ensure that only one concurrent aprun per node is executed!


    # --------------------------------------------------------------------------
    #
    def construct_command(self, task_exec, task_args, task_numcores,
                          launch_script_hop, opaque_slots):

        if task_args:
            task_command = " ".join([task_exec, task_args])
        else:
            task_command = task_exec

        aprun_command = "%s -n %d %s" % (self.launch_command, task_numcores, task_command)

        return aprun_command, None



# ==============================================================================
#
class LaunchMethodCCMRUN(LaunchMethod):

    # --------------------------------------------------------------------------
    #
    def __init__(self, cfg, logger):

        LaunchMethod.__init__(self, cfg, logger)


    # --------------------------------------------------------------------------
    #
    def _configure(self):
        # ccmrun: Cluster Compatibility Mode (CCM) job launcher for Cray systems
        self.launch_command= self._which('ccmrun')


    # --------------------------------------------------------------------------
    #
    def construct_command(self, task_exec, task_args, task_numcores,
                          launch_script_hop, opaque_slots):

        if task_args:
            task_command = " ".join([task_exec, task_args])
        else:
            task_command = task_exec

        ccmrun_command = "%s -n %d %s" % (self.launch_command, task_numcores, task_command)

        return ccmrun_command, None



# ==============================================================================
#
class LaunchMethodMPIRUNCCMRUN(LaunchMethod):
    # TODO: This needs both mpirun and ccmrun

    # --------------------------------------------------------------------------
    #
    def __init__(self, cfg, logger):

        LaunchMethod.__init__(self, cfg, logger)


    # --------------------------------------------------------------------------
    #
    def _configure(self):
        # ccmrun: Cluster Compatibility Mode job launcher for Cray systems
        self.launch_command= self._which('ccmrun')

        self.mpirun_command = self._which('mpirun')
        if not self.mpirun_command:
            raise RuntimeError("mpirun not found!")


    # --------------------------------------------------------------------------
    #
    def construct_command(self, task_exec, task_args, task_numcores,
                          launch_script_hop, opaque_slots):

        if not 'task_slots' in opaque_slots:
            raise RuntimeError('insufficient information to launch via %s: %s' \
                    % (self.name, opaque_slots))

        task_slots = opaque_slots['task_slots']

        if task_args:
            task_command = " ".join([task_exec, task_args])
        else:
            task_command = task_exec

        # Construct the hosts_string
        # TODO: is there any use in using $HOME/.crayccm/ccm_nodelist.$JOBID?
        hosts_string = ",".join([slot.split(':')[0] for slot in task_slots])

        export_vars = ' '.join(['-x ' + var for var in self.EXPORT_ENV_VARIABLES if var in os.environ])

        mpirun_ccmrun_command = "%s %s %s -np %d -host %s %s" % (
            self.launch_command, self.mpirun_command, export_vars,
            task_numcores, hosts_string, task_command)

        return mpirun_ccmrun_command, None



# ==============================================================================
#
class LaunchMethodRUNJOB(LaunchMethod):

    # --------------------------------------------------------------------------
    #
    def __init__(self, cfg, logger):

        LaunchMethod.__init__(self, cfg, logger)


    # --------------------------------------------------------------------------
    #
    def _configure(self):
        # runjob: job launcher for IBM BG/Q systems, e.g. Joule
        self.launch_command= self._which('runjob')

        raise NotImplementedError('RUNJOB LM needs to be decoupled from the scheduler/LRMS')


    # --------------------------------------------------------------------------
    #
    def construct_command(self, task_exec, task_args, task_numcores,
                          launch_script_hop, opaque_slots):

        if  'cores_per_node'      not in opaque_slots or\
            'loadl_bg_block'      not in opaque_slots or\
            'sub_block_shape_str' not in opaque_slots or\
            'corner_node'         not in opaque_slots :
            raise RuntimeError('insufficient information to launch via %s: %s' \
                    % (self.name, opaque_slots))

        cores_per_node      = opaque_slots['cores_per_node']
        loadl_bg_block      = opaque_slots['loadl_bg_block']
        sub_block_shape_str = opaque_slots['sub_block_shape_str']
        corner_node         = opaque_slots['corner_node']

        if task_numcores % cores_per_node:
            msg = "Num cores (%d) is not a multiple of %d!" % (task_numcores, cores_per_node)
            self._log.exception(msg)
            raise ValueError(msg)

        # Runjob it is!
        runjob_command = self.launch_command

        # Set the number of tasks/ranks per node
        # TODO: Currently hardcoded, this should be configurable,
        #       but I don't see how, this would be a leaky abstraction.
        runjob_command += ' --ranks-per-node %d' % min(cores_per_node, task_numcores)

        # Run this subjob in the block communicated by LoadLeveler
        runjob_command += ' --block %s'  % loadl_bg_block
        runjob_command += ' --corner %s' % corner_node

        # convert the shape
        runjob_command += ' --shape %s' % sub_block_shape_str

        # runjob needs the full path to the executable
        if os.path.basename(task_exec) == task_exec:
            # Use `which` with back-ticks as the executable,
            # will be expanded in the shell script.
            task_exec = '`which %s`' % task_exec
            # Note: We can't use the expansion from here,
            #       as the pre-execs of the CU aren't run yet!!

        # And finally add the executable and the arguments
        # usage: runjob <runjob flags> : /bin/hostname -f
        runjob_command += ' : %s' % task_exec
        if task_args:
            runjob_command += ' %s' % task_args

        return runjob_command, None


# ==============================================================================
#
class LaunchMethodDPLACE(LaunchMethod):

    # --------------------------------------------------------------------------
    #
    def __init__(self, cfg, logger):

        LaunchMethod.__init__(self, cfg, logger)


    # --------------------------------------------------------------------------
    #
    def _configure(self):
        # dplace: job launcher for SGI systems (e.g. on Blacklight)
        self.launch_command = self._which('dplace')


    # --------------------------------------------------------------------------
    #
    def construct_command(self, task_exec, task_args, task_numcores,
                          launch_script_hop, opaque_slots):

        if 'task_offsets' not in opaque_slots :
            raise RuntimeError('insufficient information to launch via %s: %s' \
                    % (self.name, opaque_slots))

        task_offsets = opaque_slots['task_offsets']

        if task_args:
            task_command = " ".join([task_exec, task_args])
        else:
            task_command = task_exec

        dplace_offset = task_offsets

        dplace_command = "%s -c %d-%d %s" % (
            self.launch_command, dplace_offset,
            dplace_offset+task_numcores-1, task_command)

        return dplace_command, None


# ==============================================================================
#
class LaunchMethodMPIRUNRSH(LaunchMethod):

    # --------------------------------------------------------------------------
    #
    def __init__(self, cfg, logger):

        LaunchMethod.__init__(self, cfg, logger)

    # --------------------------------------------------------------------------
    #
    def _configure(self):

        # mpirun_rsh (e.g. on Gordon@SDSC, Stampede@TACC)
        if not self._which('mpirun_rsh'):
            raise Exception("mpirun_rsh could not be found")

        # We don't use the full pathname as the user might load a different
        # compiler / MPI library suite from his CU pre_exec that requires
        # the launcher from that version, as experienced on stampede in #572.
        self.launch_command = 'mpirun_rsh'

    # --------------------------------------------------------------------------
    #
    def construct_command(self, task_exec, task_args, task_numcores,
                          launch_script_hop, opaque_slots):

        if not 'task_slots' in opaque_slots:
            raise RuntimeError('insufficient information to launch via %s: %s' \
                    % (self.name, opaque_slots))

        task_slots = opaque_slots['task_slots']

        if task_args:
            task_command = " ".join([task_exec, task_args])
        else:
            task_command = task_exec

        # Construct the hosts_string ('h1 h2 .. hN')
        hosts_string = " ".join([slot.split(':')[0] for slot in task_slots])

        export_vars = ' '.join([var+"=$"+var for var in self.EXPORT_ENV_VARIABLES if var in os.environ])

        mpirun_rsh_command = "%s -np %s %s %s %s" % (
            self.launch_command, task_numcores, hosts_string, export_vars, task_command)

        return mpirun_rsh_command, None


# ==============================================================================
#
class LaunchMethodMPIRUNDPLACE(LaunchMethod):
    # TODO: This needs both mpirun and dplace

    # --------------------------------------------------------------------------
    #
    def __init__(self, cfg, logger):

        LaunchMethod.__init__(self, cfg, logger)


    # --------------------------------------------------------------------------
    #
    def _configure(self):
        # dplace: job launcher for SGI systems (e.g. on Blacklight)
        self.launch_command = self._which('dplace')
        self.mpirun_command = self._which('mpirun')


    # --------------------------------------------------------------------------
    #
    def construct_command(self, task_exec, task_args, task_numcores,
                          launch_script_hop, opaque_slots):

        if not 'task_offsets' in opaque_slots:
            raise RuntimeError('insufficient information to launch via %s: %s' \
                    % (self.name, opaque_slots))

        task_offsets = opaque_slots['task_offsets']

        if task_args:
            task_command = " ".join([task_exec, task_args])
        else:
            task_command = task_exec

        dplace_offset = task_offsets

        mpirun_dplace_command = "%s -np %d %s -c %d-%d %s" % \
            (self.mpirun_command, task_numcores, self.launch_command,
             dplace_offset, dplace_offset+task_numcores-1, task_command)

        return mpirun_dplace_command, None



# ==============================================================================
#
class LaunchMethodIBRUN(LaunchMethod):
    # NOTE: Don't think that with IBRUN it is possible to have
    # processes != cores ...

    # --------------------------------------------------------------------------
    #
    def __init__(self, cfg, logger):

        LaunchMethod.__init__(self, cfg, logger)


    # --------------------------------------------------------------------------
    #
    def _configure(self):
        # ibrun: wrapper for mpirun at TACC
        self.launch_command = self._which('ibrun')


    # --------------------------------------------------------------------------
    #
    def construct_command(self, task_exec, task_args, task_numcores,
                          launch_script_hop, opaque_slots):

        if not 'task_offsets' in opaque_slots:
            raise RuntimeError('insufficient information to launch via %s: %s' \
                    % (self.name, opaque_slots))

        task_offsets = opaque_slots['task_offsets']

        if task_args:
            task_command = " ".join([task_exec, task_args])
        else:
            task_command = task_exec

        ibrun_offset = task_offsets

        ibrun_command = "%s -n %s -o %d %s" % \
                        (self.launch_command, task_numcores,
                         ibrun_offset, task_command)

        return ibrun_command, None



# ==============================================================================
#
# NOTE: This requires a development version of Open MPI available.
#
class LaunchMethodORTE(LaunchMethod):

    # --------------------------------------------------------------------------
    #
    def __init__(self, cfg, logger):

        LaunchMethod.__init__(self, cfg, logger)


    # --------------------------------------------------------------------------
    #
    @classmethod
    def lrms_config_hook(cls, name, cfg, lrms, logger):
        """
        FIXME: this config hook will manipulate the LRMS nodelist.  Not a nice
               thing to do, but hey... :P
               What really should be happening is that the LRMS digs information
               on node reservation out of the config and configures the node
               list accordingly.  This config hook should be limited to starting
               the DVM.
        """

        dvm_command = cls._which('orte-dvm')
        if not dvm_command:
            raise Exception("Couldn't find orte-dvm")

        # Use (g)stdbuf to disable buffering.
        # We need this to get the "DVM ready",
        # without waiting for orte-dvm to complete.
        # The command seems to be generally available on our Cray's,
        # if not, we can code some home-coooked pty stuff.
        stdbuf_cmd =  cls._find_executable(['stdbuf', 'gstdbuf'])
        if not stdbuf_cmd:
            raise Exception("Couldn't find (g)stdbuf")
        stdbuf_arg = "-oL"

        vm_size = len(lrms.node_list)

        logger.info("Starting ORTE DVM on %d nodes ..." % vm_size)

        dvm_process = subprocess.Popen(
            [stdbuf_cmd, stdbuf_arg, dvm_command, '--debug-devel',
             '--mca', 'orte_max_vm_size', str(vm_size)],
            stdout=subprocess.PIPE, stderr=subprocess.STDOUT
        )

        while True:

            line = dvm_process.stdout.readline().strip()

            if line.startswith('VMURI:'):

                if len(line.split(' ')) != 2:
                    raise Exception("Unknown VMURI format: %s" % line)

                label, dvm_uri = line.split(' ', 1)

                if label != 'VMURI:':
                    raise Exception("Unknown VMURI format: %s" % line)

                logger.info("ORTE DVM URI: %s" % dvm_uri)

            elif line == 'DVM ready':

                if not dvm_uri:
                    raise Exception("VMURI not found!")

                logger.info("ORTE DVM startup successful!")
                break

            else:

                # Check if the process is still around,
                # and log output in debug mode.
                if None == dvm_process.poll():
                    logger.debug("ORTE: %s" % line)
                else:
                    # Process is gone: fatal!
                    raise Exception("ORTE DVM process disappeared")

        #######################################################################
        #
        def _watch_dvm(dvm_process):

            logger.info('starting DVM watcher')

            while dvm_process.poll() is None:
                line = dvm_process.stdout.readline().strip()
                if line:
                    logger.debug('dvm output: %s' % line)
                else:
                    time.sleep(1.0)

            logger.info('DVM stopped (%d)' % dvm_process.returncode)
            # TODO: Tear down everything?

        dvm_watcher = threading.Thread(target=_watch_dvm, args=(dvm_process,), name="DVMWatcher")
        dvm_watcher.start()

        lm_info = {'dvm_uri': dvm_uri}

        # we need to inform the actual LM instance about the DVM URI.  So we
        # pass it back to the LRMS which will keep it in an 'lm_info', which
        # will then be passed as part of the opaque_slots via the scheduler
        return lm_info

    # TODO: Create teardown() function for LaunchMethod's (in this case to terminate the dvm)
    #subprocess.Popen([self.launch_command, "--hnp", orte_vm_uri_filename, "--terminate"])


    # --------------------------------------------------------------------------
    #
    def _configure(self):

        self.launch_command = self._which('orte-submit')


    # --------------------------------------------------------------------------
    #
    def construct_command(self, task_exec, task_args, task_numcores,
                          launch_script_hop, opaque_slots):

        if 'task_slots' not in opaque_slots:
            raise RuntimeError('No task_slots to launch via %s: %s' \
                               % (self.name, opaque_slots))

        if 'lm_info' not in opaque_slots:
            raise RuntimeError('No lm_info to launch via %s: %s' \
                    % (self.name, opaque_slots))

        if not opaque_slots['lm_info']:
            raise RuntimeError('lm_info missing for %s: %s' \
                               % (self.name, opaque_slots))

        if 'dvm_uri' not in opaque_slots['lm_info']:
            raise RuntimeError('dvm_uri not in lm_info for %s: %s' \
                    % (self.name, opaque_slots))

        task_slots = opaque_slots['task_slots']
        dvm_uri    = opaque_slots['lm_info']['dvm_uri']

        if task_args:
            task_command = " ".join([task_exec, task_args])
        else:
            task_command = task_exec

        # Construct the hosts_string, env vars
        hosts_string = ",".join([slot.split(':')[0] for slot in task_slots])
        export_vars  = ' '.join(['-x ' + var for var in self.EXPORT_ENV_VARIABLES if var in os.environ])

        orte_command = '%s --hnp "%s" %s -np %s -host %s %s' % (
            self.launch_command, dvm_uri, export_vars, task_numcores, hosts_string, task_command)

        return orte_command, None



# ==============================================================================
#
class LaunchMethodPOE(LaunchMethod):

    # --------------------------------------------------------------------------
    #
    def __init__(self, cfg, logger):

        LaunchMethod.__init__(self, cfg, logger)


    # --------------------------------------------------------------------------
    #
    def _configure(self):
        # poe: LSF specific wrapper for MPI (e.g. yellowstone)
        self.launch_command = self._which('poe')


    # --------------------------------------------------------------------------
    #
    def construct_command(self, task_exec, task_args, task_numcores,
                          launch_script_hop, opaque_slots):

        if not 'task_slots' in opaque_slots:
            raise RuntimeError('insufficient information to launch via %s: %s' \
                    % (self.name, opaque_slots))

        task_slots = opaque_slots['task_slots']

        # Count slots per host in provided slots description.
        hosts = {}
        for slot in task_slots:
            host = slot.split(':')[0]
            if host not in hosts:
                hosts[host] = 1
            else:
                hosts[host] += 1

        # Create string with format: "hostX N host
        hosts_string = ''
        for host in hosts:
            hosts_string += '%s %d ' % (host, hosts[host])

        if task_args:
            task_command = " ".join([task_exec, task_args])
        else:
            task_command = task_exec

        # Override the LSB_MCPU_HOSTS env variable as this is set by
        # default to the size of the whole pilot.
        poe_command = 'LSB_MCPU_HOSTS="%s" %s %s' % (
            hosts_string, self.launch_command, task_command)

        return poe_command, None



# ==============================================================================
#
# Base class for LRMS implementations.
#
# ==============================================================================
#
class LRMS(object):
    """
    The Local Resource Manager (LRMS -- where does the 's' come from, actually?)
    provide three fundamental information:

      LRMS.node_list      : a list of node names
      LRMS.agent_node_list: the list of nodes reserved for agent execution
      LRMS.cores_per_node : the number of cores each node has available

    Schedulers can rely on these information to be available.  Specific LRMS
    incarnation may have additional information available -- but schedulers
    relying on those are invariably bound to the specific LRMS.  An example is
    the Torus Scheduler which relies on detailed torus layout information from
    the LoadLevelerLRMS (which describes the BG/Q).

    The LRMS will reserve nodes for the agent execution, by deriving the
    respectively required node count from the config's agent_layout section.
    Those nodes will be listed in LRMS.agent_node_list. Schedulers MUST NOT use
    the agent_node_list to place compute units -- CUs are limited to the nodes
    in LRMS.node_list.

    Additionally, the LRMS can inform the agent about the current hostname
    (LRMS.hostname()) and ip (LRMS.hostip()).  Once we start to spread the agent
    over some compute nodes, we may want to block the respective nodes on LRMS
    level, so that is only reports the remaining nodes to the scheduler.
    """

    # TODO: Core counts dont have to be the same number for all hosts.

    # TODO: We might not have reserved the whole node.

    # TODO: Given that the Agent can determine the real core count, in
    #       principle we could just ignore the config and use as many as we
    #       have to our availability (taken into account that we might not
    #       have the full node reserved of course)
    #       Answer: at least on Yellowstone this doesnt work for MPI,
    #               as you can't spawn more tasks then the number of slots.


    # --------------------------------------------------------------------------
    #
    def __init__(self, cfg, logger):

        self.name            = type(self).__name__
        self._cfg            = cfg
        self._log            = logger
        self._hostname       = None
        self._hostip         = None
        self.requested_cores = self._cfg['cores']

        self._log.info("Configuring LRMS %s.", self.name)

        self.lm_info         = dict()
        self.slot_list       = list()
        self.node_list       = list()
        self.agent_nodes     = {}
        self.cores_per_node  = None

        # The LRMS will possibly need to reserve nodes for the agent, according to the
        # agent layout.  We dig out the respective requirements from the config
        # right here.
        self._agent_reqs = []
        layout = self._cfg['agent_layout']
        for worker in layout:
            target = layout[worker].get('target')
            # make sure that the target either 'local', which we will ignore,
            # or 'node'.
            if target == 'local':
                pass # ignore that one
            elif target == 'node':
                self._agent_reqs.append(worker)
            else :
                raise ValueError("ill-formatted agent target '%s'" % target)

        # We are good to get rolling, and to detect the runtime environment of
        # the local LRMS.
        self._configure()
        logger.info("Discovered execution environment: %s", self.node_list)

        # Make sure we got a valid nodelist and a valid setting for
        # cores_per_node
        if not self.node_list or self.cores_per_node < 1:
            raise RuntimeError('LRMS configuration invalid (%s)(%s)' % \
                    (self.node_list, self.cores_per_node))

        # Check if the LRMS implementation reserved agent nodes.  If not, pick
        # the first couple of nodes from the nodelist as a fallback.
        if self._agent_reqs and not self.agent_nodes:
            self._log.info('Determine list of agent nodes generically.')
            for worker in self._agent_reqs:
                # Get a node from the end of the node list
                self.agent_nodes[worker] = self.node_list.pop()
                # If all nodes are taken by workers now, we can safely stop,
                # and let the raise below do its thing.
                if not self.node_list:
                    break

        if self.agent_nodes:
            self._log.info('Reserved agent nodes: %s' % self.agent_nodes.values())
            self._log.info('Agent running on nodes: %s' % self.agent_nodes.keys())
            self._log.info('Remaining work nodes: %s' % self.node_list)

        # Check if we can do any work
        if not self.node_list:
            raise RuntimeError('LRMS has no nodes left to run units')

        # After LRMS configuration, we call any existing config hooks on the
        # launch methods.  Those hooks may need to adjust the LRMS settings
        # (hello ORTE).  We only call LM hooks *once*
        launch_methods = set() # set keeps entries unique
        launch_methods.add(self._cfg['mpi_launch_method'])
        launch_methods.add(self._cfg['task_launch_method'])
        launch_methods.add(self._cfg['agent_launch_method'])

        for lm in launch_methods:
            if lm:
                try:
                    ru.dict_merge(self.lm_info,
                            LaunchMethod.lrms_config_hook(lm, self._cfg, self, self._log))
                except Exception as e:
                    self._log.exception("lrms config hook failed")
                    raise

                self._log.exception("lrms config hook succeeded (%s)" % lm)

        # For now assume that all nodes have equal amount of cores
        cores_avail = len(self.node_list) * self.cores_per_node
        if 'RADICAL_PILOT_PROFILE' not in os.environ:
            if cores_avail < int(self.requested_cores):
                raise ValueError("Not enough cores available (%s) to satisfy allocation request (%s)." \
                                % (str(cores_avail), str(self.requested_cores)))


    # --------------------------------------------------------------------------
    #
    # This class-method creates the appropriate sub-class for the LRMS.
    #
    @classmethod
    def create(cls, name, cfg, logger):

        # Make sure that we are the base-class!
        if cls != LRMS:
            raise TypeError("LRMS Factory only available to base class!")

        try:
            impl = {
                LRMS_NAME_CCM         : CCMLRMS,
                LRMS_NAME_FORK        : ForkLRMS,
                LRMS_NAME_LOADLEVELER : LoadLevelerLRMS,
                LRMS_NAME_LSF         : LSFLRMS,
                LRMS_NAME_PBSPRO      : PBSProLRMS,
                LRMS_NAME_SGE         : SGELRMS,
                LRMS_NAME_SLURM       : SLURMLRMS,
                LRMS_NAME_TORQUE      : TORQUELRMS
            }[name]
            return impl(cfg, logger)

        except KeyError:
            logger.exception('lrms construction error')
            raise RuntimeError("LRMS type '%s' unknown or defunct" % name)


    # --------------------------------------------------------------------------
    #
    def _configure(self):
        raise NotImplementedError("_Configure not implemented for LRMS type: %s." % self.name)


    # --------------------------------------------------------------------------
    #
    @staticmethod
    def hostname(logger=None):

        hostname = socket.getfqdn()

        if not hostname:
            hostname = os.uname()[1]

        if not hostname:
            if logger:
                logger.error("could not detect hostname")
            raise RuntimeError("could not detect hostname")

        return hostname


    # --------------------------------------------------------------------------
    #
    @staticmethod
    def hostip(host=None, logger=None):
        """
        look up the ip number for a given host name.  If hostname is not given,
        look up IP for localhost.
        """

        if not host:

            # try the simple and safe detection first -- which will fail though
            # if we don't have any connectivity
            try:
                s = socket.socket(socket.AF_INET, socket.SOCK_DGRAM)
                s.setblocking(False)
                s.settimeout(1.0)
                s.connect(('8.8.8.8', 53))
                return s.getsockname()[0]
            except Exception as e:
                if logger:
                    logger.exception("use fallback IP detection (%s)" % e)

            # if that did not work, fall back to the normal lookup for localhost
            host = LRMS.hostname()

        # a host is given, or is localhost now -- look it up.

        # FIXME: move to ru?
        if hasattr(socket, 'setdefaulttimeout'):
            socket.setdefaulttimeout(1)

        try:
            iplist = socket.gethostbyaddr(host)[2]
            if isinstance(iplist, list):
                return iplist[0]
            else:
                return iplist
        except:
            raise LookupError("Can't get IP address for host %s" % host)



# ==============================================================================
#
class CCMLRMS(LRMS):
    # --------------------------------------------------------------------------
    #
    def __init__(self, cfg, logger):

        LRMS.__init__(self, cfg, logger)


    # --------------------------------------------------------------------------
    #
    def _configure(self):

        self._log.info("Configured to run on system with %s.", self.name)

        CCM_NODEFILE_DIR = os.path.expanduser('~/.crayccm')

        ccm_nodefile_list = filter(lambda x: x.startswith('ccm_nodelist'),
                                   os.listdir(CCM_NODEFILE_DIR))
        if not ccm_nodefile_list:
            raise Exception("No CCM nodefiles found in: %s." % CCM_NODEFILE_DIR)

        ccm_nodefile_name = max(ccm_nodefile_list, key=lambda x:
                              os.stat(os.path.join(CCM_NODEFILE_DIR, x)).st_mtime)
        ccm_nodefile = os.path.join(CCM_NODEFILE_DIR, ccm_nodefile_name)

        hostname = os.uname()[1]
        if not hostname in open(ccm_nodefile).read():
            raise RuntimeError("Using the most recent CCM nodefile (%s),"
                               " but I (%s) am not in it!" % (ccm_nodefile, hostname))

        # Parse the CCM nodefile
        ccm_nodes = [line.strip() for line in open(ccm_nodefile)]
        self._log.info("Found CCM nodefile: %s.", ccm_nodefile)

        # Get the number of raw entries
        ccm_nodes_length = len(ccm_nodes)

        # Unique nodes
        ccm_node_list = list(set(ccm_nodes))
        ccm_node_list_length = len(ccm_node_list)

        # Some simple arithmetic
        self.cores_per_node = ccm_nodes_length / ccm_node_list_length

        self.node_list = ccm_node_list


# ==============================================================================
#
class TORQUELRMS(LRMS):

    # --------------------------------------------------------------------------
    #
    def __init__(self, cfg, logger):

        LRMS.__init__(self, cfg, logger)


    # --------------------------------------------------------------------------
    #
    def _configure(self):

        self._log.info("Configured to run on system with %s.", self.name)

        torque_nodefile = os.environ.get('PBS_NODEFILE')
        if torque_nodefile is None:
            msg = "$PBS_NODEFILE not set!"
            self._log.error(msg)
            raise RuntimeError(msg)

        # Parse PBS the nodefile
        torque_nodes = [line.strip() for line in open(torque_nodefile)]
        self._log.info("Found Torque PBS_NODEFILE %s: %s", torque_nodefile, torque_nodes)

        # Number of cpus involved in allocation
        val = os.environ.get('PBS_NCPUS')
        if val:
            torque_num_cpus = int(val)
        else:
            msg = "$PBS_NCPUS not set! (new Torque version?)"
            torque_num_cpus = None
            self._log.warning(msg)

        # Number of nodes involved in allocation
        val = os.environ.get('PBS_NUM_NODES')
        if val:
            torque_num_nodes = int(val)
        else:
            msg = "$PBS_NUM_NODES not set! (old Torque version?)"
            torque_num_nodes = None
            self._log.warning(msg)

        # Number of cores (processors) per node
        val = os.environ.get('PBS_NUM_PPN')
        if val:
            torque_cores_per_node = int(val)
        else:
            msg = "$PBS_NUM_PPN is not set!"
            torque_cores_per_node = None
            self._log.warning(msg)

        if torque_cores_per_node in [None, 1]:
            # lets see if SAGA has been forthcoming with some information
            self._log.warning("fall back to $SAGA_PPN : %s", os.environ.get ('SAGA_PPN', None))
            torque_cores_per_node = int(os.environ.get('SAGA_PPN', torque_cores_per_node))

        # Number of entries in nodefile should be PBS_NUM_NODES * PBS_NUM_PPN
        torque_nodes_length = len(torque_nodes)
        torque_node_list = []
        [torque_node_list.append(i) for i in torque_nodes if not torque_node_list.count(i)]

      # if torque_num_nodes and torque_cores_per_node and \
      #     torque_nodes_length < torque_num_nodes * torque_cores_per_node:
      #     msg = "Number of entries in $PBS_NODEFILE (%s) does not match with $PBS_NUM_NODES*$PBS_NUM_PPN (%s*%s)" % \
      #           (torque_nodes_length, torque_num_nodes,  torque_cores_per_node)
      #     raise RuntimeError(msg)

        # only unique node names
        torque_node_list_length = len(torque_node_list)
        self._log.debug("Node list: %s(%d)", torque_node_list, torque_node_list_length)

        if torque_num_nodes and torque_cores_per_node:
            # Modern style Torque
            self.cores_per_node = torque_cores_per_node
        elif torque_num_cpus:
            # Blacklight style (TORQUE-2.3.13)
            self.cores_per_node = torque_num_cpus
        else:
            # Old style Torque (Should we just use this for all versions?)
            self.cores_per_node = torque_nodes_length / torque_node_list_length
        self.node_list = torque_node_list


# ==============================================================================
#
class PBSProLRMS(LRMS):

    # --------------------------------------------------------------------------
    #
    def __init__(self, cfg, logger):

        LRMS.__init__(self, cfg, logger)


    # --------------------------------------------------------------------------
    #
    def _configure(self):
        # TODO: $NCPUS?!?! = 1 on archer

        pbspro_nodefile = os.environ.get('PBS_NODEFILE')

        if pbspro_nodefile is None:
            msg = "$PBS_NODEFILE not set!"
            self._log.error(msg)
            raise RuntimeError(msg)

        self._log.info("Found PBSPro $PBS_NODEFILE %s." % pbspro_nodefile)

        # Dont need to parse the content of nodefile for PBSPRO, only the length
        # is interesting, as there are only duplicate entries in it.
        pbspro_nodes_length = len([line.strip() for line in open(pbspro_nodefile)])

        # Number of Processors per Node
        val = os.environ.get('NUM_PPN')
        if val:
            pbspro_num_ppn = int(val)
        else:
            msg = "$NUM_PPN not set!"
            self._log.error(msg)
            raise RuntimeError(msg)

        # Number of Nodes allocated
        val = os.environ.get('NODE_COUNT')
        if val:
            pbspro_node_count = int(val)
        else:
            msg = "$NODE_COUNT not set!"
            self._log.error(msg)
            raise RuntimeError(msg)

        # Number of Parallel Environments
        val = os.environ.get('NUM_PES')
        if val:
            pbspro_num_pes = int(val)
        else:
            msg = "$NUM_PES not set!"
            self._log.error(msg)
            raise RuntimeError(msg)

        pbspro_vnodes = self._parse_pbspro_vnodes()

        # Verify that $NUM_PES == $NODE_COUNT * $NUM_PPN == len($PBS_NODEFILE)
        if not (pbspro_node_count * pbspro_num_ppn == pbspro_num_pes == pbspro_nodes_length):
            self._log.warning("NUM_PES != NODE_COUNT * NUM_PPN != len($PBS_NODEFILE)")

        self.cores_per_node = pbspro_num_ppn
        self.node_list = pbspro_vnodes


    # --------------------------------------------------------------------------
    #
    def _parse_pbspro_vnodes(self):

        # PBS Job ID
        val = os.environ.get('PBS_JOBID')
        if val:
            pbspro_jobid = val
        else:
            msg = "$PBS_JOBID not set!"
            self._log.error(msg)
            raise RuntimeError(msg)

        # Get the output of qstat -f for this job
        output = subprocess.check_output(["qstat", "-f", pbspro_jobid])

        # Get the (multiline) 'exec_vnode' entry
        vnodes_str = ''
        for line in output.splitlines():
            # Detect start of entry
            if 'exec_vnode = ' in line:
                vnodes_str += line.strip()
            elif vnodes_str:
                # Find continuing lines
                if " = " not in line:
                    vnodes_str += line.strip()
                else:
                    break

        # Get the RHS of the entry
        rhs = vnodes_str.split('=',1)[1].strip()
        self._log.debug("input: %s", rhs)

        nodes_list = []
        # Break up the individual node partitions into vnode slices
        while True:
            idx = rhs.find(')+(')

            node_str = rhs[1:idx]
            nodes_list.append(node_str)
            rhs = rhs[idx+2:]

            if idx < 0:
                break

        vnodes_list = []
        cpus_list = []
        # Split out the slices into vnode name and cpu count
        for node_str in nodes_list:
            slices = node_str.split('+')
            for _slice in slices:
                vnode, cpus = _slice.split(':')
                cpus = int(cpus.split('=')[1])
                self._log.debug("vnode: %s cpus: %s", vnode, cpus)
                vnodes_list.append(vnode)
                cpus_list.append(cpus)

        self._log.debug("vnodes: %s", vnodes_list)
        self._log.debug("cpus: %s", cpus_list)

        cpus_list = list(set(cpus_list))
        min_cpus = int(min(cpus_list))

        if len(cpus_list) > 1:
            self._log.debug("Detected vnodes of different sizes: %s, the minimal is: %d.", cpus_list, min_cpus)

        node_list = []
        for vnode in vnodes_list:
            # strip the last _0 of the vnodes to get the node name
            node_list.append(vnode.rsplit('_', 1)[0])

        # only unique node names
        node_list = list(set(node_list))
        self._log.debug("Node list: %s", node_list)

        # Return the list of node names
        return node_list



# ==============================================================================
#
class SLURMLRMS(LRMS):

    # --------------------------------------------------------------------------
    #
    def __init__(self, cfg, logger):

        LRMS.__init__(self, cfg, logger)


    # --------------------------------------------------------------------------
    #
    def _configure(self):

        slurm_nodelist = os.environ.get('SLURM_NODELIST')
        if slurm_nodelist is None:
            msg = "$SLURM_NODELIST not set!"
            self._log.error(msg)
            raise RuntimeError(msg)

        # Parse SLURM nodefile environment variable
        slurm_nodes = hostlist.expand_hostlist(slurm_nodelist)
        self._log.info("Found SLURM_NODELIST %s. Expanded to: %s", slurm_nodelist, slurm_nodes)

        # $SLURM_NPROCS = Total number of cores allocated for the current job
        slurm_nprocs_str = os.environ.get('SLURM_NPROCS')
        if slurm_nprocs_str is None:
            msg = "$SLURM_NPROCS not set!"
            self._log.error(msg)
            raise RuntimeError(msg)
        else:
            slurm_nprocs = int(slurm_nprocs_str)

        # $SLURM_NNODES = Total number of (partial) nodes in the job's resource allocation
        slurm_nnodes_str = os.environ.get('SLURM_NNODES')
        if slurm_nnodes_str is None:
            msg = "$SLURM_NNODES not set!"
            self._log.error(msg)
            raise RuntimeError(msg)
        else:
            slurm_nnodes = int(slurm_nnodes_str)

        # $SLURM_CPUS_ON_NODE = Number of cores per node (physically)
        slurm_cpus_on_node_str = os.environ.get('SLURM_CPUS_ON_NODE')
        if slurm_cpus_on_node_str is None:
            msg = "$SLURM_CPUS_ON_NODE not set!"
            self._log.error(msg)
            raise RuntimeError(msg)
        else:
            slurm_cpus_on_node = int(slurm_cpus_on_node_str)

        # Verify that $SLURM_NPROCS <= $SLURM_NNODES * $SLURM_CPUS_ON_NODE
        if not slurm_nprocs <= slurm_nnodes * slurm_cpus_on_node:
            self._log.warning("$SLURM_NPROCS(%d) <= $SLURM_NNODES(%d) * $SLURM_CPUS_ON_NODE(%d)",
                            slurm_nprocs, slurm_nnodes, slurm_cpus_on_node)

        # Verify that $SLURM_NNODES == len($SLURM_NODELIST)
        if slurm_nnodes != len(slurm_nodes):
            self._log.error("$SLURM_NNODES(%d) != len($SLURM_NODELIST)(%d)",
                           slurm_nnodes, len(slurm_nodes))

        # Report the physical number of cores or the total number of cores
        # in case of a single partial node allocation.
        self.cores_per_node = min(slurm_cpus_on_node, slurm_nprocs)

        self.node_list = slurm_nodes



# ==============================================================================
#
class SGELRMS(LRMS):

    # --------------------------------------------------------------------------
    #
    def __init__(self, cfg, logger):

        LRMS.__init__(self, cfg, logger)


    # --------------------------------------------------------------------------
    #
    def _configure(self):

        sge_hostfile = os.environ.get('PE_HOSTFILE')
        if sge_hostfile is None:
            msg = "$PE_HOSTFILE not set!"
            self._log.error(msg)
            raise RuntimeError(msg)

        # SGE core configuration might be different than what multiprocessing
        # announces
        # Alternative: "qconf -sq all.q|awk '/^slots *[0-9]+$/{print $2}'"

        # Parse SGE hostfile for nodes
        sge_node_list = [line.split()[0] for line in open(sge_hostfile)]
        # Keep only unique nodes
        sge_nodes = list(set(sge_node_list))
        self._log.info("Found PE_HOSTFILE %s. Expanded to: %s", sge_hostfile, sge_nodes)

        # Parse SGE hostfile for cores
        sge_cores_count_list = [int(line.split()[1]) for line in open(sge_hostfile)]
        sge_core_counts = list(set(sge_cores_count_list))
        sge_cores_per_node = min(sge_core_counts)
        self._log.info("Found unique core counts: %s Using: %d", sge_core_counts, sge_cores_per_node)

        self.node_list = sge_nodes
        self.cores_per_node = sge_cores_per_node



# ==============================================================================
#
class LSFLRMS(LRMS):

    # --------------------------------------------------------------------------
    #
    def __init__(self, cfg, logger):

        LRMS.__init__(self, cfg, logger)


    # --------------------------------------------------------------------------
    #
    def _configure(self):

        lsf_hostfile = os.environ.get('LSB_DJOB_HOSTFILE')
        if lsf_hostfile is None:
            msg = "$LSB_DJOB_HOSTFILE not set!"
            self._log.error(msg)
            raise RuntimeError(msg)

        lsb_mcpu_hosts = os.environ.get('LSB_MCPU_HOSTS')
        if lsb_mcpu_hosts is None:
            msg = "$LSB_MCPU_HOSTS not set!"
            self._log.error(msg)
            raise RuntimeError(msg)

        # parse LSF hostfile
        # format:
        # <hostnameX>
        # <hostnameX>
        # <hostnameY>
        # <hostnameY>
        #
        # There are in total "-n" entries (number of tasks)
        # and "-R" entries per host (tasks per host).
        # (That results in "-n" / "-R" unique hosts)
        #
        lsf_nodes = [line.strip() for line in open(lsf_hostfile)]
        self._log.info("Found LSB_DJOB_HOSTFILE %s. Expanded to: %s",
                      lsf_hostfile, lsf_nodes)
        lsf_node_list = list(set(lsf_nodes))

        # Grab the core (slot) count from the environment
        # Format: hostX N hostY N hostZ N
        lsf_cores_count_list = map(int, lsb_mcpu_hosts.split()[1::2])
        lsf_core_counts = list(set(lsf_cores_count_list))
        lsf_cores_per_node = min(lsf_core_counts)
        self._log.info("Found unique core counts: %s Using: %d",
                      lsf_core_counts, lsf_cores_per_node)

        self.node_list = lsf_node_list
        self.cores_per_node = lsf_cores_per_node



# ==============================================================================
#
class LoadLevelerLRMS(LRMS):

    # --------------------------------------------------------------------------
    #
    # BG/Q Topology of Nodes within a Board
    #
    BGQ_BOARD_TOPO = {
        0: {'A': 29, 'B':  3, 'C':  1, 'D': 12, 'E':  7},
        1: {'A': 28, 'B':  2, 'C':  0, 'D': 13, 'E':  6},
        2: {'A': 31, 'B':  1, 'C':  3, 'D': 14, 'E':  5},
        3: {'A': 30, 'B':  0, 'C':  2, 'D': 15, 'E':  4},
        4: {'A': 25, 'B':  7, 'C':  5, 'D':  8, 'E':  3},
        5: {'A': 24, 'B':  6, 'C':  4, 'D':  9, 'E':  2},
        6: {'A': 27, 'B':  5, 'C':  7, 'D': 10, 'E':  1},
        7: {'A': 26, 'B':  4, 'C':  6, 'D': 11, 'E':  0},
        8: {'A': 21, 'B': 11, 'C':  9, 'D':  4, 'E': 15},
        9: {'A': 20, 'B': 10, 'C':  8, 'D':  5, 'E': 14},
        10: {'A': 23, 'B':  9, 'C': 11, 'D':  6, 'E': 13},
        11: {'A': 22, 'B':  8, 'C': 10, 'D':  7, 'E': 12},
        12: {'A': 17, 'B': 15, 'C': 13, 'D':  0, 'E': 11},
        13: {'A': 16, 'B': 14, 'C': 12, 'D':  1, 'E': 10},
        14: {'A': 19, 'B': 13, 'C': 15, 'D':  2, 'E':  9},
        15: {'A': 18, 'B': 12, 'C': 14, 'D':  3, 'E':  8},
        16: {'A': 13, 'B': 19, 'C': 17, 'D': 28, 'E': 23},
        17: {'A': 12, 'B': 18, 'C': 16, 'D': 29, 'E': 22},
        18: {'A': 15, 'B': 17, 'C': 19, 'D': 30, 'E': 21},
        19: {'A': 14, 'B': 16, 'C': 18, 'D': 31, 'E': 20},
        20: {'A':  9, 'B': 23, 'C': 21, 'D': 24, 'E': 19},
        21: {'A':  8, 'B': 22, 'C': 20, 'D': 25, 'E': 18},
        22: {'A': 11, 'B': 21, 'C': 23, 'D': 26, 'E': 17},
        23: {'A': 10, 'B': 20, 'C': 22, 'D': 27, 'E': 16},
        24: {'A':  5, 'B': 27, 'C': 25, 'D': 20, 'E': 31},
        25: {'A':  4, 'B': 26, 'C': 24, 'D': 21, 'E': 30},
        26: {'A':  7, 'B': 25, 'C': 27, 'D': 22, 'E': 29},
        27: {'A':  6, 'B': 24, 'C': 26, 'D': 23, 'E': 28},
        28: {'A':  1, 'B': 31, 'C': 29, 'D': 16, 'E': 27},
        29: {'A':  0, 'B': 30, 'C': 28, 'D': 17, 'E': 26},
        30: {'A':  3, 'B': 29, 'C': 31, 'D': 18, 'E': 25},
        31: {'A':  2, 'B': 28, 'C': 30, 'D': 19, 'E': 24},
        }

    # --------------------------------------------------------------------------
    #
    # BG/Q Config
    #
    BGQ_CORES_PER_NODE      = 16
    BGQ_NODES_PER_BOARD     = 32 # NODE == Compute Card == Chip module
    BGQ_BOARDS_PER_MIDPLANE = 16 # NODE BOARD == NODE CARD
    BGQ_MIDPLANES_PER_RACK  = 2


    # --------------------------------------------------------------------------
    #
    # Default mapping = "ABCDE(T)"
    #
    # http://www.redbooks.ibm.com/redbooks/SG247948/wwhelp/wwhimpl/js/html/wwhelp.htm
    #
    BGQ_MAPPING = "ABCDE"


    # --------------------------------------------------------------------------
    #
    # Board labels (Rack, Midplane, Node)
    #
    BGQ_BOARD_LABELS = ['R', 'M', 'N']


    # --------------------------------------------------------------------------
    #
    # Dimensions of a (sub-)block
    #
    BGQ_DIMENSION_LABELS = ['A', 'B', 'C', 'D', 'E']


    # --------------------------------------------------------------------------
    #
    # Supported sub-block sizes (number of nodes).
    # This influences the effectiveness of mixed-size allocations
    # (and might even be a hard requirement from a topology standpoint).
    #
    # TODO: Do we actually need to restrict our sub-block sizes to this set?
    #
    BGQ_SUPPORTED_SUB_BLOCK_SIZES = [1, 2, 4, 8, 16, 32, 64, 128, 256, 512]


    # --------------------------------------------------------------------------
    #
    # Mapping of starting corners.
    #
    # "board" -> "node"
    #
    # Ordering: ['E', 'D', 'DE', etc.]
    #
    # TODO: Is this independent of the mapping?
    #
    BGQ_BLOCK_STARTING_CORNERS = {
        0:  0,
        4: 29,
        8:  4,
        12: 25
    }


    # --------------------------------------------------------------------------
    #
    # BG/Q Topology of Boards within a Midplane
    #
    BGQ_MIDPLANE_TOPO = {
        0: {'A':  4, 'B':  8, 'C':  1, 'D':  2},
        1: {'A':  5, 'B':  9, 'C':  0, 'D':  3},
        2: {'A':  6, 'B': 10, 'C':  3, 'D':  0},
        3: {'A':  7, 'B': 11, 'C':  2, 'D':  1},
        4: {'A':  0, 'B': 12, 'C':  5, 'D':  6},
        5: {'A':  1, 'B': 13, 'C':  4, 'D':  7},
        6: {'A':  2, 'B': 14, 'C':  7, 'D':  4},
        7: {'A':  3, 'B': 15, 'C':  6, 'D':  5},
        8: {'A': 12, 'B':  0, 'C':  9, 'D': 10},
        9: {'A': 13, 'B':  1, 'C':  8, 'D': 11},
        10: {'A': 14, 'B':  2, 'C': 11, 'D':  8},
        11: {'A': 15, 'B':  3, 'C': 10, 'D':  9},
        12: {'A':  8, 'B':  4, 'C': 13, 'D': 14},
        13: {'A':  9, 'B':  5, 'C': 12, 'D': 15},
        14: {'A': 10, 'B':  6, 'C': 15, 'D': 12},
        15: {'A': 11, 'B':  7, 'C': 14, 'D': 13},
        }

    # --------------------------------------------------------------------------
    #
    # Shape of whole BG/Q Midplane
    #
    BGQ_MIDPLANE_SHAPE = {'A': 4, 'B': 4, 'C': 4, 'D': 4, 'E': 2} # '4x4x4x4x2'


    # --------------------------------------------------------------------------
    #
    def __init__(self, cfg, logger):

        self.torus_block            = None
        self.loadl_bg_block         = None
        self.shape_table            = None
        self.torus_dimension_labels = None

        LRMS.__init__(self, cfg, logger)

    # --------------------------------------------------------------------------
    #
    def _configure(self):

        loadl_node_list = None
        loadl_cpus_per_node = None

        # Determine method for determining hosts,
        # either through hostfile or BG/Q environment.
        loadl_hostfile = os.environ.get('LOADL_HOSTFILE')
        self.loadl_bg_block = os.environ.get('LOADL_BG_BLOCK')
        if loadl_hostfile is None and self.loadl_bg_block is None:
            msg = "Neither $LOADL_HOSTFILE or $LOADL_BG_BLOCK set!"
            self._log.error(msg)
            raise RuntimeError(msg)

        # Determine the size of the pilot allocation
        if loadl_hostfile is not None:
            # Non Blue Gene Load Leveler installation.

            loadl_total_tasks_str = os.environ.get('LOADL_TOTAL_TASKS')
            if loadl_total_tasks_str is None:
                msg = "$LOADL_TOTAL_TASKS not set!"
                self._log.error(msg)
                raise RuntimeError(msg)
            else:
                loadl_total_tasks = int(loadl_total_tasks_str)

            # Construct the host list
            loadl_nodes = [line.strip() for line in open(loadl_hostfile)]
            self._log.info("Found LOADL_HOSTFILE %s. Expanded to: %s",
                          loadl_hostfile, loadl_nodes)
            loadl_node_list = list(set(loadl_nodes))

            # Verify that $LLOAD_TOTAL_TASKS == len($LOADL_HOSTFILE)
            if loadl_total_tasks != len(loadl_nodes):
                self._log.error("$LLOAD_TOTAL_TASKS(%d) != len($LOADL_HOSTFILE)(%d)",
                               loadl_total_tasks, len(loadl_nodes))

            # Determine the number of cpus per node.  Assume:
            # cores_per_node = lenght(nodefile) / len(unique_nodes_in_nodefile)
            loadl_cpus_per_node = len(loadl_nodes) / len(loadl_node_list)

        elif self.loadl_bg_block is not None:
            # Blue Gene specific.
            loadl_bg_midplane_list_str = None
            loadl_bg_block_size_str = None

            loadl_job_name = os.environ.get('LOADL_JOB_NAME')
            if loadl_job_name is None:
                msg = "$LOADL_JOB_NAME not set!"
                self._log.error(msg)
                raise RuntimeError(msg)

            # Get the board list and block shape from 'llq -l' output
            output = subprocess.check_output(["llq", "-l", loadl_job_name])
            loadl_bg_board_list_str = None
            loadl_bg_block_shape_str = None
            for line in output.splitlines():
                # Detect BG board list
                if "BG Node Board List: " in line:
                    loadl_bg_board_list_str = line.split(':')[1].strip()
                elif "BG Midplane List: " in line:
                    loadl_bg_midplane_list_str = line.split(':')[1].strip()
                elif "BG Shape Allocated: " in line:
                    loadl_bg_block_shape_str = line.split(':')[1].strip()
                elif "BG Size Allocated: " in line:
                    loadl_bg_block_size_str = line.split(':')[1].strip()
            if not loadl_bg_board_list_str:
                msg = "No board list found in llq output!"
                self._log.error(msg)
                raise RuntimeError(msg)
            self._log.debug("BG Node Board List: %s" % loadl_bg_board_list_str)
            if not loadl_bg_midplane_list_str:
                msg = "No midplane list found in llq output!"
                self._log.error(msg)
                raise RuntimeError(msg)
            self._log.debug("BG Midplane List: %s" % loadl_bg_midplane_list_str)
            if not loadl_bg_block_shape_str:
                msg = "No board shape found in llq output!"
                self._log.error(msg)
                raise RuntimeError(msg)
            self._log.debug("BG Shape Allocated: %s" % loadl_bg_block_shape_str)
            if not loadl_bg_block_size_str:
                msg = "No board size found in llq output!"
                self._log.error(msg)
                raise RuntimeError(msg)
            loadl_bg_block_size = int(loadl_bg_block_size_str)
            self._log.debug("BG Size Allocated: %d" % loadl_bg_block_size)

            # Build nodes data structure to be handled by Torus Scheduler
            try:
                self.torus_block = self._bgq_construct_block(
                    loadl_bg_block_shape_str, loadl_bg_board_list_str,
                    loadl_bg_block_size, loadl_bg_midplane_list_str)
            except Exception as e:
                msg = "Couldn't construct block: %s" % e.message
                self._log.error(msg)
                raise RuntimeError(msg)
            self._log.debug("Torus block constructed:")
            for e in self.torus_block:
                self._log.debug("%s %s %s %s" %
                                (e[0], [e[1][key] for key in sorted(e[1])], e[2], e[3]))

            try:
                loadl_node_list = [entry[SchedulerTorus.TORUS_BLOCK_NAME] for entry in self.torus_block]
            except Exception as e:
                msg = "Couldn't construct node list."
                self._log.error(msg)
                raise RuntimeError(msg)
            #self._log.debug("Node list constructed: %s" % loadl_node_list)

            # Construct sub-block table
            try:
                self.shape_table = self._bgq_create_sub_block_shape_table(loadl_bg_block_shape_str)
            except Exception as e:
                msg = "Couldn't construct shape table: %s" % e.message
                self._log.error(msg)
                raise RuntimeError(msg)
            self._log.debug("Shape table constructed: ")
            for (size, dim) in [(key, self.shape_table[key]) for key in sorted(self.shape_table)]:
                self._log.debug("%s %s" % (size, [dim[key] for key in sorted(dim)]))

            # Determine the number of cpus per node
            loadl_cpus_per_node = self.BGQ_CORES_PER_NODE

            # BGQ Specific Torus labels
            self.torus_dimension_labels = self.BGQ_DIMENSION_LABELS

        self.node_list = loadl_node_list
        self.cores_per_node = loadl_cpus_per_node

        self._log.debug("Sleeping for #473 ...")
        time.sleep(5)
        self._log.debug("Configure done")


    # --------------------------------------------------------------------------
    #
    # Walk the block and return the node name for the given location
    #
    def _bgq_nodename_by_loc(self, midplanes, board, location):

        self._log.debug("Starting nodebyname - midplanes:%s, board:%d" % (midplanes, board))

        node = self.BGQ_BLOCK_STARTING_CORNERS[board]

        # TODO: Does the order of walking matter?
        #       It might because of the starting blocks ...
        for dim in self.BGQ_DIMENSION_LABELS: # [::-1]:
            max_length = location[dim]
            self._log.debug("Within dim loop dim:%s, max_length: %d" % (dim, max_length))

            cur_length = 0
            # Loop while we are not at the final depth
            while cur_length < max_length:
                self._log.debug("beginning of while loop, cur_length: %d" % cur_length)

                if cur_length % 2 == 0:
                    # Stay within the board
                    node = self.BGQ_BOARD_TOPO[node][dim]

                else:
                    # We jump to another board.
                    self._log.debug("jumping to new board from board: %d, dim: %s)" % (board, dim))
                    board = self.BGQ_MIDPLANE_TOPO[board][dim]
                    self._log.debug("board is now: %d" % board)

                    # If we switch boards in the B dimension,
                    # we seem to "land" at the opposite E dimension.
                    if dim  == 'B':
                        node = self.BGQ_BOARD_TOPO[node]['E']

                self._log.debug("node is now: %d" % node)

                # Increase the length for the next iteration
                cur_length += 1

            self._log.debug("Wrapping inside dim loop dim:%s" % (dim))

        # TODO: This will work for midplane expansion in one dimension only
        midplane_idx = max(location.values()) / 4
        rack = midplanes[midplane_idx]['R']
        midplane = midplanes[midplane_idx]['M']

        nodename = 'R%.2d-M%.1d-N%.2d-J%.2d' % (rack, midplane, board, node)
        self._log.debug("from location %s constructed node name: %s, left at board: %d" % (self.loc2str(location), nodename, board))

        return nodename


    # --------------------------------------------------------------------------
    #
    # Convert the board string as given by llq into a board structure
    #
    # E.g. 'R00-M1-N08,R00-M1-N09,R00-M1-N10,R00-M0-N11' =>
    # [{'R': 0, 'M': 1, 'N': 8}, {'R': 0, 'M': 1, 'N': 9},
    #  {'R': 0, 'M': 1, 'N': 10}, {'R': 0, 'M': 0, 'N': 11}]
    #
    def _bgq_str2boards(self, boards_str):

        boards = boards_str.split(',')

        board_dict_list = []

        for board in boards:
            elements = board.split('-')

            board_dict = {}
            for l, e in zip(self.BGQ_BOARD_LABELS, elements):
                board_dict[l] = int(e.split(l)[1])

            board_dict_list.append(board_dict)

        return board_dict_list


    # --------------------------------------------------------------------------
    #
    # Convert the midplane string as given by llq into a midplane structure
    #
    # E.g. 'R04-M0,R04-M1' =>
    # [{'R': 4, 'M': 0}, {'R': 4, 'M': 1}]
    #
    #
    def _bgq_str2midplanes(self, midplane_str):

        midplanes = midplane_str.split(',')

        midplane_dict_list = []
        for midplane in midplanes:
            elements = midplane.split('-')

            midplane_dict = {}
            # Take the first two labels
            for l, e in zip(self.BGQ_BOARD_LABELS[:2], elements):
                midplane_dict[l] = int(e.split(l)[1])

            midplane_dict_list.append(midplane_dict)

        return midplane_dict_list


    # --------------------------------------------------------------------------
    #
    # Convert the string as given by llq into a block shape structure:
    #
    # E.g. '1x2x3x4x5' => {'A': 1, 'B': 2, 'C': 3, 'D': 4, 'E': 5}
    #
    def _bgq_str2shape(self, shape_str):

        # Get the lengths of the shape
        shape_lengths = shape_str.split('x', 4)

        shape_dict = {}
        for dim, length in zip(self.BGQ_DIMENSION_LABELS, shape_lengths):
            shape_dict[dim] = int(length)

        return shape_dict


    # --------------------------------------------------------------------------
    #
    # Multiply two shapes
    #
    def _multiply_shapes(self, shape1, shape2):

        result = {}

        for dim in self.BGQ_DIMENSION_LABELS:
            try:
                val1 = shape1[dim]
            except KeyError:
                val1 = 1

            try:
                val2 = shape2[dim]
            except KeyError:
                val2 = 1

            result[dim] = val1 * val2

        return result


    # --------------------------------------------------------------------------
    #
    # Convert location dict into a tuple string
    # E.g. {'A': 1, 'C': 4, 'B': 1, 'E': 2, 'D': 4} => '(1,4,1,2,4)'
    #
    def loc2str(self, loc):
        return str(tuple(loc[dim] for dim in self.BGQ_DIMENSION_LABELS))


    # --------------------------------------------------------------------------
    #
    # Convert a shape dict into string format
    #
    # E.g. {'A': 1, 'C': 4, 'B': 1, 'E': 2, 'D': 4} => '1x4x1x2x4'
    #
    def shape2str(self, shape):

        shape_str = ''
        for l in self.BGQ_DIMENSION_LABELS:

            # Get the corresponding count
            shape_str += str(shape[l])

            # Add an 'x' behind all but the last label
            if l in self.BGQ_DIMENSION_LABELS[:-1]:
                shape_str += 'x'

        return shape_str


    # --------------------------------------------------------------------------
    #
    # Return list of nodes that make up the block
    #
    # Format: [(index, location, nodename, status), (i, c, n, s), ...]
    #
    # TODO: This function and _bgq_nodename_by_loc should be changed so that we
    #       only walk the torus once?
    #
    def _bgq_get_block(self, midplanes, board, shape):

        self._log.debug("Shape: %s", shape)

        nodes = []
        index = 0

        for a in range(shape['A']):
            for b in range(shape['B']):
                for c in range(shape['C']):
                    for d in range(shape['D']):
                        for e in range(shape['E']):
                            location = {'A': a, 'B': b, 'C': c, 'D': d, 'E': e}
                            nodename = self._bgq_nodename_by_loc(midplanes, board, location)
                            nodes.append([index, location, nodename, FREE])
                            index += 1

        return nodes


    # --------------------------------------------------------------------------
    #
    # Use block shape and board list to construct block structure
    #
    # The 5 dimensions are denoted by the letters A, B, C, D, and E, T for the core (0-15).
    # The latest dimension E is always 2, and is contained entirely within a midplane.
    # For any compute block, compute nodes (as well midplanes for large blocks) are combined in 4 dimensions,
    # only 4 dimensions need to be considered.
    #
    #  128 nodes: BG Shape Allocated: 2x2x4x4x2
    #  256 nodes: BG Shape Allocated: 4x2x4x4x2
    #  512 nodes: BG Shape Allocated: 1x1x1x1
    #  1024 nodes: BG Shape Allocated: 1x1x1x2
    #
    def _bgq_construct_block(self, block_shape_str, boards_str,
                            block_size, midplane_list_str):

        llq_shape = self._bgq_str2shape(block_shape_str)

        # TODO: Could check this, but currently _shape2num is part of the other class
        #if self._shape2num_nodes(llq_shape) != block_size:
        #    self._log.error("Block Size doesn't match Block Shape")

        # If the block is equal to or greater than a Midplane,
        # then there is no board list provided.
        # But because at that size, we have only full midplanes,
        # we can construct it.

        if block_size >= 1024:
            #raise NotImplementedError("Currently multiple midplanes are not yet supported.")

            # BG Size: 1024, BG Shape: 1x1x1x2, BG Midplane List: R04-M0,R04-M1
            midplanes = self._bgq_str2midplanes(midplane_list_str)

            # Start of at the "lowest" available rack/midplane/board
            # TODO: No other explanation than that this seems to be the convention?
            # TODO: Can we safely assume that they are sorted?
            #rack = midplane_dict_list[0]['R']
            #midplane = midplane_dict_list[0]['M']
            board = 0

            # block_shape = llq_shape * BGQ_MIDPLANE_SHAPE
            block_shape = self._multiply_shapes(self.BGQ_MIDPLANE_SHAPE, llq_shape)
            self._log.debug("Resulting shape after multiply: %s" % block_shape)

        elif block_size == 512:
            # Full midplane

            # BG Size: 1024, BG Shape: 1x1x1x2, BG Midplane List: R04-M0,R04-M1
            midplanes = self._bgq_str2midplanes(midplane_list_str)

            # Start of at the "lowest" available rack/midplane/board
            # TODO: No other explanation than that this seems to be the convention?
            #rack = midplane_dict_list[0]['R'] # Assume they are all equal
            #midplane = min([entry['M'] for entry in midplane_dict_list])
            board = 0

            block_shape = self.BGQ_MIDPLANE_SHAPE

        else:
            # Within single midplane, < 512 nodes

            board_dict_list = self._bgq_str2boards(boards_str)
            self._log.debug("Board dict list:\n%s", '\n'.join([str(x) for x in board_dict_list]))

            midplanes = [{'R': board_dict_list[0]['R'],
                          'M': board_dict_list[0]['M']}]

            # Start of at the "lowest" available board.
            # TODO: No other explanation than that this seems to be the convention?
            board = min([entry['N'] for entry in board_dict_list])

            block_shape = llq_shape

        # From here its all equal (assuming our walker does the walk and not just the talk!)
        block = self._bgq_get_block(midplanes, board, block_shape)

        # TODO: Check returned block:
        #       - Length
        #       - No duplicates

        return block


    # --------------------------------------------------------------------------
    #
    # Construction of sub-block shapes based on overall block allocation.
    #
    # Depending on the size of the total allocated block, the maximum size
    # of a subblock can be 512 nodes.
    #
    #
    def _bgq_create_sub_block_shape_table(self, shape_str):

        # Convert the shape string into dict structure
        #
        # For < 512 nodes: the dimensions within a midplane (AxBxCxDxE)
        # For >= 512 nodes: the dimensions between the midplanes (AxBxCxD)
        #
        if len(shape_str.split('x')) == 5:
            block_shape = self._bgq_str2shape(shape_str)
        elif len(shape_str.split('x')) == 4:
            block_shape = self.BGQ_MIDPLANE_SHAPE
        else:
            raise ValueError('Invalid shape string: %s' % shape_str)

        # Dict to store the results
        table = {}

        # Create a sub-block dict with shape 1x1x1x1x1
        sub_block_shape = {}
        for l in self.BGQ_DIMENSION_LABELS:
            sub_block_shape[l] = 1

        # Look over all the dimensions starting at the most right
        for dim in self.BGQ_MAPPING[::-1]:
            while True:

                # Calculate the number of nodes for the current shape
                from operator import mul
                num_nodes = reduce(mul, filter(lambda length: length != 0, sub_block_shape.values()))

                if num_nodes in self.BGQ_SUPPORTED_SUB_BLOCK_SIZES:
                    table[num_nodes] = copy.copy(sub_block_shape)
                else:
                    self._log.warning("Non supported sub-block size: %d.", num_nodes)

                # Done with iterating this dimension
                if sub_block_shape[dim] >= block_shape[dim]:
                    break

                # Increase the length in this dimension for the next iteration.
                if sub_block_shape[dim] == 1:
                    sub_block_shape[dim] = 2
                elif sub_block_shape[dim] == 2:
                    sub_block_shape[dim] = 4

        return table



# ==============================================================================
#
class ForkLRMS(LRMS):

    # --------------------------------------------------------------------------
    #
    def __init__(self, cfg, logger):

        LRMS.__init__(self, cfg, logger)


    # --------------------------------------------------------------------------
    #
    def _configure(self):

        self._log.info("Using fork on localhost.")

        selected_cpus = self.requested_cores

        # when we profile the agent, we fake any number of cores, so don't
        # perform any sanity checks.  Otherwise we use at most all available
        # cores (and informa about unused ones)
        if 'RADICAL_PILOT_PROFILE' not in os.environ:

            detected_cpus = multiprocessing.cpu_count()

            if detected_cpus < selected_cpus:
                self._log.warn("insufficient cores: using available %d instead of requested %d.",
                        detected_cpus, selected_cpus)
                selected_cpus = detected_cpus

            elif detected_cpus > selected_cpus:
                self._log.warn("more cores available: using requested %d instead of available %d.",
                        selected_cpus, detected_cpus)

        self.node_list = ["localhost"]
        self.cores_per_node = selected_cpus



# ==============================================================================
#
# Worker Classes
#
# ==============================================================================
#
class AgentExecutingComponent(rpu.Component):
    """
    Manage the creation of CU processes, and watch them until they are completed
    (one way or the other).  The spawner thus moves the unit from
    PendingExecution to Executing, and then to a final state (or PendingStageOut
    of course).
    """

    # --------------------------------------------------------------------------
    #
    def __init__(self, cfg):

        rpu.Component.__init__(self, cfg)


    # --------------------------------------------------------------------------
    #
    # This class-method creates the appropriate sub-class for the Spawner
    #
    @classmethod
    def create(cls, cfg):

        # Make sure that we are the base-class!
        if cls != AgentExecutingComponent:
            raise TypeError("Factory only available to base class!")

        name   = cfg['spawner']

        try:
            impl = {
                SPAWNER_NAME_POPEN : AgentExecutingComponent_POPEN,
                SPAWNER_NAME_SHELL : AgentExecutingComponent_SHELL
            }[name]

            impl = impl(cfg)
            return impl

        except KeyError:
            raise ValueError("AgentExecutingComponent '%s' unknown or defunct" % name)



# ==============================================================================
#
class AgentExecutingComponent_POPEN (AgentExecutingComponent) :

    # --------------------------------------------------------------------------
    #
    def __init__(self, cfg):

        AgentExecutingComponent.__init__ (self, cfg)


    # --------------------------------------------------------------------------
    #
    def initialize(self):

      # self.declare_input (rp.AGENT_EXECUTING_PENDING, rp.AGENT_EXECUTING_QUEUE)
      # self.declare_worker(rp.AGENT_EXECUTING_PENDING, self.work)

        self.declare_input (rp.EXECUTING_PENDING, rp.AGENT_EXECUTING_QUEUE)
        self.declare_worker(rp.EXECUTING_PENDING, self.work)

        self.declare_output(rp.AGENT_STAGING_OUTPUT_PENDING, rp.AGENT_STAGING_OUTPUT_QUEUE)

        self.declare_publisher('unschedule', rp.AGENT_UNSCHEDULE_PUBSUB)
        self.declare_publisher('state',      rp.AGENT_STATE_PUBSUB)

        self.declare_subscriber('command',   rp.AGENT_COMMAND_PUBSUB, self.command_cb)

        self._cancel_lock    = threading.RLock()
        self._cus_to_cancel  = list()
        self._cus_to_watch   = list()
        self._watch_queue    = Queue.Queue ()
        self._cu_environment = self._populate_cu_environment()

        # run watcher thread
        self._terminate = threading.Event()
        self._watcher   = threading.Thread(target=self._watch, name="Watcher")
        self._watcher.start ()

        # The AgentExecutingComponent needs the LaunchMethods to construct
        # commands.
        self._task_launcher = LaunchMethod.create(
                name   = self._cfg['task_launch_method'],
                cfg    = self._cfg,
                logger = self._log)

        self._mpi_launcher = LaunchMethod.create(
                name   = self._cfg['mpi_launch_method'],
                cfg    = self._cfg,
                logger = self._log)


    # --------------------------------------------------------------------------
    #
    def finalize(self):

        # terminate watcher thread
        self._terminate.set()
        self._watcher.join()


    # --------------------------------------------------------------------------
    #
    def command_cb(self, topic, msg):

        cmd = msg['cmd']
        arg = msg['arg']

        if cmd == 'cancel_unit':

            self._log.info("cancel unit command (%s)" % arg)
            with self._cancel_lock:
                self._cus_to_cancel.append(arg)

        else:
            self._log.info("ignored command '%s'" % msg)


    # --------------------------------------------------------------------------
    #
    def _populate_cu_environment(self):
        """Derive the environment for the cu's from our own environment."""

        # Get the environment of the agent
        new_env = copy.deepcopy(os.environ)

        #
        # Mimic what virtualenv's "deactivate" would do
        #
        old_path = new_env.pop('_OLD_VIRTUAL_PATH', None)
        if old_path:
            new_env['PATH'] = old_path

        old_home = new_env.pop('_OLD_VIRTUAL_PYTHONHOME', None)
        if old_home:
            new_env['PYTHON_HOME'] = old_home

        old_ps = new_env.pop('_OLD_VIRTUAL_PS1', None)
        if old_ps:
            new_env['PS1'] = old_ps

        new_env.pop('VIRTUAL_ENV', None)

        return new_env


    # --------------------------------------------------------------------------
    #
    def work(self, cu):

      # self.advance(cu, rp.AGENT_EXECUTING, publish=True, push=False)
        self.advance(cu, rp.EXECUTING, publish=True, push=False)

        try: 
            if cu['description']['mpi']:
                launcher = self._mpi_launcher
            else :
                launcher = self._task_launcher

            if not launcher:
                raise RuntimeError("no launcher (mpi=%s)" % cu['description']['mpi'])

            self._log.debug("Launching unit with %s (%s).", launcher.name, launcher.launch_command)

            assert(cu['opaque_slots']) # FIXME: no assert, but check
            self._prof.prof('exec', msg='unit launch', uid=cu['_id'])

            # Start a new subprocess to launch the unit
            self.spawn(launcher=launcher, cu=cu)

        except Exception as e:
            # append the startup error to the units stderr.  This is
            # not completely correct (as this text is not produced
            # by the unit), but it seems the most intuitive way to
            # communicate that error to the application/user.
            self._log.exception("error running CU")
            cu['stderr'] += "\nPilot cannot start compute unit:\n%s\n%s" \
                            % (str(e), traceback.format_exc())

            # Free the Slots, Flee the Flots, Ree the Frots!
            if cu['opaque_slots']:
                self.publish('unschedule', cu)

            self.advance(cu, rp.FAILED, publish=True, push=False)


    # --------------------------------------------------------------------------
    #
    def spawn(self, launcher, cu):

        self._prof.prof('spawn', msg='unit spawn', uid=cu['_id'])

        launch_script_name = '%s/radical_pilot_cu_launch_script.sh' % cu['workdir']
        self._log.debug("Created launch_script: %s", launch_script_name)

        with open(launch_script_name, "w") as launch_script:
            launch_script.write('#!/bin/bash -l\n\n')
            launch_script.write("# timestamp utility: seconds since epoch\n")
            launch_script.write("timestamp () {\n")
            launch_script.write("TIMESTAMP=`awk 'BEGIN{srand(); print srand()}'`\n")
            launch_script.write("}\n\n")

            launch_script.write('\n# Change to working directory for unit\ncd %s\n' % cu['workdir'])

            # Before the Big Bang there was nothing
            if cu['description']['pre_exec']:
                pre_exec_string = ''
                if isinstance(cu['description']['pre_exec'], list):
                    for elem in cu['description']['pre_exec']:
                        pre_exec_string += "%s\n" % elem
                else:
                    pre_exec_string += "%s\n" % cu['description']['pre_exec']
                launch_script.write("# Pre-exec commands\n")
                launch_script.write("timestamp\n")
                launch_script.write("echo pre  start $TIMESTAMP >> %s/PROF\n" % cu['workdir'])
                launch_script.write(pre_exec_string)
                launch_script.write("timestamp\n")
                launch_script.write("echo pre  stop  $TIMESTAMP >> %s/PROF\n" % cu['workdir'])

            # Create string for environment variable setting
            if cu['description']['environment'] and    \
                cu['description']['environment'].keys():
                env_string = 'export'
                for key,val in cu['description']['environment'].iteritems():
                    env_string += ' %s=%s' % (key, val)
                launch_script.write('# Environment variables\n%s\n' % env_string)

            # unit Arguments (if any)
            task_args_string = ''
            if cu['description']['arguments']:
                for arg in cu['description']['arguments']:
                    if not arg:
                        # ignore empty args
                        continue

                    arg = arg.replace('"', '\\"')          # Escape all double quotes
                    if arg[0] == arg[-1] == "'" :          # If a string is between outer single quotes,
                        task_args_string += '%s ' % arg    # ... pass it as is.
                    else:
                        task_args_string += '"%s" ' % arg  # Otherwise return between double quotes.

            launch_script_hop = "/usr/bin/env RP_SPAWNER_HOP=TRUE %s" % launch_script_name

            # The actual command line, constructed per launch-method
            try:
                launch_command, hop_cmd = \
                    launcher.construct_command(cu['description']['executable'],
                                               task_args_string,
                                               cu['description']['cores'],
                                               launch_script_hop,
                                               cu['opaque_slots'])
                if hop_cmd : cmdline = hop_cmd
                else       : cmdline = launch_script_name

                self._prof.prof('command', msg='launch script constructed', uid=cu['_id'])

            except Exception as e:
                msg = "Error in spawner (%s)" % e
                self._log.exception(msg)
                raise RuntimeError(msg)

            launch_script.write("# The command to run\n")
            launch_script.write("%s\n" % launch_command)

            # After the universe dies the infrared death, there will be nothing
            if cu['description']['post_exec']:
                post_exec_string = ''
                if isinstance(cu['description']['post_exec'], list):
                    for elem in cu['description']['post_exec']:
                        post_exec_string += "%s\n" % elem
                else:
                    post_exec_string += "%s\n" % cu['description']['post_exec']
                launch_script.write("# Post-exec commands\n")
                launch_script.write("timestamp\n")
                launch_script.write("echo post start $TIMESTAMP >> %s/PROF\n" % cu['workdir'])
                launch_script.write('%s\n' % post_exec_string)
                launch_script.write("timestamp\n")
                launch_script.write("echo post stop  $TIMESTAMP >> %s/PROF\n" % cu['workdir'])

        # done writing to launch script, get it ready for execution.
        st = os.stat(launch_script_name)
        os.chmod(launch_script_name, st.st_mode | stat.S_IEXEC)

        _stdout_file_h = open(cu['stdout_file'], "w")
        _stderr_file_h = open(cu['stderr_file'], "w")

        self._log.info("Launching unit %s via %s in %s", cu['_id'], cmdline, cu['workdir'])
        self._prof.prof('spawning pass to popen', uid=cu['_id'])

        proc = subprocess.Popen(args               = cmdline,
                                bufsize            = 0,
                                executable         = None,
                                stdin              = None,
                                stdout             = _stdout_file_h,
                                stderr             = _stderr_file_h,
                                preexec_fn         = None,
                                close_fds          = True,
                                shell              = True,
                                cwd                = cu['workdir'],
                                env                = self._cu_environment,
                                universal_newlines = False,
                                startupinfo        = None,
                                creationflags      = 0)

        self._prof.prof('spawning passed to popen', uid=cu['_id'])

        cu['started'] = rpu.timestamp()
        cu['proc']    = proc

        self._watch_queue.put(cu)


    # --------------------------------------------------------------------------
    #
    def _watch(self):

        cname = self.name.replace('Component', 'Watcher')
        self._prof = rpu.Profiler(cname)
        self._prof.prof('run')
        try:
            self._log = ru.get_logger(cname, target="%s.log" % cname,
                                      level='DEBUG') # FIXME?

            while not self._terminate.is_set():

                cus = list()

                try:

                    # we don't want to only wait for one CU -- then we would
                    # pull CU state too frequently.  OTOH, we also don't want to
                    # learn about CUs until all slots are filled, because then
                    # we may not be able to catch finishing CUs in time -- so
                    # there is a fine balance here.  Balance means 100 (FIXME).
                  # self._prof.prof('ExecWorker popen watcher pull cu from queue')
                    MAX_QUEUE_BULKSIZE = 100
                    while len(cus) < MAX_QUEUE_BULKSIZE :
                        cus.append (self._watch_queue.get_nowait())

                except Queue.Empty:

                    # nothing found -- no problem, see if any CUs finshed
                    pass


                # add all cus we found to the watchlist
                for cu in cus :
                    
                    self._prof.prof('passed', msg="ExecWatcher picked up unit", uid=cu['_id'])
                    self._cus_to_watch.append (cu)

                # check on the known cus.
                action = self._check_running()

                if not action and not cus :
                    # nothing happend at all!  Zzz for a bit.
                    time.sleep(self._cfg['db_poll_sleeptime'])

        except Exception as e:
            self._log.exception("Error in ExecWorker watch loop (%s)" % e)
            # FIXME: this should signal the ExecWorker for shutdown...

        self._prof.prof ('stop')


    # --------------------------------------------------------------------------
    # Iterate over all running tasks, check their status, and decide on the
    # next step.  Also check for a requested cancellation for the tasks.
    def _check_running(self):

        action = 0

        for cu in self._cus_to_watch:

            # poll subprocess object
            exit_code = cu['proc'].poll()
            now       = rpu.timestamp()

            if exit_code is None:
                # Process is still running

                if cu['_id'] in self._cus_to_cancel:

                    # FIXME: there is a race condition between the state poll
                    # above and the kill command below.  We probably should pull
                    # state after kill again?

                    # We got a request to cancel this cu
                    action += 1
                    cu['proc'].kill()
                    with self._cancel_lock:
                        self._cus_to_cancel.remove(cu['_id'])

                    self._prof.prof('final', msg="execution canceled", uid=cu['_id'])

                    del(cu['proc'])  # proc is not json serializable
                    self.publish('unschedule', cu)
                    self.advance(cu, rp.CANCELED, publish=True, push=False)

            else:
                self._prof.prof('exec', msg='execution complete', uid=cu['_id'])

                # we have a valid return code -- unit is final
                action += 1
                self._log.info("Unit %s has return code %s.", cu['_id'], exit_code)

                cu['exit_code'] = exit_code
                cu['finished']  = now

                # Free the Slots, Flee the Flots, Ree the Frots!
                self._cus_to_watch.remove(cu)
                del(cu['proc'])  # proc is not json serializable
                self.publish('unschedule', cu)

                if os.path.isfile("%s/PROF" % cu['workdir']):
                    with open("%s/PROF" % cu['workdir'], 'r') as prof_f:
                        try:
                            txt = prof_f.read()
                            for line in txt.split("\n"):
                                if line:
                                    x1, x2, x3 = line.split()
                                    self._prof.prof(x1, msg=x2, timestamp=float(x3), uid=cu['_id'])
                        except Exception as e:
                            self._log.error("Pre/Post profiling file read failed: `%s`" % e)

                if exit_code != 0:
                    # The unit failed - fail after staging output
                    self._prof.prof('final', msg="execution failed", uid=cu['_id'])
                    cu['target_state'] = rp.FAILED

                else:
                    # The unit finished cleanly, see if we need to deal with
                    # output data.  We always move to stageout, even if there are no
                    # directives -- at the very least, we'll upload stdout/stderr
                    self._prof.prof('final', msg="execution succeeded", uid=cu['_id'])
                    cu['target_state'] = rp.DONE

                self.advance(cu, rp.AGENT_STAGING_OUTPUT_PENDING, publish=True, push=True)

        return action


# ==============================================================================
#
class AgentExecutingComponent_SHELL(AgentExecutingComponent):


    # --------------------------------------------------------------------------
    #
    def __init__(self, cfg):

        AgentExecutingComponent.__init__ (self, cfg)


    # --------------------------------------------------------------------------
    #
    def initialize(self):

        self.declare_input (rp.EXECUTING_PENDING, rp.AGENT_EXECUTING_QUEUE)
        self.declare_worker(rp.EXECUTING_PENDING, self.work)

        self.declare_output(rp.AGENT_STAGING_OUTPUT_PENDING, rp.AGENT_STAGING_OUTPUT_QUEUE)

        self.declare_publisher('unschedule', rp.AGENT_UNSCHEDULE_PUBSUB)
        self.declare_publisher('state',      rp.AGENT_STATE_PUBSUB)

        self.declare_subscriber('command',   rp.AGENT_COMMAND_PUBSUB, self.command_cb)

        # Mimic what virtualenv's "deactivate" would do
        self._deactivate = "# deactivate pilot virtualenv\n"

        old_path = os.environ.get('_OLD_VIRTUAL_PATH',       None)
        old_home = os.environ.get('_OLD_VIRTUAL_PYTHONHOME', None)
        old_ps1  = os.environ.get('_OLD_VIRTUAL_PS1',        None)

        if old_path: self._deactivate += 'export PATH="%s"\n'        % old_path
        if old_home: self._deactivate += 'export PYTHON_HOME="%s"\n' % old_home
        if old_ps1:  self._deactivate += 'export PS1="%s"\n'         % old_ps1

        self._deactivate += 'unset VIRTUAL_ENV\n\n'

        if old_path: os.environ['PATH']        = old_path
        if old_home: os.environ['PYTHON_HOME'] = old_home
        if old_ps1:  os.environ['PS1']         = old_ps1

        if 'VIRTUAL_ENV' in os.environ :
            del(os.environ['VIRTUAL_ENV'])

        # simplify shell startup / prompt detection
        os.environ['PS1'] = '$ '

        # the registry keeps track of units to watch, indexed by their shell
        # spawner process ID.  As the registry is shared between the spawner and
        # watcher thread, we use a lock while accessing it.
        self._registry      = dict()
        self._registry_lock = threading.RLock()

        self._cus_to_cancel  = list()
        self._cancel_lock    = threading.RLock()

        self._cached_events = list() # keep monitoring events for pid's which
                                     # are not yet known

        # get some threads going -- those will do all the work.
        import saga.utils.pty_shell as sups
        self.launcher_shell = sups.PTYShell ("fork://localhost/")
        self.monitor_shell  = sups.PTYShell ("fork://localhost/")

        # run the spawner on the shells
        # tmp = tempfile.gettempdir()
        # Moving back to shared file system again, until it reaches maturity,
        # as this breaks launch methods with a hop, e.g. ssh.
        tmp = os.getcwd() # FIXME: see #658
        pilot_id = self._cfg['pilot_id']
        ret, out, _  = self.launcher_shell.run_sync \
                           ("/bin/sh %s/agent/radical-pilot-spawner.sh /%s/%s-%s" \
                           % (os.path.dirname (rp.__file__), tmp, pilot_id, self._cname))
        if  ret != 0 :
            raise RuntimeError ("failed to bootstrap launcher: (%s)(%s)", ret, out)

        ret, out, _  = self.monitor_shell.run_sync \
                           ("/bin/sh %s/agent/radical-pilot-spawner.sh /%s/%s-%s" \
                           % (os.path.dirname (rp.__file__), tmp, pilot_id, self._cname))
        if  ret != 0 :
            raise RuntimeError ("failed to bootstrap monitor: (%s)(%s)", ret, out)

        # run watcher thread
        self._terminate = threading.Event()
        self._watcher   = threading.Thread(target=self._watch, name="Watcher")
        self._watcher.start ()

        self._prof.prof('run setup done')

        # FIXME: 
        #
        # The AgentExecutingComponent needs the LaunchMethods to construct
        # commands.  Those need the scheduler for some lookups and helper
        # methods, and the scheduler needs the LRMS.  The LRMS can in general
        # only initialized in the original agent environment -- which ultimately
        # limits our ability to place the CU execution on other nodes.  
        #
        # As a temporary workaround we pass a None-Scheduler -- this will only
        # work for some launch methods, and specifically not for ORTE, DPLACE
        # and RUNJOB.  
        #
        # The clean solution seems to be to make sure that, on 'allocating', the
        # scheduler derives all information needed to use the allocation and
        # attaches them to the CU, so that the launch methods don't need to look
        # them up again.  This will make the 'opaque_slots' more opaque -- but
        # that is the reason of their existence (and opaqueness) in the first
        # place...

        self._task_launcher = LaunchMethod.create(
                name   = self._cfg['task_launch_method'],
                cfg    = self._cfg,
                logger = self._log)

        self._mpi_launcher = LaunchMethod.create(
                name   = self._cfg['mpi_launch_method'],
                cfg    = self._cfg,
                logger = self._log)


    # --------------------------------------------------------------------------
    #
    def command_cb(self, topic, msg):

        cmd = msg['cmd']
        arg = msg['arg']

        if cmd == 'cancel_unit':

            self._log.info("cancel unit command (%s)" % arg)
            with self._cancel_lock:
                self._cus_to_cancel.append(arg)

        else:
            self._log.info("ignored command '%s'" % msg)


    # --------------------------------------------------------------------------
    #
    def work(self, cu):

        # check that we don't start any units which need cancelling
        if cu['_id'] in self._cus_to_cancel:

            with self._cancel_lock:
                self._cus_to_cancel.remove(cu['_id'])

            self.publish('unschedule', cu)
            self.advance(cu, rp.CANCELED, publish=True, push=False)
            return True

        # otherwise, check if we have any active units to cancel
        # FIXME: this should probably go into a separate idle callback
        if self._cus_to_cancel:

            # NOTE: cu cancellation is costly: we keep a potentially long list
            # of cancel candidates, perform one inversion and n lookups on the
            # registry, and lock the registry for that complete time span...

            with self._registry_lock :
                # inverse registry for quick lookups:
                inv_registry = {v: k for k, v in self._registry.items()}

                for cu_uid in self._cus_to_cancel:
                    pid = inv_registry.get(cu_uid)
                    if pid:
                        # we own that cu, cancel it!
                        ret, out, _ = self.launcher_shell.run_sync ('CANCEL %s\n' % pid)
                        if  ret != 0 :
                            self._log.error ("failed to cancel unit '%s': (%s)(%s)" \
                                            , (cu_uid, ret, out))
                        # successful or not, we only try once
                        del(self._registry[pid])

                        with self._cancel_lock:
                            self._cus_to_cancel.remove(cu_uid)

            # The state advance will be managed by the watcher, which will pick
            # up the cancel notification.  
            # FIXME: We could optimize a little by publishing the unschedule
            #        right here...


      # self.advance(cu, rp.AGENT_EXECUTING, publish=True, push=False)
        self.advance(cu, rp.EXECUTING, publish=True, push=False)

        try:
            if cu['description']['mpi']:
                launcher = self._mpi_launcher
            else :
                launcher = self._task_launcher

            if not launcher:
                raise RuntimeError("no launcher (mpi=%s)" % cu['description']['mpi'])

            self._log.debug("Launching unit with %s (%s).", launcher.name, launcher.launch_command)

            assert(cu['opaque_slots']) # FIXME: no assert, but check
            self._prof.prof('exec', msg='unit launch', uid=cu['_id'])

            # Start a new subprocess to launch the unit
            self.spawn(launcher=launcher, cu=cu)

        except Exception as e:
            # append the startup error to the units stderr.  This is
            # not completely correct (as this text is not produced
            # by the unit), but it seems the most intuitive way to
            # communicate that error to the application/user.
            self._log.exception("error running CU")
            cu['stderr'] += "\nPilot cannot start compute unit:\n%s\n%s" \
                            % (str(e), traceback.format_exc())

            # Free the Slots, Flee the Flots, Ree the Frots!
            if cu['opaque_slots']:
                self.publish('unschedule', cu)

            self.advance(cu, rp.FAILED, publish=True, push=False)


    # --------------------------------------------------------------------------
    #
    def _cu_to_cmd (self, cu, launcher) :

        # ----------------------------------------------------------------------
        def quote_args (args) :

            ret = list()
            for arg in args :

                if not arg:
                    continue

                # if string is between outer single quotes,
                #    pass it as is.
                # if string is between outer double quotes,
                #    pass it as is.
                # otherwise (if string is not quoted)
                #    escape all double quotes

                if  arg[0] == arg[-1]  == "'" :
                    ret.append (arg)
                elif arg[0] == arg[-1] == '"' :
                    ret.append (arg)
                else :
                    arg = arg.replace ('"', '\\"')
                    ret.append ('"%s"' % arg)

            return  ret

        # ----------------------------------------------------------------------

        args  = ""
        env   = self._deactivate
        cwd   = ""
        pre   = ""
        post  = ""
        io    = ""
        cmd   = ""
        descr = cu['description']

        if  cu['workdir'] :
            cwd  += "# CU workdir\n"
            cwd  += "mkdir -p %s\n" % cu['workdir']
            cwd  += "cd       %s\n" % cu['workdir']
            cwd  += "\n"

        if  descr['environment'] :
            env  += "# CU environment\n"
            for e in descr['environment'] :
                env += "export %s=%s\n"  %  (e, descr['environment'][e])
            env  += "\n"

        if  descr['pre_exec'] :
            pre  += "# CU pre-exec\n"
            pre  += "timestamp\n"
            pre  += "echo pre  start $TIMESTAMP >> %s/PROF\n" % cu['workdir']
            pre  += '\n'.join(descr['pre_exec' ])
            pre  += "\n"
            pre  += "timestamp\n"
            pre  += "echo pre  stop  $TIMESTAMP >> %s/PROF\n" % cu['workdir']
            pre  += "\n"

        if  descr['post_exec'] :
            post += "# CU post-exec\n"
            post += "timestamp\n"
            post += "echo post start $TIMESTAMP >> %s/PROF\n" % cu['workdir']
            post += '\n'.join(descr['post_exec' ])
            post += "\n"
            post += "timestamp\n"
            post += "echo post stop  $TIMESTAMP >> %s/PROF\n" % cu['workdir']
            post += "\n"

        if  descr['arguments']  :
            args  = ' ' .join (quote_args (descr['arguments']))

      # if  descr['stdin']  : io  += "<%s "  % descr['stdin']
      # else                : io  += "<%s "  % '/dev/null'
        if  descr['stdout'] : io  += "1>%s " % descr['stdout']
        else                : io  += "1>%s " %       'STDOUT'
        if  descr['stderr'] : io  += "2>%s " % descr['stderr']
        else                : io  += "2>%s " %       'STDERR'

        cmd, hop_cmd  = launcher.construct_command(descr['executable'], args,
                                                   descr['cores'],
                                                   '/usr/bin/env RP_SPAWNER_HOP=TRUE "$0"',
                                                   cu['opaque_slots'])


        script = """
# timestamp utility: seconds since epoch
timestamp () {
  TIMESTAMP=`awk 'BEGIN{srand(); print srand()}'`
}

"""
        if hop_cmd :
            # the script will itself contain a remote callout which calls again
            # the script for the invokation of the real workload (cmd) -- we
            # thus introduce a guard for the first execution.  The hop_cmd MUST
            # set RP_SPAWNER_HOP to some value for the startup to work

            script += "# ------------------------------------------------------\n"
            script += '# perform one hop for the actual command launch\n'
            script += 'if test -z "$RP_SPAWNER_HOP"\n'
            script += 'then\n'
            script += '    %s\n' % hop_cmd
            script += '    exit\n'
            script += 'fi\n\n'

        script += "# ------------------------------------------------------\n"
        script += "%s"        %  cwd
        script += "%s"        %  env
        script += "%s"        %  pre
        script += "# CU execution\n"
        script += "%s %s\n\n" % (cmd, io)
        script += "%s"        %  post
        script += "# ------------------------------------------------------\n\n"

      # self._log.debug ("execution script:\n%s\n" % script)

        return script


    # --------------------------------------------------------------------------
    #
    def spawn(self, launcher, cu):

        uid = cu['_id']

        self._prof.prof('spawn', msg='unit spawn', uid=uid)

        # we got an allocation: go off and launch the process.  we get
        # a multiline command, so use the wrapper's BULK/LRUN mode.
        cmd       = self._cu_to_cmd (cu, launcher)
        run_cmd   = "BULK\nLRUN\n%s\nLRUN_EOT\nBULK_RUN\n" % cmd

        self._prof.prof('command', msg='launch script constructed', uid=cu['_id'])

      # TODO: Remove this commented out block?
      # if  self.lrms.target_is_macos :
      #     run_cmd = run_cmd.replace ("\\", "\\\\\\\\") # hello MacOS

        ret, out, _ = self.launcher_shell.run_sync (run_cmd)

        if  ret != 0 :
            self._log.error ("failed to run unit '%s': (%s)(%s)" \
                            , (run_cmd, ret, out))
            return FAIL

        lines = filter (None, out.split ("\n"))

        self._log.debug (lines)

        if  len (lines) < 2 :
            raise RuntimeError ("Failed to run unit (%s)", lines)

        if  lines[-2] != "OK" :
            raise RuntimeError ("Failed to run unit (%s)" % lines)

        # FIXME: verify format of returned pid (\d+)!
        pid           = lines[-1].strip ()
        cu['pid']     = pid
        cu['started'] = rpu.timestamp()

        # before we return, we need to clean the
        # 'BULK COMPLETED message from lrun
        ret, out = self.launcher_shell.find_prompt ()
        if  ret != 0 :
            raise RuntimeError ("failed to run unit '%s': (%s)(%s)" \
                             % (run_cmd, ret, out))

        self._prof.prof('spawn', msg='spawning passed to pty', uid=uid)

        # FIXME: this is too late, there is already a race with the monitoring
        # thread for this CU execution.  We need to communicate the PIDs/CUs via
        # a queue again!
        self._prof.prof('pass', msg="to watcher (%s)" % cu['state'], uid=cu['_id'])
        with self._registry_lock :
            self._registry[pid] = cu


    # --------------------------------------------------------------------------
    #
    def _watch (self) :

        cname = self.name.replace('Component', 'Watcher')
        self._prof = rpu.Profiler(cname)

        MONITOR_READ_TIMEOUT = 1.0   # check for stop signal now and then
        static_cnt           = 0

        self._prof.prof('run')
        try:
            self._log = ru.get_logger(cname, target="%s.log" % cname,
                                      level='DEBUG') # FIXME?
            self.monitor_shell.run_async ("MONITOR")

            while not self._terminate.is_set () :

                _, out = self.monitor_shell.find (['\n'], timeout=MONITOR_READ_TIMEOUT)

                line = out.strip ()
              # self._log.debug ('monitor line: %s' % line)

                if  not line :

                    # just a read timeout, i.e. an opportunity to check for
                    # termination signals...
                    if  self._terminate.is_set() :
                        self._log.debug ("stop monitoring")
                        return

                    # ... and for health issues ...
                    if not self.monitor_shell.alive () :
                        self._log.warn ("monitoring channel died")
                        return

                    # ... and to handle cached events.
                    if not self._cached_events :
                        static_cnt += 1

                    else :
                        self._log.info ("monitoring channel checks cache (%d)", len(self._cached_events))
                        static_cnt += 1

                        if static_cnt == 10 :
                            # 10 times cache to check, dump it for debugging
                            static_cnt = 0

                        cache_copy          = self._cached_events[:]
                        self._cached_events = list()
                        events_to_handle    = list()

                        with self._registry_lock :

                            for pid, state, data in cache_copy :
                                cu = self._registry.get (pid, None)

                                if cu : events_to_handle.append ([cu, pid, state, data])
                                else  : self._cached_events.append ([pid, state, data])

                        # FIXME: measure if using many locks in the loop below
                        # is really better than doing all ops in the locked loop
                        # above
                        for cu, pid, state, data in events_to_handle :
                            self._handle_event (cu, pid, state, data)

                    # all is well...
                  # self._log.info ("monitoring channel finish idle loop")
                    continue


                elif line == 'EXIT' or line == "Killed" :
                    self._log.error ("monitoring channel failed (%s)", line)
                    self._terminate.set()
                    return

                elif not ':' in line :
                    self._log.warn ("monitoring channel noise: %s", line)

                else :
                    elems = line.split (':', 2)
                    if len(elems) != 3:
                        raise ValueError("parse error for (%s)", line)
                    pid, state, data = elems

                    # we are not interested in non-final state information, at
                    # the moment
                    if state in ['RUNNING'] :
                        continue

                    self._log.info ("monitoring channel event: %s", line)
                    cu = None

                    with self._registry_lock :
                        cu = self._registry.get (pid, None)

                    if cu:
                        self._prof.prof('passed', msg="ExecWatcher picked up unit",
                                state=cu['state'], uid=cu['_id'])
                        self._handle_event (cu, pid, state, data)
                    else:
                        self._cached_events.append ([pid, state, data])

        except Exception as e:

            self._log.exception("Exception in job monitoring thread: %s", e)
            self._terminate.set()

        self._prof.prof ('stop')


    # --------------------------------------------------------------------------
    #
    def _handle_event (self, cu, pid, state, data) :

        # got an explicit event to handle
        self._log.info ("monitoring handles event for %s: %s:%s:%s", cu['_id'], pid, state, data)

        rp_state = {'DONE'     : rp.DONE,
                    'FAILED'   : rp.FAILED,
                    'CANCELED' : rp.CANCELED}.get (state, rp.UNKNOWN)

        if rp_state not in [rp.DONE, rp.FAILED, rp.CANCELED] :
            # non-final state
            self._log.debug ("ignore shell level state transition (%s:%s:%s)",
                             pid, state, data)
            return

        # for final states, we can free the slots.
        self.publish('unschedule', cu)

        # record timestamp, exit code on final states
        cu['finished'] = rpu.timestamp()

        if data : cu['exit_code'] = int(data)
        else    : cu['exit_code'] = None

        if rp_state in [rp.FAILED, rp.CANCELED] :
            # The unit failed - fail after staging output
            self._prof.prof('final', msg="execution failed", uid=cu['_id'])
            cu['target_state'] = rp.FAILED

        else:
            # The unit finished cleanly, see if we need to deal with
            # output data.  We always move to stageout, even if there are no
            # directives -- at the very least, we'll upload stdout/stderr
            self._prof.prof('final', msg="execution succeeded", uid=cu['_id'])
            cu['target_state'] = rp.DONE

        self.advance(cu, rp.AGENT_STAGING_OUTPUT_PENDING, publish=True, push=True)

        # we don't need the cu in the registry anymore
        with self._registry_lock :
            if pid in self._registry :  # why wouldn't it be in there though?
                del(self._registry[pid])


# ==============================================================================
#
class AgentUpdateWorker(rpu.Worker):
    """
    An UpdateWorker pushes CU and Pilot state updates to mongodb.  Its instances
    compete for update requests on the update_queue.  Those requests will be
    triplets of collection name, query dict, and update dict.  Update requests
    will be collected into bulks over some time (BULK_COLLECTION_TIME), to
    reduce number of roundtrips.
    """

    # --------------------------------------------------------------------------
    #
    def __init__(self, cfg):

        rpu.Worker.__init__(self, cfg)


    # --------------------------------------------------------------------------
    #
    @classmethod
    def create(cls, cfg):

        return cls(cfg)


    # --------------------------------------------------------------------------
    #
    def initialize(self):

        self._session_id    = self._cfg['session_id']
        self._mongodb_url   = self._cfg['mongodb_url']

        _, db, _, _, _      = ru.mongodb_connect(self._mongodb_url)
        self._mongo_db      = db
        self._cinfo         = dict()            # collection cache
        self._lock          = threading.RLock() # protect _cinfo

        self.declare_subscriber('state', 'agent_state_pubsub', self.state_cb)
        self.declare_idle_cb(self.idle_cb, self._cfg.get('bulk_collection_time'))


    # ------------------------------------------------------------------
    #
    def _timed_bulk_execute(self, cinfo):

        # is there any bulk to look at?
        if not cinfo['bulk']:
            return False

        now = time.time()
        age = now - cinfo['last']

        # only push if collection time has been exceeded
        if not age > self._cfg['bulk_collection_time']:
            return False

        res = cinfo['bulk'].execute()
        self._log.debug("bulk update result: %s", res)

        self._prof.prof('unit update bulk pushed (%d)' % len(cinfo['uids']))
        for entry in cinfo['uids']:
            uid   = entry[0]
            state = entry[1]
            if state:
                self._prof.prof('update', msg='unit update pushed (%s)' % state, uid=uid)
            else:
                self._prof.prof('update', msg='unit update pushed', uid=uid)

        cinfo['last'] = now
        cinfo['bulk'] = None
        cinfo['uids'] = list()

        return True


    # --------------------------------------------------------------------------
    #
    def idle_cb(self):

        action = 0
        with self._lock:
            for cname in self._cinfo:
                action += self._timed_bulk_execute(self._cinfo[cname])

        return bool(action)


    # --------------------------------------------------------------------------
    #
    def state_cb(self, topic, msg):

        cu = msg

        # we don't have a good fallback on error, as the 'advance to fail' would
        # create an infinite loop.  We can thus *never* fail!  So we try/catch
        # and just log any errors.
        #
        # FIXME: should we send shutdown signals on errors?
        #
        # FIXME: at the moment, the update worker only operates on units.
        #        Should it accept other updates, eg. for pilot states?
        #
        try:
            # got a new request.  Add to bulk (create as needed),
            # and push bulk if time is up.
            uid   = cu['_id']
            state = cu.get('state')

            self._prof.prof('get', msg="update unit state to %s" % state, uid=uid)

            cbase       = cu.get('cbase',  '.cu')
            query_dict  = cu.get('query')
            update_dict = cu.get('update')

            if not query_dict:
                query_dict  = {'_id'  : uid} # make sure unit is not final?
            if not update_dict:
                update_dict = {'$set' : {'state': state},
                               '$push': {'statehistory': {
                                             'state': state,
                                             'timestamp': rpu.timestamp()}}}

            # check if we handled the collection before.  If not, initialize
            cname = self._session_id + cbase

            with self._lock:
                if not cname in self._cinfo:
                    self._cinfo[cname] = {
                            'coll' : self._mongo_db[cname],
                            'bulk' : None,
                            'last' : time.time(),  # time of last push
                            'uids' : list()
                            }


                # check if we have an active bulk for the collection.  If not,
                # create one.
                cinfo = self._cinfo[cname]

                if not cinfo['bulk']:
                    cinfo['bulk'] = cinfo['coll'].initialize_ordered_bulk_op()


                # push the update request onto the bulk
                cinfo['uids'].append([uid, state])
                cinfo['bulk'].find  (query_dict) \
                             .update(update_dict)
                self._prof.prof('bulk', msg='bulked (%s)' % state, uid=uid)

                # attempt a timed update
                self._timed_bulk_execute(cinfo)

        except Exception as e:
            self._log.exception("unit update failed (%s)", e)
            # FIXME: should we fail the pilot at this point?
            # FIXME: Are the strategies to recover?



# ==============================================================================
#
class AgentStagingInputComponent(rpu.Component):
    """
    This component performs all agent side input staging directives for compute
    units.  It gets units from the agent_staging_input_queue, in
    AGENT_STAGING_INPUT_PENDING state, will advance them to AGENT_STAGING_INPUT
    state while performing the staging, and then moves then to the
    AGENT_SCHEDULING_PENDING state, into the agent_scheduling_queue.
    """

    # --------------------------------------------------------------------------
    #
    def __init__(self, cfg):

        rpu.Component.__init__(self, cfg)


    # --------------------------------------------------------------------------
    #
    @classmethod
    def create(cls, cfg):

        return cls(cfg)


    # --------------------------------------------------------------------------
    #
    def initialize(self):

        self.declare_input (rp.AGENT_STAGING_INPUT_PENDING, rp.AGENT_STAGING_INPUT_QUEUE)
        self.declare_worker(rp.AGENT_STAGING_INPUT_PENDING, self.work)

        self.declare_output(rp.ALLOCATING_PENDING, rp.AGENT_SCHEDULING_QUEUE)

        self.declare_publisher('state', rp.AGENT_STATE_PUBSUB)


    # --------------------------------------------------------------------------
    #
    def work(self, cu):

        self.advance(cu, rp.AGENT_STAGING_INPUT, publish=True, push=False)
        self._log.info('handle %s' % cu['_id'])

<<<<<<< HEAD
                    sandbox      = os.path.join(self._workdir, '%s' % _cu['_id'])
                    staging_area = os.path.join(self._workdir, self._config['staging_area'])
                    staging_ok   = True
=======
        workdir      = os.path.join(self._cfg['workdir'], '%s' % cu['_id'])
        staging_area = os.path.join(self._cfg['workdir'], self._cfg['staging_area'])
>>>>>>> f78ca353

        cu['workdir']     = workdir
        cu['stdout']      = ''
        cu['stderr']      = ''
        cu['opaque_clot'] = None

        stdout_file       = cu['description'].get('stdout')
        stdout_file       = stdout_file if stdout_file else 'STDOUT'
        stderr_file       = cu['description'].get('stderr')
        stderr_file       = stderr_file if stderr_file else 'STDERR'

        cu['stdout_file'] = os.path.join(workdir, stdout_file)
        cu['stderr_file'] = os.path.join(workdir, stderr_file)

        # create unit workdir
        rec_makedir(workdir)
        self._prof.prof('unit mkdir', uid=cu['_id'])

        for directive in cu['Agent_Input_Directives']:

            self._prof.prof('Agent input_staging queue', uid=cu['_id'],
                     msg="%s -> %s" % (str(directive['source']), str(directive['target'])))

            # Perform input staging
            self._log.info("unit input staging directives %s for cu: %s to %s",
                           directive, cu['_id'], workdir)

            # Convert the source_url into a SAGA Url object
            source_url = rs.Url(directive['source'])

            # Handle special 'staging' scheme
            if source_url.scheme == self._cfg['staging_scheme']:
                self._log.info('Operating from staging')
                # Remove the leading slash to get a relative path from the staging area
                rel2staging = source_url.path.split('/',1)[1]
                source = os.path.join(staging_area, rel2staging)
            else:
                self._log.info('Operating from absolute path')
                source = source_url.path

            # Get the target from the directive and convert it to the location
            # in the workdir
            target = directive['target']
            abs_target = os.path.join(workdir, target)

            # Create output directory in case it doesn't exist yet
            rec_makedir(os.path.dirname(abs_target))

            self._log.info("Going to '%s' %s to %s", directive['action'], source, abs_target)

            if   directive['action'] == LINK: os.symlink     (source, abs_target)
            elif directive['action'] == COPY: shutil.copyfile(source, abs_target)
            elif directive['action'] == MOVE: shutil.move    (source, abs_target)
            else:
                # FIXME: implement TRANSFER mode
                raise NotImplementedError('Action %s not supported' % directive['action'])

<<<<<<< HEAD
                            # If we catch an exception, assume the staging failed
                            log_message = "%s'ed %s to %s - failure (%s)" % \
                                    (directive['action'], source, abs_target, e)
                            self._log.exception(log_message)

                            # If a staging directive fails, fail the CU also.
                            _cu['state'] = rp.FAILED
                            self._agent.update_unit_state(src    = 'StageinWorker',
                                                          uid    = _cu['_id'],
                                                          state  = rp.FAILED,
                                                          msg    = log_message)

                            # don't attempt to stage other files
                            staging_ok = False
                            break

                    # if agent staging is all done, unit can go to ALLOCATING
                    if staging_ok:
                        rpu.prof('log', msg="no staging to do -- go allocate", uid=_cu['_id'])
                        _cu['state'] = rp.ALLOCATING
                        self._agent.update_unit_state(src    = 'StageinWorker',
                                                      uid    = _cu['_id'],
                                                      state  = rp.ALLOCATING,
                                                      msg    = 'agent input staging done')

                        _cu_list, _ = rpu.blowup(self._config, _cu, SCHEDULE_QUEUE)
                        for __cu in _cu_list :
                            rpu.prof('put', msg="StageinWorker to schedule_queue (%s)" % __cu['state'], uid=__cu['_id'])
                            self._schedule_queue.put([COMMAND_SCHEDULE, __cu])
=======
            log_message = "%s'ed %s to %s - success" % (directive['action'], source, abs_target)
            self._log.info(log_message)
>>>>>>> f78ca353


        self._prof.prof('log', msg="toward agent scheduling", uid=cu['_id'])

      # self.advance(cu, rp.AGENT_SCHEDULING_PENDING, publish=True, push=True)
        self.advance(cu, rp.ALLOCATING_PENDING, publish=True, push=True)


# ==============================================================================
#
class AgentStagingOutputComponent(rpu.Component):
    """
    This component performs all agent side output staging directives for compute
    units.  It gets units from the agent_staging_output_queue, in
    AGENT_STAGING_OUTPUT_PENDING state, will advance them to
    AGENT_STAGING_OUTPUT state while performing the staging, and then moves then
    to the UMGR_STAGING_OUTPUT_PENDING state, which at the moment requires the
    state change to be published to MongoDB (no push into a queue).

    Note that this component also collects stdout/stderr of the units (which
    can also be considered staging, really).
    """

    # --------------------------------------------------------------------------
    #
    def __init__(self, cfg):

        rpu.Component.__init__(self, cfg)


    # --------------------------------------------------------------------------
    #
    @classmethod
    def create(cls, cfg):

        return cls(cfg)


    # --------------------------------------------------------------------------
    #
    def initialize(self):

        self.declare_input (rp.AGENT_STAGING_OUTPUT_PENDING, rp.AGENT_STAGING_OUTPUT_QUEUE)
        self.declare_worker(rp.AGENT_STAGING_OUTPUT_PENDING, self.work)

        # we don't need an output queue -- units are picked up via mongodb
        self.declare_output(rp.PENDING_OUTPUT_STAGING, None) # drop units

        self.declare_publisher('state', rp.AGENT_STATE_PUBSUB)

<<<<<<< HEAD
                    sandbox = os.path.join(self._workdir, '%s' % _cu['_id'])
                    staging_ok = True
=======
>>>>>>> f78ca353

    # --------------------------------------------------------------------------
    #
    def work(self, cu):

        self.advance(cu, rp.AGENT_STAGING_OUTPUT, publish=True, push=False)

        staging_area = os.path.join(self._cfg['workdir'], self._cfg['staging_area'])

        workdir = cu['workdir']

        ## parked from unit state checker: unit postprocessing
        if os.path.isfile(cu['stdout_file']):
            with open(cu['stdout_file'], 'r') as stdout_f:
                try:
                    txt = unicode(stdout_f.read(), "utf-8")
                except UnicodeDecodeError:
                    txt = "unit stdout contains binary data -- use file staging directives"

                cu['stdout'] += rpu.tail(txt)

        if os.path.isfile(cu['stderr_file']):
            with open(cu['stderr_file'], 'r') as stderr_f:
                try:
                    txt = unicode(stderr_f.read(), "utf-8")
                except UnicodeDecodeError:
                    txt = "unit stderr contains binary data -- use file staging directives"

                cu['stderr'] += rpu.tail(txt)


        if os.path.isfile("%s/PROF" % cu['workdir']):
            try:
                with open("%s/PROF" % cu['workdir'], 'r') as prof_f:
                    txt = prof_f.read()
                    for line in txt.split("\n"):
                        if line:
                            x1, x2, x3 = line.split()
                            self._prof.prof(x1, msg=x2, timestamp=float(x3), uid=cu['_id'])
            except Exception as e:
                self._log.error("Pre/Post profiling file read failed: `%s`" % e)

        # NOTE: all units get here after execution, even those which did not
        #       finish successfully.  We do that so that we can make 
        #       stdout/stderr available for failed units.  But at this point we
        #       don't need to advance those units anymore, but can make them
        #       final.  
        if cu['target_state'] != rp.DONE:
            self.advance(cu, cu['target_state'], publish=True, push=False)
            return

        # all other units get their (expectedly valid) output files staged
        for directive in cu['Agent_Output_Directives']:

            self._prof.prof('Agent output_staging', uid=cu['_id'],
                     msg="%s -> %s" % (str(directive['source']), str(directive['target'])))

            # Perform output staging
            self._log.info("unit output staging directives %s for cu: %s to %s",
                    directive, cu['_id'], workdir)

<<<<<<< HEAD
                        except Exception as e:
                            # If we catch an exception, assume the staging failed
                            log_message = "%s'ed %s to %s - failure (%s)" % \
                                    (directive['action'], abs_source, target, e)
                            self._log.exception(log_message)

                            # If a staging directive fails, fail the CU also.
                            _cu['state'] = rp.FAILED
                            self._agent.update_unit_state(src    = 'StageoutWorker',
                                                          uid    = _cu['_id'],
                                                          state  = rp.FAILED,
                                                          msg    = log_message)
                            staging_ok = False
                            break

                    # if agent output staging is done, advance the unit
                    if staging_ok:

                        #rpu.prof('final', msg="stageout done", uid=_cu['_id'])
                        _cu['state'] = rp.PENDING_OUTPUT_STAGING
                        self._agent.update_unit_state(src    = 'StageoutWorker',
                                                      uid    = _cu['_id'],
                                                      state  = rp.PENDING_OUTPUT_STAGING,
                                                      msg    = 'Agent output staging completed',
                                                      update = {
                                                          '$set' : {
                                                              'stdout'    : _cu['stdout'],
                                                              'stderr'    : _cu['stderr'],
                                                              'exit_code' : _cu['exit_code'],
                                                              'started'   : _cu['started'],
                                                              'finished'  : _cu['finished'],
                                                              'slots'     : _cu['opaque_slot'],
                                                          }
                                                      })
                    # NOTE: this is final, the cu is not touched anymore
                    _cu = None

                # make sure the CU is not touched anymore (see except below)
                cu = None
=======
            # Convert the target_url into a SAGA Url object
            target_url = rs.Url(directive['target'])
>>>>>>> f78ca353

            # Handle special 'staging' scheme
            if target_url.scheme == self._cfg['staging_scheme']:
                self._log.info('Operating from staging')
                # Remove the leading slash to get a relative path from
                # the staging area
                rel2staging = target_url.path.split('/',1)[1]
                target = os.path.join(staging_area, rel2staging)
            else:
                self._log.info('Operating from absolute path')
                # FIXME: will this work for TRANSFER mode?
                target = target_url.path

            # Get the source from the directive and convert it to the location
            # in the workdir
            source = str(directive['source'])
            abs_source = os.path.join(workdir, source)

            # Create output directory in case it doesn't exist yet
            # FIXME: will this work for TRANSFER mode?
            rec_makedir(os.path.dirname(target))

            self._log.info("Going to '%s' %s to %s", directive['action'], abs_source, target)

            if directive['action'] == LINK:
                # This is probably not a brilliant idea, so at least give a warning
                os.symlink(abs_source, target)
            elif directive['action'] == COPY:
                shutil.copyfile(abs_source, target)
            elif directive['action'] == MOVE:
                shutil.move(abs_source, target)
            else:
                # FIXME: implement TRANSFER mode
                raise NotImplementedError('Action %s not supported' % directive['action'])

            log_message = "%s'ed %s to %s - success" %(directive['action'], abs_source, target)
            self._log.info(log_message)

        # Agent output staging is done.
        self.advance(cu, rp.PENDING_OUTPUT_STAGING, publish=True, push=False)


# ==============================================================================
#
class AgentHeartbeatWorker(rpu.Worker):
    """
    The HeartbeatMonitor watches the command queue for heartbeat updates (and
    other commands).
    """

    # --------------------------------------------------------------------------
    #
    def __init__(self, cfg):

        rpu.Worker.__init__(self, cfg)


    # --------------------------------------------------------------------------
    #
    @classmethod
    def create(cls, cfg):

        return cls(cfg)


    # --------------------------------------------------------------------------
    #
    def initialize(self):

        self._session_id    = self._cfg['session_id']
        self._mongodb_url   = self._cfg['mongodb_url']

        self.declare_publisher('command', rp.AGENT_COMMAND_PUBSUB)
        self.declare_idle_cb(self.idle_cb, self._cfg.get('heartbeat_interval'))

        self._pilot_id      = self._cfg['pilot_id']
        self._session_id    = self._cfg['session_id']
        self._runtime       = self._cfg['runtime']
        self._starttime     = time.time()

        # set up db connection
        _, mongo_db, _, _, _  = ru.mongodb_connect(self._cfg['mongodb_url'])

        self._p  = mongo_db["%s.p"  % self._session_id]
        self._cu = mongo_db["%s.cu" % self._session_id]


    # --------------------------------------------------------------------------
    #
    def idle_cb(self):

        try:
            self._prof.prof('heartbeat', msg='Listen! Listen! Listen to the heartbeat!')
            self._check_commands()
            self._check_state   ()
            return True

        except Exception as e:
            self._log.exception('heartbeat died - cancel')
            self.publish('command', {'cmd' : 'shutdown', 
                                     'arg' : 'exception'})

    # --------------------------------------------------------------------------
    #
    def _check_commands(self):

        # Check if there's a command waiting
        retdoc = self._p.find_and_modify(
                    query  = {"_id"  : self._pilot_id},
                    update = {"$set" : {COMMAND_FIELD: []}}, # Wipe content of array
                    fields = [COMMAND_FIELD]
                    )

        if not retdoc:
            return

        for command in retdoc[COMMAND_FIELD]:

            cmd = command[COMMAND_TYPE]
            arg = command[COMMAND_ARG]

            self._prof.prof('ingest_cmd', msg="mongodb to HeartbeatMonitor (%s : %s)" % (cmd, arg))

            if cmd == COMMAND_CANCEL_PILOT:
                self._log.info('cancel pilot cmd')
                self.publish('command', {'cmd' : 'shutdown', 
                                         'arg' : 'cancel'})

            elif cmd == COMMAND_CANCEL_COMPUTE_UNIT:
                self._log.info('cancel unit cmd')
                self.publish('command', {'cmd' : 'cancel_unit', 
                                         'arg' : command})

            elif cmd == COMMAND_KEEP_ALIVE:
                self._log.info('keepalive pilot cmd')
                self.publish('command', {'cmd' : 'heartbeat', 
                                         'arg' : 'keepalive'})

            else:
                self._log.error("Received unknown command: %s with arg: %s.", cmd, arg)


    # --------------------------------------------------------------------------
    #
    def _check_state(self):

        # Make sure that we haven't exceeded the agent runtime. if
        # we have, terminate.
        if time.time() >= self._starttime + (int(self._runtime) * 60):
            self._log.info("Agent has reached runtime limit of %s seconds.", self._runtime*60)
            self.publish('command', {'cmd' : 'shutdown', 
                                     'arg' : 'timeout'})



# ==============================================================================
#
class AgentWorker(rpu.Worker):

    # --------------------------------------------------------------------------
    #
    def __init__(self, cfg):

        self.agent_name = cfg['agent_name']
        rpu.Worker.__init__(self, cfg)

        # everything which comes after the worker init is limited in scope to
        # the current process, and will not be available in the worker process.
        self._pilot_id   = self._cfg['pilot_id']
        self._session_id = self._cfg['session_id']

        # set up db connection for the command cb (the worker process gets its
        # own db handle)
        _, mongo_db, _, _, _  = ru.mongodb_connect(self._cfg['mongodb_url'])
        self._p  = mongo_db["%s.p"  % self._session_id]

        # subscribe for commands (including shutdown)
        self.declare_subscriber('command', rp.AGENT_COMMAND_PUBSUB, self.command_cb)


    # --------------------------------------------------------------------------
    #
    def command_cb(self, topic, msg):

        cmd = msg['cmd']
        arg = msg['arg']

        if cmd == 'shutdown':

            self._log.info("shutdown command (%s)" % arg)
            self._log.info("terminate")
            self.terminate()

            if arg == 'timeout':
                pilot_DONE(self._p, self._pilot_id, self._log, "TIMEOUT received. Terminating.")

            if arg == 'cancel':
                pilot_CANCELED(self._p, self._pilot_id, self._log, "CANCEL received. Terminating.")

            else:
                pilot_FAILED(self._p, self._pilot_id, self._log, "TERMINATE(%s) received" % arg)

        else:
            self._log.error("unknown command '%s'" % msg)


    # --------------------------------------------------------------------------
    #
    def initialize(self):
        """
        Read the configuration file, setup logging and mongodb connection.
        This prepares the stage for the component setup (self._setup()).
        """

        self._cfg['workdir'] = os.getcwd() # this better be on a shared FS!

        # sanity check on config settings
        if not 'cores'               in self._cfg: raise ValueError("Missing number of cores")
        if not 'debug'               in self._cfg: raise ValueError("Missing DEBUG level")
        if not 'lrms'                in self._cfg: raise ValueError("Missing LRMS")
        if not 'mongodb_url'         in self._cfg: raise ValueError("Missing MongoDB URL")
        if not 'pilot_id'            in self._cfg: raise ValueError("Missing pilot id")
        if not 'runtime'             in self._cfg: raise ValueError("Missing or zero agent runtime")
        if not 'scheduler'           in self._cfg: raise ValueError("Missing agent scheduler")
        if not 'session_id'          in self._cfg: raise ValueError("Missing session id")
        if not 'spawner'             in self._cfg: raise ValueError("Missing agent spawner")
        if not 'mpi_launch_method'   in self._cfg: raise ValueError("Missing mpi launch method")
        if not 'task_launch_method'  in self._cfg: raise ValueError("Missing unit launch method")
        if not 'agent_layout'        in self._cfg: raise ValueError("Missing agent layout")

        self._pilot_id   = self._cfg['pilot_id']
        self._session_id = self._cfg['session_id']
        self._runtime    = self._cfg['runtime']
        self._sub_cfg    = self._cfg['agent_layout'][self.agent_name]
        self._pull_units = self._sub_cfg.get('pull_units', False)

        # another sanity check
        if self.agent_name == 'agent.0':
            if self._sub_cfg.get('target', 'local') != 'local':
                raise ValueError("agent.0 must run on target 'local'")

        # keep track of objects we need to close in the finally clause
        self._sub_agents = list()
        self._bridges    = list()
        self._components = list()
        self._workers    = list()

        # configure the agent logger
        self._log.setLevel(self._cfg['debug'])
        self._log.info('git ident: %s' % git_ident)

        # set up db connection -- only for the master agent and for the agent
        # which pulls units (which might be the same)
        if self.agent_name == 'agent.0' or self._pull_units:
            _, mongo_db, _, _, _  = ru.mongodb_connect(self._cfg['mongodb_url'])

            self._p  = mongo_db["%s.p"  % self._session_id]
            self._cu = mongo_db["%s.cu" % self._session_id]

        # first order of business: set the start time and state of the pilot
        # Only the master agent performs this action
        if self.agent_name == 'agent.0':
            now = rpu.timestamp()
            ret = self._p.update(
                {"_id": self._pilot_id},
                {"$set" : {"state"        : rp.ACTIVE,
                           "started"      : now},
                 "$push": {"statehistory" : {"state"    : rp.ACTIVE,
                                             "timestamp": now}}
                })
            # TODO: Check for return value, update should be true!
            self._log.info("Database updated: %s", ret)

        # bootstrap sub-agents, agent components, bridges etc.
        self.bootstrap_4()       

        
        # the pulling agent registers the staging_input_queue as this is what we want to push to
        # FIXME: do a sanity check on the config that only one agent pulls, as
        #        this is a non-atomic operation at this point
        self._log.debug('agent will pull units: %s' % bool(self._pull_units))
        if self._pull_units:

            self.declare_output(rp.AGENT_STAGING_INPUT_PENDING, rp.AGENT_STAGING_INPUT_QUEUE)
            self.declare_publisher('state', rp.AGENT_STATE_PUBSUB)

            # register idle callback, to pull for units -- which is the only action
            # we have to perform, really
            self.declare_idle_cb(self.idle_cb, self._cfg['db_poll_sleeptime'])


    # --------------------------------------------------------------------------
    #
    def start_sub_agents(self):
        """
        For the list of sub_agents, get a launch command and launch that
        agent instance on the respective node.  We pass it to the seconds
        bootstrap level, there is no need to pass the first one again.
        """

        self._log.debug('start_sub_agents')

        # the configs are written, and the sub-agents can be started.  To know
        # how to do that we create the agent launch method, have it creating
        # the respective command lines per agent instance, and run via
        # popen. 
        agent_lm = LaunchMethod.create(
            name   = self._cfg['agent_launch_method'],
            cfg    = self._cfg,
            logger = self._log)

        for sa in self._sub_cfg.get('sub_agents', []):
            target = self._cfg['agent_layout'][sa]['target']

            if target == 'local':

                # start agent locally
                cmd = "/bin/sh %s/bootstrap_2.sh %s" % (os.getcwd(), sa)

            elif target == 'node':

                node = self._cfg['lrms_info']['agent_nodes'].get(sa)
                # start agent remotely, use launch method
                # NOTE:  there is some implicit assumption that we can use
                #        the 'agent_node' string as 'agent_string:0' and
                #        obtain a well format slot...
                # FIXME: it is actually tricky to translate the agent_node
                #        into a viable 'opaque_slots' structure, as that is
                #        usually done by the schedulers.  So we leave that
                #        out for the moment, which will make this unable to
                #        work with a number of launch methods.  Can the
                #        offset computation be moved to the LRMS?
                # FIXME: are we using the 'hop' correctly?
                opaque_slots = { 
                        'task_slots'   : ['%s:0' % node], 
                        'task_offsets' : [], 
                        'lm_info'      : self._cfg['lrms_info']['lm_info']}
                cmd, _ = agent_lm.construct_command(task_exec="/bin/sh", 
                        task_args="%s/bootstrap_2.sh %s" % (os.getcwd(), sa), 
                        task_numcores=1, 
                        launch_script_hop='/usr/bin/env RP_SPAWNER_HOP=TRUE "$0"',
                        opaque_slots=opaque_slots)

            # spawn the sub-agent
            self._prof.prof("create", msg=sa)
            self._log.info ("create sub-agent %s: %s" % (sa, cmd))
            sa_out = open("%s.out" % sa, "w")
            sa_err = open("%s.err" % sa, "w")
            sa_proc = subprocess.Popen(cmd, shell=True, stdout=sa_out, stderr=sa_err)
            self._sub_agents.append([sa, sa_proc, sa_out, sa_err])
            self._prof.prof("created", msg=sa)

        self._log.debug('start_sub_agents done')

    # --------------------------------------------------------------------------
    #
    def start_bridges(self):
        """
        For all bridges defined on this agent instance, create that bridge.
        Keep a handle around for shutting them down later.
        """

        self._log.debug('start_bridges')

        # ----------------------------------------------------------------------
        # shortcut for bridge creation
        bridge_type = {rp.AGENT_STAGING_INPUT_QUEUE  : 'queue',
                       rp.AGENT_SCHEDULING_QUEUE     : 'queue',
                       rp.AGENT_EXECUTING_QUEUE      : 'queue',
                       rp.AGENT_STAGING_OUTPUT_QUEUE : 'queue',
                       rp.AGENT_UNSCHEDULE_PUBSUB    : 'pubsub',
                       rp.AGENT_RESCHEDULE_PUBSUB    : 'pubsub',
                       rp.AGENT_COMMAND_PUBSUB       : 'pubsub',
                       rp.AGENT_STATE_PUBSUB         : 'pubsub'}

        def _create_bridge(name):
            if bridge_type[name] == 'queue':
                return rpu.Queue.create(rpu.QUEUE_ZMQ, name, rpu.QUEUE_BRIDGE)
            elif bridge_type[name] == 'pubsub':
                return rpu.Pubsub.create(rpu.PUBSUB_ZMQ, name, rpu.PUBSUB_BRIDGE)
            else:
                raise ValueError('unknown bridge type for %s' % name)
        # ----------------------------------------------------------------------

        # create all bridges we need.  Use the default addresses,
        # ie. they will bind to all local interfacces on ports 10.000++.
        for name in self._sub_cfg.get('bridges', []):
            b = _create_bridge(name)
            self._bridges.append(b)
            self._log.info('created bridge %s: %s', name, b.name)

        self._log.debug('start_bridges done')


    # --------------------------------------------------------------------------
    #
    def start_components(self):
        """
        For all componants defined on this agent instance, create the required
        number of those.  Keep a handle around for shutting them down later.
        """

        self._log.debug("start_components")

        # We use a static map from component names to class types for now --
        # a factory might be more appropriate (FIXME)
        cmap = {
            "agent_staging_input_component"  : AgentStagingInputComponent,
            "agent_scheduling_component"     : AgentSchedulingComponent,
            "agent_executing_component"      : AgentExecutingComponent,
            "agent_staging_output_component" : AgentStagingOutputComponent
            }
        for cname, cnum in self._sub_cfg.get('components',{}).iteritems():
            for i in range(cnum):
                # each component gets its own copy of the config
                ccfg = copy.deepcopy(self._cfg)
                ccfg['number'] = i
                comp = cmap[cname].create(ccfg)
                comp.start()
                self._components.append(comp)
                self._log.info('created component %s (%s): %s', cname, cnum, comp.cname)

        # we also create *one* instance of every 'worker' type -- which are the
        # heartbeat and update worker.  To ensure this, we only create workers
        # in agent.0.  
        # FIXME: make this configurable, both number and placement
        if self.agent_name == 'agent.0':
            wmap = {
                rp.AGENT_UPDATE_WORKER    : AgentUpdateWorker,
                rp.AGENT_HEARTBEAT_WORKER : AgentHeartbeatWorker
                }
            for wname in wmap:
                self._log.info('create worker %s', wname)
                wcfg   = copy.deepcopy(self._cfg)
                worker = wmap[wname].create(wcfg)
                worker.start()
                self._workers.append(worker)

        self._log.debug("start_components done")

    # --------------------------------------------------------------------------
    #
    def bootstrap_4(self):
        """
        This method will instantiate all communitation and notification
        channels, and all components and workers.  It will then feed a set of
        units to the lead-in queue (staging_input).  A state notification
        callback will then register all units which reached a final state
        (DONE).  Once all units are accounted for, it will tear down all created
        objects.

        The agent accepts a config, which will specify in an agent_layout
        section:
          - what nodes should be used for sub-agent startup
          - what bridges should be started
          - what components should be started
          - what are the endpoints for bridges which are not started

        Before starting any sub-agent or component, the agent master (agent.0)
        will collect information about the nodes required for all instances.
        That is added to the config itself, for the benefit of the LRMS
        initialisation which is expected to block those nodes from the
        scheduler.
        """

        self._log.debug('bootstrap_4')

        # we pick the layout according to our role (name)
        # NOTE: we don't do sanity checks on the agent layout (too lazy) -- but
        #       we would hiccup badly over ill-formatted or incomplete layouts...
        if not self.agent_name in self._cfg['agent_layout']:
            raise RuntimeError("no agent layout section for %s" % self.agent_name)

        try:
            self.start_bridges()
            self.start_components()
            self.start_sub_agents()

            # FIXME: make sure all communication channels are in place.  This could
            # be replaced with a proper barrier, but not sure if that is worth it...
            time.sleep (1)


        except Exception as e:
            self._log.exception("Agent setup error: %s" % e)
            raise

        self._prof.prof('Agent setup done', logger=self._log.debug)

        # FIXME: signal the other agents, and shot down all components and
        #        bridges.


    # --------------------------------------------------------------------------
    #
    def finalize(self):

        self._log.info("Agent finalizes")
        self._prof.prof('stop')

        # FIXME: let logfiles settle before killing the components
        time.sleep(1)
      
        # burn the bridges, burn EVERYTHING
        for sa, sa_proc, sa_out, sa_err in self._sub_agents:
            self._log.info("closing sub-agent %s", sa)
            sa_proc.terminate()
            sa_out.close()
            sa_err.close()

        for c in self._components:
            self._log.info("closing component %s", c._name)
            c.close()
      
        for w in self._workers:
            self._log.info("closing worker %s", w._name)
            w.close()

        for b in self._bridges:
            self._log.info("closing bridge %s", b._name)
            b.close()

        self._log.info("Agent finalized")
        sys.exit()


    # --------------------------------------------------------------------------
    #
    def idle_cb(self):
        """
        This method will be driving all other agent components, in the sense
        that it will manage the conncection to MongoDB to retrieve units, and
        then feed them to the respective component queues.
        """

        # only do something if configured to do so
        if not self._pull_units:
            self._log.debug('not configured to pull for units')
            return True  # fake work to avoid busy noops

        try:
            # check for new units
            return self.check_units()

        except Exception as e:
            # exception in the main loop is fatal
            pilot_FAILED(self._p, self._pilot_id, self._log,
                "ERROR in agent main loop: %s. %s" % (e, traceback.format_exc()))
            self._prof.flush()
            sys.exit(1)


    # --------------------------------------------------------------------------
    #
    def check_units(self):

        # Check if there are compute units waiting for input staging
        # and log that we pulled it.
        #
        # FIXME: Unfortunately, 'find_and_modify' is not bulkable, so we have
        # to use 'find'.  To avoid finding the same units over and over again,
        # we update the state *before* running the next find -- so we do it
        # right here...  No idea how to avoid that roundtrip...
        # This also blocks us from using multiple ingest threads, or from doing
        # late binding by unit pull :/
        cu_cursor = self._cu.find(spec  = {"pilot"   : self._pilot_id,
                                           'state'   : rp.AGENT_STAGING_INPUT_PENDING, 
                                           'control' : 'umgr'})
        if not cu_cursor.count():
            # no units whatsoever...
            self._log.info("units pulled:    0")
            return False

        # update the unit states to avoid pulling them again next time.
        cu_list = list(cu_cursor)
        cu_uids = [cu['_id'] for cu in cu_list]

        self._cu.update(multi    = True,
                        spec     = {"_id"   : {"$in"     : cu_uids}},
                        document = {"$set"  : {"control" : 'agent'}})

        self._log.info("units pulled: %4d"   % len(cu_list))
        self._prof.prof('get', msg="bulk size: %d" % len(cu_list))
        for cu in cu_list:
            self._prof.prof('get', msg="bulk size: %d" % len(cu_list), uid=cu['_id'])

        # now we really own the CUs, and can start working on them (ie. push
        # them into the pipeline)
        self.advance(cu_list, publish=True, push=True)

        # indicate that we did some work (if we did...)
        return True



# ==============================================================================
#
# Agent bootstrap stage 3
#
# ==============================================================================
def bootstrap_3():
    """
    This method continues where the bootstrapper left off, but will quickly pass
    control to the Agent class which will spawn the functional components.
    """

    # set up a logger and profiler
    prof = rpu.Profiler('bootstrap_3')
    log  = ru.get_logger('bootstrap_3', 'bootstrap_3.log', 'DEBUG')  # FIXME?
    log.info('start')

    # FIXME: signal handlers need mongo_p, but we won't have that until later

    # quickly set up a mongodb handle so that we can report errors.  We need to
    # parse the config to get the url and some IDs.
    # FIXME: should those be the things we pass as arg or env?
    # --------------------------------------------------------------------------
    # load the agent config, and overload the config dicts

    if not 'RADICAL_PILOT_CFG' in os.environ:
        raise RuntimeError('RADICAL_PILOT_CFG is not set - abort')


    # find out what agent instance name we have
    if len(sys.argv) != 2: 
        raise RuntimeError('invalid number of parameters (%s)' % sys.argv)
    agent_name = sys.argv[1]
    agent_cfg  = "%s/%s.cfg" % (os.getcwd(), agent_name)

    print "startup agent %s : %s" % (agent_name, agent_cfg)

    cfg = ru.read_json_str(agent_cfg)
    cfg['agent_name'] = agent_name

    log.setLevel(cfg.get('debug', 'INFO'))

    print "Agent config (%s):\n%s\n\n" % (agent_cfg, pprint.pformat(cfg))

    mongodb_url = cfg['mongodb_url']
    pilot_id    = cfg['pilot_id']
    session_id  = cfg['session_id']

    _, mongo_db, _, _, _  = ru.mongodb_connect(mongodb_url)
    mongo_p  = mongo_db["%s.p" % cfg['session_id']]

    # set up signal and exit handlers
    def exit_handler():
        pass
      # rpu.flush_prof()
    
    def sigint_handler(signum, frame):
        pilot_FAILED(msg='Caught SIGINT. EXITING (%s)' % frame)
        sys.exit(2)

    def sigalarm_handler(signum, frame):
        pilot_FAILED(msg='Caught SIGALRM (Walltime limit?). EXITING (%s)' % frame)
        sys.exit(3)
        
    import atexit
    atexit.register(exit_handler)
    signal.signal(signal.SIGINT, sigint_handler)
    signal.signal(signal.SIGALRM, sigalarm_handler)

    try:
        # ----------------------------------------------------------------------
        # des Pudels Kern: merge LRMS info into cfg and get the agent started

        if agent_name == 'agent.0':
            
            # only the master agent creates LRMS and sub-agent config files.
            # The LRMS which will give us the set of agent_nodes to use for
            # sub-agent startup.  Add the remaining LRMS information to the
            # config, for the benefit of the scheduler).

            lrms = LRMS.create(name   = cfg['lrms'],
                               cfg    = cfg,
                               logger = log)
            cfg['lrms_info'] = dict()
            cfg['lrms_info']['lm_info']        = lrms.lm_info
            cfg['lrms_info']['node_list']      = lrms.node_list
            cfg['lrms_info']['cores_per_node'] = lrms.cores_per_node
            cfg['lrms_info']['agent_nodes']    = lrms.agent_nodes

            # Based on the LRMS info, and specifically the agent_nodes, we now
            # know where each sub_agent will run.  We will sift through the
            # config, find where the bridges are to be created, thus can
            # determine their addresses, and will then apply those addresses to
            # the queue and pubsub endpoints in all agent components.  Note that
            # the bridge addresses themself will not change -- they are fine to
            # listen on tcp://*:[port]/.
            #
            # Once we did those changes, we will write copies of the resulting config
            # for each sub agent instance.  At the moment those configs are identical,
            # and the sub_agent will pick its own layout section -- but in principle
            # this is also the point where we would make individual config changes.

            # dig out bridges from all sub-agents (sa)
            bridge_addresses = dict()
            for sa in cfg['agent_layout']:

                # FIXME: we should point the address to the node of the subagent
                #        which hosts the bridge, not the local IP.  Until this
                #        is fixed, bridges MUST run on agent.0 (which is what
                #        LRMS.hostip() below will point to).
                nodeip = LRMS.hostip()

                # we should have at most one bridge for every type
                for b in cfg['agent_layout'][sa].get('bridges', []):
                    if b in bridge_addresses:
                        raise RuntimeError('duplicated bridge entry for %s' % b)
                    bridge_addresses[b] = "tcp://%s" % nodeip

            # add bridge addresses to the config
            cfg['bridge_addresses'] = bridge_addresses

            # create a sub_config for each sub-agent (but skip master config)
            for sa in cfg['agent_layout']:
                if sa != 'agent.0':
                    ru.write_json(cfg, './%s.cfg' % sa)

        # we now have correct bridge addresses added to the agent.0.cfg, and all
        # other agents will have picked that up from their config files -- we
        # can start the agent and all its components!
        agent = AgentWorker(cfg)
        agent.start()
        agent.join()
        agent._finalize()
        # ----------------------------------------------------------------------

    except SystemExit:
        pilot_FAILED(msg="Caught system exit. EXITING") 
        sys.exit(6)

    except Exception as e:
        log.exception("Error running agent: %s" % e)
        pilot_FAILED(msg="Error running agent: %s" % e)
        sys.exit(7)

    finally:
        log.info('stop')
        prof.prof('stop', msg='finally clause')
        sys.exit(8)


# ==============================================================================
#
if __name__ == "__main__":

    print "---------------------------------------------------------------------"
    print
    print "PYTHONPATH: %s"  % sys.path
    print "python: %s"      % sys.version
    print "utils : %-5s : %s" % (ru.version_detail, ru.__file__)
    print "saga  : %-5s : %s" % (rs.version_detail, rs.__file__)
    print "pilot : %-5s : %s" % (rp.version_detail, rp.__file__)
    print "        type  : multicore"
    print "        gitid : %s" % git_ident
    print "        config: %s" % os.environ.get('RADICAL_PILOT_CFG')
    print
    print "---------------------------------------------------------------------"
    print

    dh = ru.DebugHelper()
    sys.exit(bootstrap_3())

#
# ------------------------------------------------------------------------------
<|MERGE_RESOLUTION|>--- conflicted
+++ resolved
@@ -4671,14 +4671,9 @@
         self.advance(cu, rp.AGENT_STAGING_INPUT, publish=True, push=False)
         self._log.info('handle %s' % cu['_id'])
 
-<<<<<<< HEAD
-                    sandbox      = os.path.join(self._workdir, '%s' % _cu['_id'])
-                    staging_area = os.path.join(self._workdir, self._config['staging_area'])
-                    staging_ok   = True
-=======
         workdir      = os.path.join(self._cfg['workdir'], '%s' % cu['_id'])
         staging_area = os.path.join(self._cfg['workdir'], self._cfg['staging_area'])
->>>>>>> f78ca353
+        staging_ok   = True
 
         cu['workdir']     = workdir
         cu['stdout']      = ''
@@ -4697,85 +4692,60 @@
         rec_makedir(workdir)
         self._prof.prof('unit mkdir', uid=cu['_id'])
 
-        for directive in cu['Agent_Input_Directives']:
-
-            self._prof.prof('Agent input_staging queue', uid=cu['_id'],
-                     msg="%s -> %s" % (str(directive['source']), str(directive['target'])))
-
-            # Perform input staging
-            self._log.info("unit input staging directives %s for cu: %s to %s",
-                           directive, cu['_id'], workdir)
-
-            # Convert the source_url into a SAGA Url object
-            source_url = rs.Url(directive['source'])
-
-            # Handle special 'staging' scheme
-            if source_url.scheme == self._cfg['staging_scheme']:
-                self._log.info('Operating from staging')
-                # Remove the leading slash to get a relative path from the staging area
-                rel2staging = source_url.path.split('/',1)[1]
-                source = os.path.join(staging_area, rel2staging)
-            else:
-                self._log.info('Operating from absolute path')
-                source = source_url.path
-
-            # Get the target from the directive and convert it to the location
-            # in the workdir
-            target = directive['target']
-            abs_target = os.path.join(workdir, target)
-
-            # Create output directory in case it doesn't exist yet
-            rec_makedir(os.path.dirname(abs_target))
-
-            self._log.info("Going to '%s' %s to %s", directive['action'], source, abs_target)
-
-            if   directive['action'] == LINK: os.symlink     (source, abs_target)
-            elif directive['action'] == COPY: shutil.copyfile(source, abs_target)
-            elif directive['action'] == MOVE: shutil.move    (source, abs_target)
-            else:
-                # FIXME: implement TRANSFER mode
-                raise NotImplementedError('Action %s not supported' % directive['action'])
-
-<<<<<<< HEAD
-                            # If we catch an exception, assume the staging failed
-                            log_message = "%s'ed %s to %s - failure (%s)" % \
-                                    (directive['action'], source, abs_target, e)
-                            self._log.exception(log_message)
-
-                            # If a staging directive fails, fail the CU also.
-                            _cu['state'] = rp.FAILED
-                            self._agent.update_unit_state(src    = 'StageinWorker',
-                                                          uid    = _cu['_id'],
-                                                          state  = rp.FAILED,
-                                                          msg    = log_message)
-
-                            # don't attempt to stage other files
-                            staging_ok = False
-                            break
-
-                    # if agent staging is all done, unit can go to ALLOCATING
-                    if staging_ok:
-                        rpu.prof('log', msg="no staging to do -- go allocate", uid=_cu['_id'])
-                        _cu['state'] = rp.ALLOCATING
-                        self._agent.update_unit_state(src    = 'StageinWorker',
-                                                      uid    = _cu['_id'],
-                                                      state  = rp.ALLOCATING,
-                                                      msg    = 'agent input staging done')
-
-                        _cu_list, _ = rpu.blowup(self._config, _cu, SCHEDULE_QUEUE)
-                        for __cu in _cu_list :
-                            rpu.prof('put', msg="StageinWorker to schedule_queue (%s)" % __cu['state'], uid=__cu['_id'])
-                            self._schedule_queue.put([COMMAND_SCHEDULE, __cu])
-=======
-            log_message = "%s'ed %s to %s - success" % (directive['action'], source, abs_target)
-            self._log.info(log_message)
->>>>>>> f78ca353
-
-
-        self._prof.prof('log', msg="toward agent scheduling", uid=cu['_id'])
-
-      # self.advance(cu, rp.AGENT_SCHEDULING_PENDING, publish=True, push=True)
-        self.advance(cu, rp.ALLOCATING_PENDING, publish=True, push=True)
+        try:
+            for directive in cu['Agent_Input_Directives']:
+
+                self._prof.prof('Agent input_staging queue', uid=cu['_id'],
+                         msg="%s -> %s" % (str(directive['source']), str(directive['target'])))
+
+                # Perform input staging
+                self._log.info("unit input staging directives %s for cu: %s to %s",
+                               directive, cu['_id'], workdir)
+
+                # Convert the source_url into a SAGA Url object
+                source_url = rs.Url(directive['source'])
+
+                # Handle special 'staging' scheme
+                if source_url.scheme == self._cfg['staging_scheme']:
+                    self._log.info('Operating from staging')
+                    # Remove the leading slash to get a relative path from the staging area
+                    rel2staging = source_url.path.split('/',1)[1]
+                    source = os.path.join(staging_area, rel2staging)
+                else:
+                    self._log.info('Operating from absolute path')
+                    source = source_url.path
+
+                # Get the target from the directive and convert it to the location
+                # in the workdir
+                target = directive['target']
+                abs_target = os.path.join(workdir, target)
+
+                # Create output directory in case it doesn't exist yet
+                rec_makedir(os.path.dirname(abs_target))
+
+                self._log.info("Going to '%s' %s to %s", directive['action'], source, abs_target)
+
+                if   directive['action'] == LINK: os.symlink     (source, abs_target)
+                elif directive['action'] == COPY: shutil.copyfile(source, abs_target)
+                elif directive['action'] == MOVE: shutil.move    (source, abs_target)
+                else:
+                    # FIXME: implement TRANSFER mode
+                    raise NotImplementedError('Action %s not supported' % directive['action'])
+
+                log_message = "%s'ed %s to %s - success" % (directive['action'], source, abs_target)
+                self._log.info(log_message)
+
+        except Exception as e:
+            self._log.exception("staging input failed -> unit failed")
+            staging_ok = False
+
+
+        # Agent input staging is done (or failed)
+        if staging_ok:
+          # self.advance(cu, rp.AGENT_SCHEDULING_PENDING, publish=True, push=True)
+            self.advance(cu, rp.ALLOCATING_PENDING, publish=True, push=True)
+        else:
+            self.advance(cu, rp.FAILED, publish=True, push=False)
 
 
 # ==============================================================================
@@ -4820,11 +4790,6 @@
 
         self.declare_publisher('state', rp.AGENT_STATE_PUBSUB)
 
-<<<<<<< HEAD
-                    sandbox = os.path.join(self._workdir, '%s' % _cu['_id'])
-                    staging_ok = True
-=======
->>>>>>> f78ca353
 
     # --------------------------------------------------------------------------
     #
@@ -4833,6 +4798,7 @@
         self.advance(cu, rp.AGENT_STAGING_OUTPUT, publish=True, push=False)
 
         staging_area = os.path.join(self._cfg['workdir'], self._cfg['staging_area'])
+        staging_ok   = True
 
         workdir = cu['workdir']
 
@@ -4876,100 +4842,69 @@
             self.advance(cu, cu['target_state'], publish=True, push=False)
             return
 
-        # all other units get their (expectedly valid) output files staged
-        for directive in cu['Agent_Output_Directives']:
-
-            self._prof.prof('Agent output_staging', uid=cu['_id'],
-                     msg="%s -> %s" % (str(directive['source']), str(directive['target'])))
-
-            # Perform output staging
-            self._log.info("unit output staging directives %s for cu: %s to %s",
-                    directive, cu['_id'], workdir)
-
-<<<<<<< HEAD
-                        except Exception as e:
-                            # If we catch an exception, assume the staging failed
-                            log_message = "%s'ed %s to %s - failure (%s)" % \
-                                    (directive['action'], abs_source, target, e)
-                            self._log.exception(log_message)
-
-                            # If a staging directive fails, fail the CU also.
-                            _cu['state'] = rp.FAILED
-                            self._agent.update_unit_state(src    = 'StageoutWorker',
-                                                          uid    = _cu['_id'],
-                                                          state  = rp.FAILED,
-                                                          msg    = log_message)
-                            staging_ok = False
-                            break
-
-                    # if agent output staging is done, advance the unit
-                    if staging_ok:
-
-                        #rpu.prof('final', msg="stageout done", uid=_cu['_id'])
-                        _cu['state'] = rp.PENDING_OUTPUT_STAGING
-                        self._agent.update_unit_state(src    = 'StageoutWorker',
-                                                      uid    = _cu['_id'],
-                                                      state  = rp.PENDING_OUTPUT_STAGING,
-                                                      msg    = 'Agent output staging completed',
-                                                      update = {
-                                                          '$set' : {
-                                                              'stdout'    : _cu['stdout'],
-                                                              'stderr'    : _cu['stderr'],
-                                                              'exit_code' : _cu['exit_code'],
-                                                              'started'   : _cu['started'],
-                                                              'finished'  : _cu['finished'],
-                                                              'slots'     : _cu['opaque_slot'],
-                                                          }
-                                                      })
-                    # NOTE: this is final, the cu is not touched anymore
-                    _cu = None
-
-                # make sure the CU is not touched anymore (see except below)
-                cu = None
-=======
-            # Convert the target_url into a SAGA Url object
-            target_url = rs.Url(directive['target'])
->>>>>>> f78ca353
-
-            # Handle special 'staging' scheme
-            if target_url.scheme == self._cfg['staging_scheme']:
-                self._log.info('Operating from staging')
-                # Remove the leading slash to get a relative path from
-                # the staging area
-                rel2staging = target_url.path.split('/',1)[1]
-                target = os.path.join(staging_area, rel2staging)
-            else:
-                self._log.info('Operating from absolute path')
+
+        try:
+            # all other units get their (expectedly valid) output files staged
+            for directive in cu['Agent_Output_Directives']:
+
+                self._prof.prof('Agent output_staging', uid=cu['_id'],
+                         msg="%s -> %s" % (str(directive['source']), str(directive['target'])))
+
+                # Perform output staging
+                self._log.info("unit output staging directives %s for cu: %s to %s",
+                        directive, cu['_id'], workdir)
+
+                # Convert the target_url into a SAGA Url object
+                target_url = rs.Url(directive['target'])
+
+                # Handle special 'staging' scheme
+                if target_url.scheme == self._cfg['staging_scheme']:
+                    self._log.info('Operating from staging')
+                    # Remove the leading slash to get a relative path from
+                    # the staging area
+                    rel2staging = target_url.path.split('/',1)[1]
+                    target = os.path.join(staging_area, rel2staging)
+                else:
+                    self._log.info('Operating from absolute path')
+                    # FIXME: will this work for TRANSFER mode?
+                    target = target_url.path
+
+                # Get the source from the directive and convert it to the location
+                # in the workdir
+                source = str(directive['source'])
+                abs_source = os.path.join(workdir, source)
+
+                # Create output directory in case it doesn't exist yet
                 # FIXME: will this work for TRANSFER mode?
-                target = target_url.path
-
-            # Get the source from the directive and convert it to the location
-            # in the workdir
-            source = str(directive['source'])
-            abs_source = os.path.join(workdir, source)
-
-            # Create output directory in case it doesn't exist yet
-            # FIXME: will this work for TRANSFER mode?
-            rec_makedir(os.path.dirname(target))
-
-            self._log.info("Going to '%s' %s to %s", directive['action'], abs_source, target)
-
-            if directive['action'] == LINK:
-                # This is probably not a brilliant idea, so at least give a warning
-                os.symlink(abs_source, target)
-            elif directive['action'] == COPY:
-                shutil.copyfile(abs_source, target)
-            elif directive['action'] == MOVE:
-                shutil.move(abs_source, target)
-            else:
-                # FIXME: implement TRANSFER mode
-                raise NotImplementedError('Action %s not supported' % directive['action'])
-
-            log_message = "%s'ed %s to %s - success" %(directive['action'], abs_source, target)
-            self._log.info(log_message)
-
-        # Agent output staging is done.
-        self.advance(cu, rp.PENDING_OUTPUT_STAGING, publish=True, push=False)
+                rec_makedir(os.path.dirname(target))
+
+                self._log.info("Going to '%s' %s to %s", directive['action'], abs_source, target)
+
+                if directive['action'] == LINK:
+                    # This is probably not a brilliant idea, so at least give a warning
+                    os.symlink(abs_source, target)
+                elif directive['action'] == COPY:
+                    shutil.copyfile(abs_source, target)
+                elif directive['action'] == MOVE:
+                    shutil.move(abs_source, target)
+                else:
+                    # FIXME: implement TRANSFER mode
+                    raise NotImplementedError('Action %s not supported' % directive['action'])
+
+                log_message = "%s'ed %s to %s - success" %(directive['action'], abs_source, target)
+                self._log.info(log_message)
+
+        except Exception as e:
+            self._log.exception("staging output failed -> unit failed")
+            staging_ok = False
+
+
+        # Agent output staging is done (or failed)
+        if staging_ok:
+          # self.advance(cu, rp.UMGR_STAGING_OUTPUT_PENDING, publish=True, push=True)
+            self.advance(cu, rp.PENDING_OUTPUT_STAGING, publish=True, push=False)
+        else:
+            self.advance(cu, rp.FAILED, publish=True, push=False)
 
 
 # ==============================================================================
