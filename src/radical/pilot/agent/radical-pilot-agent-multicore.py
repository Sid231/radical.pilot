--- conflicted
+++ resolved
@@ -24,10 +24,7 @@
 
 import os
 import copy
-<<<<<<< HEAD
 import math
-=======
->>>>>>> 89d45977
 import saga
 import stat
 import sys
@@ -189,22 +186,16 @@
     logger.warning(message)
     ts = datetime.datetime.utcnow()
 
-<<<<<<< HEAD
-    mongo_p.update({"_id": ObjectId(pilot_uid)}, 
-        {"$pushAll": {"log"         : [message, get_rusage()]},
-=======
     msg = [{"logentry": message, "timestamp": ts}, 
            {"logentry": get_rusage(), "timestamp": ts}]
 
     mongo_p.update({"_id": ObjectId(pilot_uid)}, 
         {"$pushAll": {"log"         : msg},
->>>>>>> 89d45977
          "$push"   : {"statehistory": {"state": CANCELED, "timestamp": ts}},
          "$set"    : {"state"       : CANCELED,
                       "capability"  : 0,
                       "finished"    : ts}
         })
-<<<<<<< HEAD
 
 
 #---------------------------------------------------------------------------
@@ -212,11 +203,12 @@
 def pilot_DONE(mongo_p, pilot_uid):
     """Updates the state of one or more pilots.
     """
-    ts = datetime.datetime.utcnow()
-
-    message = "pilot done"
+    ts  = datetime.datetime.utcnow()
+    msg = [{"logentry": "pilot done", "timestamp": ts}, 
+           {"logentry": get_rusage(), "timestamp": ts}]
+
     mongo_p.update({"_id": ObjectId(pilot_uid)}, 
-        {"$pushAll": {"log"         : [message, get_rusage()]},
+        {"$pushAll": {"log"         : msg},
          "$push"   : {"statehistory": {"state": DONE, "timestamp": ts}},
          "$set"    : {"state"       : DONE,
                       "capability"  : 0,
@@ -234,6 +226,9 @@
     def __init__(self, logger, lrms_name, requested_cores,
                  task_launch_method, mpi_launch_method, scheduler_name):
 
+        # Derive the environment for the cu's from our own environment
+        self.cu_environment = self._populate_cu_environment()
+
         # Configure nodes and number of cores available
         self.lrms = LRMS.factory(lrms_name, requested_cores, logger)
 
@@ -244,6 +239,31 @@
         self.mpi_launcher = LaunchMethod.factory(mpi_launch_method,
                                                  self.scheduler, logger)
 
+    def _populate_cu_environment(self):
+        """Derive the environment for the cu's from our own environment."""
+
+        # Get the environment of the agent
+        new_env = copy.deepcopy(os.environ)
+
+        #
+        # Mimic what virtualenv's "deactivate" would do
+        #
+        old_path = new_env.pop('_OLD_VIRTUAL_PATH', None)
+        if old_path:
+            new_env['PATH'] = old_path
+
+        old_home = new_env.pop('_OLD_VIRTUAL_PYTHONHOME', None)
+        if old_home:
+            new_env['PYTHON_HOME'] = old_home
+
+        old_ps = new_env.pop('_OLD_VIRTUAL_PS1', None)
+        if old_ps:
+            new_env['PS1'] = old_ps
+
+        new_env.pop('VIRTUAL_ENV', None)
+
+        return new_env
+
 
 # ==============================================================================
 #
@@ -259,7 +279,7 @@
         self.name = name
         self.lrms = lrms
         self.log = logger
-
+        
         self.configure()
 
     # This class-method creates the appropriate sub-class for the Launch Method.
@@ -620,14 +640,6 @@
     # Board labels (Rack, Midplane, Node)
     #
     BGQ_BOARD_LABELS = ['R', 'M', 'N']
-    #
-    ##########################################################################
-
-    ##########################################################################
-    #
-    # Dimensions of a (sub-)block
-    #
-    BGQ_DIMENSION_LABELS = ['A', 'B', 'C', 'D', 'E']
     #
     ##########################################################################
 
@@ -1421,32 +1433,13 @@
 
         return dplace_command
 
-=======
->>>>>>> 89d45977
 
 #-------------------------------------------------------------------------
 #
-<<<<<<< HEAD
 class LaunchMethodMPIRUNRSH(LaunchMethod):
 
     def __init__(self, name, scheduler, logger):
         LaunchMethod.__init__(self, name, scheduler, logger)
-=======
-def pilot_DONE(mongo_p, pilot_uid):
-    """Updates the state of one or more pilots.
-    """
-    ts  = datetime.datetime.utcnow()
-    msg = [{"logentry": "pilot done", "timestamp": ts}, 
-           {"logentry": get_rusage(), "timestamp": ts}]
-
-    mongo_p.update({"_id": ObjectId(pilot_uid)}, 
-        {"$pushAll": {"log"         : msg},
-         "$push"   : {"statehistory": {"state": DONE, "timestamp": ts}},
-         "$set"    : {"state"       : DONE,
-                      "capability"  : 0,
-                      "finished"    : ts}
-        })
->>>>>>> 89d45977
 
     def configure(self):
         # mpirun_rsh (e.g. on Gordon@ SDSC)
@@ -1476,46 +1469,10 @@
     def __init__(self, name, scheduler, logger):
         LaunchMethod.__init__(self, name, scheduler, logger)
 
-<<<<<<< HEAD
     def configure(self):
         # dplace: job launcher for SGI systems (e.g. on Blacklight)
         self.launch_command = self._which('dplace')
         self.mpirun_command = self._which('mpirun')
-=======
-        # Derive the environment for the cu's from our own environment
-        self.cu_environment = self._populate_cu_environment()
-
-        # Configure nodes and number of cores available
-        self._configure(lrms)
-
-        task_launch_command = None
-        mpi_launch_command = None
-        dplace_command = None
-
-        # Regular tasks
-        if task_launch_method == LAUNCH_METHOD_LOCAL:
-            task_launch_command = None
-
-        elif task_launch_method == LAUNCH_METHOD_SSH:
-            # Find ssh command
-            command = self._find_ssh()
-            if command is not None:
-                task_launch_command = command
-
-        elif task_launch_method == LAUNCH_METHOD_APRUN:
-            # aprun: job launcher for Cray systems
-            command = self._which('aprun')
-            if command is not None:
-                task_launch_command = command
-
-        elif task_launch_method == LAUNCH_METHOD_DPLACE:
-            # dplace: job launcher for SGI systems (e.g. on Blacklight)
-            dplace_command = self._which('dplace')
-            if dplace_command is not None:
-                task_launch_command = dplace_command
-            else:
-                raise Exception("dplace not found!")
->>>>>>> 89d45977
 
     def construct_command(self, task_exec, task_args, task_numcores, task_slots, launch_script_name):
 
@@ -1565,35 +1522,8 @@
 #
 class LaunchMethodPOE(LaunchMethod):
 
-<<<<<<< HEAD
     def __init__(self, name, scheduler, logger):
         LaunchMethod.__init__(self, name, scheduler, logger)
-=======
-    def _populate_cu_environment(self):
-        """Derive the environment for the cu's from our own environment."""
-
-        # Get the environment of the agent
-        new_env = copy.deepcopy(os.environ)
-
-        #
-        # Mimic what virtualenv's "deactivate" would do
-        #
-        old_path = new_env.pop('_OLD_VIRTUAL_PATH', None)
-        if old_path:
-            new_env['PATH'] = old_path
-
-        old_home = new_env.pop('_OLD_VIRTUAL_PYTHONHOME', None)
-        if old_home:
-            new_env['PYTHON_HOME'] = old_home
-
-        old_ps = new_env.pop('_OLD_VIRTUAL_PS1', None)
-        if old_ps:
-            new_env['PS1'] = old_ps
-
-        new_env.pop('VIRTUAL_ENV', None)
-
-        return new_env
->>>>>>> 89d45977
 
     def configure(self):
         # poe: LSF specific wrapper for MPI (e.g. yellowstone)
@@ -2204,15 +2134,8 @@
 
     # ------------------------------------------------------------------------
     #
-<<<<<<< HEAD
     def __init__(self, exec_env, logger, task_queue, command_queue, output_staging_queue,
-                 #node_list, cores_per_node, launch_methods,
-                 mongodb_url, mongodb_name, mongodb_auth, pilot_id, session_id, benchmark):
-=======
-    def __init__(self, logger, task_queue, command_queue, output_staging_queue,
-                 node_list, cores_per_node, launch_methods, mongodb_url, mongodb_name, mongodb_auth,
-                 pilot_id, session_id, benchmark, cu_environment):
->>>>>>> 89d45977
+                 mongodb_url, mongodb_name, mongodb_auth, pilot_id, session_id, benchmark, cu_environment):
 
         """Le Constructeur creates a new ExecWorker instance.
         """
@@ -2439,19 +2362,11 @@
         # TODO: This is scheduler specific
         proc = _Process(
             task=task,
-<<<<<<< HEAD
             all_slots=self.exec_env.scheduler._slots,
             cores_per_node=self.exec_env.scheduler._cores_per_node,
             launcher=launcher,
-            logger=self._log)
-=======
-            all_slots=self._slots,
-            cores_per_node=self._cores_per_node,
-            launch_method=launch_method,
-            launch_command=launch_command,
             logger=self._log,
             cu_environment=self.cu_environment)
->>>>>>> 89d45977
 
         task.started=datetime.datetime.utcnow()
         task.state = EXECUTING
@@ -3237,12 +3152,7 @@
 
     #-------------------------------------------------------------------------
     #
-<<<<<<< HEAD
-    def __init__(self, task, all_slots, cores_per_node, launcher, logger):
-=======
-    def __init__(self, task, all_slots, cores_per_node, launch_method,
-                 launch_command, logger, cu_environment):
->>>>>>> 89d45977
+    def __init__(self, task, all_slots, cores_per_node, launcher, logger, cu_environment):
 
         self._task = task
         self._log  = logger
@@ -3347,13 +3257,8 @@
                                        preexec_fn=None,
                                        close_fds=True,
                                        shell=True,
-<<<<<<< HEAD
                                        cwd=task.workdir, # TODO: This doesn't always make sense if it runs remotely (still true?)
-                                       env=None,
-=======
-                                       cwd=task.workdir, # TODO: This doesn't always make sense if it runs remotely
                                        env=cu_environment,
->>>>>>> 89d45977
                                        universal_newlines=False,
                                        startupinfo=None,
                                        creationflags=0)
