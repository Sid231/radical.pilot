--- conflicted
+++ resolved
@@ -3097,14 +3097,9 @@
                         task_args_string += '"%s" ' % arg  # Otherwise return between double quotes.
 
             # The actual command line, constructed per launch-method
-<<<<<<< HEAD
             prof('_Process construct command', uid=cu['_id'])
-            launch_command, cmdline = \
-=======
-            prof('_Process construct command', uid=cu['uid'])
             try:
                 launch_command, cmdline = \
->>>>>>> adbb4f3f
                     launcher.construct_command(cu['description']['executable'],
                                                task_args_string,
                                                cu['description']['cores'],
