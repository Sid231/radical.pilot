#!/usr/bin/env python

"""
.. module:: radical.pilot.agent
   :platform: Unix
   :synopsis: A multi-core agent for RADICAL-Pilot.

.. moduleauthor:: Mark Santcroos <mark.santcroos@rutgers.edu>
"""

__copyright__ = "Copyright 2014, http://radical.rutgers.edu"
__license__   = "MIT"

import os
import stat
import sys
import time
import errno
import Queue
import signal
import gridfs
import pymongo
import optparse
import logging
import datetime
import hostlist
import tempfile
import traceback
import threading 
import subprocess
import multiprocessing

from bson.objectid import ObjectId


# ----------------------------------------------------------------------------
# CONSTANTS
FREE                 = 'Free'
BUSY                 = 'Busy'

LAUNCH_METHOD_SSH     = 'SSH'
LAUNCH_METHOD_APRUN   = 'APRUN'
LAUNCH_METHOD_LOCAL   = 'LOCAL'
LAUNCH_METHOD_MPIRUN  = 'MPIRUN'
LAUNCH_METHOD_MPIEXEC = 'MPIEXEC'
LAUNCH_METHOD_POE     = 'POE'
LAUNCH_METHOD_IBRUN   = 'IBRUN'

MULTI_NODE_LAUNCH_METHODS =  [LAUNCH_METHOD_IBRUN,
                              LAUNCH_METHOD_MPIRUN,
                              LAUNCH_METHOD_POE,
                              LAUNCH_METHOD_APRUN,
                              LAUNCH_METHOD_MPIEXEC]

LRMS_TORQUE = 'TORQUE'
LRMS_PBSPRO = 'PBSPRO'
LRMS_SLURM  = 'SLURM'
LRMS_SGE    = 'SGE'
LRMS_LSF    = 'LSF'
LRMS_LOADL  = 'LOADL'
LRMS_FORK   = 'FORK'

COMMAND_CANCEL_PILOT        = "Cancel_Pilot"
COMMAND_CANCEL_COMPUTE_UNIT = "Cancel_Compute_Unit"
COMMAND_KEEP_ALIVE          = "Keep_Alive"
COMMAND_FIELD               = "commands"
COMMAND_TYPE                = "type"
COMMAND_ARG                 = "arg"

#---------------------------------------------------------------------------
#
def pilot_FAILED(mongo_p, pilot_uid, logger, message):
    """Updates the state of one or more pilots.
    """
    logger.error(message)      
    ts = datetime.datetime.utcnow()

    mongo_p.update({"_id": ObjectId(pilot_uid)}, 
        {"$push": {"log" : message,
                   "statehistory": {"state": 'Failed', "timestamp": ts}},
         "$set":  {"state": 'Failed',
                   "finished": ts}

        })

#---------------------------------------------------------------------------
#
def pilot_CANCELED(mongo_p, pilot_uid, logger, message):
    """Updates the state of one or more pilots.
    """
    logger.warning(message)
    ts = datetime.datetime.utcnow()

    mongo_p.update({"_id": ObjectId(pilot_uid)}, 
        {"$push": {"log" : message,
                   "statehistory": {"state": 'Canceled', "timestamp": ts}},
         "$set":  {"state": 'Canceled',
                   "finished": ts}
        })

#---------------------------------------------------------------------------
#
def pilot_DONE(mongo_p, pilot_uid):
    """Updates the state of one or more pilots.
    """
    ts = datetime.datetime.utcnow()

    mongo_p.update({"_id": ObjectId(pilot_uid)}, 
        {"$push": {"statehistory": {"state": 'Done', "timestamp": ts}},
         "$set": {"state": 'Done',
                  "finished": ts}

        })

#-----------------------------------------------------------------------------
#
class ExecutionEnvironment(object):
    """DOC
    """
    #-------------------------------------------------------------------------
    #
    def __init__(self, logger, lrms, requested_cores, task_launch_method, mpi_launch_method):
        self.log = logger

        self.requested_cores = requested_cores
        self.node_list = None # TODO: Need to think about a structure that works for all machines
        self.cores_per_node = None # Work with one value for now

        # Configure nodes and number of cores available
        self._configure(lrms)

        task_launch_command = None
        mpi_launch_command = None

        # Regular tasks
        if task_launch_method == LAUNCH_METHOD_LOCAL:
            task_launch_command = None

        elif task_launch_method == LAUNCH_METHOD_SSH:
            # Find ssh command
            command = self._find_ssh()
            if command is not None:
                task_launch_command = command

        elif task_launch_method == LAUNCH_METHOD_APRUN:
            # aprun: job launcher for Cray systems
            command = self._which('aprun')
            if command is not None:
                task_launch_command = command
        else:
            raise Exception("Task launch method not set or unknown: %s!" % task_launch_method)

        # MPI tasks
        if mpi_launch_method == LAUNCH_METHOD_MPIRUN:
            command = self._find_executable(['mpirun',           # General case
                                             'mpirun-openmpi-mp' # Mac OSX MacPorts
                                            ])
            if command is not None:
                mpi_launch_command = command

        elif mpi_launch_method == LAUNCH_METHOD_MPIEXEC:
            # mpiexec (e.g. on SuperMUC)
            command = self._which('mpiexec')
            if command is not None:
                mpi_launch_command = command

        elif mpi_launch_method == LAUNCH_METHOD_APRUN:
            # aprun: job launcher for Cray systems
            command = self._which('aprun')
            if command is not None:
                mpi_launch_command = command

        elif mpi_launch_method == LAUNCH_METHOD_IBRUN:
            # ibrun: wrapper for mpirun at TACC
            command = self._which('ibrun')
            if command is not None:
                mpi_launch_command = command

        elif mpi_launch_method == LAUNCH_METHOD_POE:
            # poe: LSF specific wrapper for MPI (e.g. yellowstone)
            command = self._which('poe')
            if command is not None:
                mpi_launch_command = command

        else:
            raise Exception("MPI launch method not set or unknown: %s!" % mpi_launch_method)

        if not mpi_launch_command:
            self.log.warning("No MPI launch command found for launch method: %s." % mpi_launch_method)

        self.discovered_launch_methods = {
            'task_launch_method': task_launch_method,
            'task_launch_command': task_launch_command,
            'mpi_launch_method': mpi_launch_method,
            'mpi_launch_command': mpi_launch_command
        }

        logger.info("Discovered task launch command: '%s' and MPI launch command: '%s'." % \
                    (task_launch_command, mpi_launch_command))

        logger.info("Discovered execution environment: %s" % self.node_list)

        # For now assume that all nodes have equal amount of cores
        cores_avail = len(self.node_list) * self.cores_per_node
        if cores_avail < int(requested_cores):
            raise Exception("Not enough cores available (%s) to satisfy allocation request (%s)." % (str(cores_avail), str(requested_cores)))


    def _find_ssh(self):

        command = self._which('ssh')

        if command is not None:

            # Some MPI environments (e.g. SGE) put a link to rsh as "ssh" into the path.
            # We try to detect that and then use different arguments.
            if os.path.islink(command):

                target = os.path.realpath(command)

                if os.path.basename(target) == 'rsh':
                    self.log.info('Detected that "ssh" is a link to "rsh".')
                    return target

            return '%s -o StrictHostKeyChecking=no' % command


    #-----------------------------------------------------------------------------
    #
    def _find_executable(self, names):
        """Takes a (list of) name(s) and looks for an executable in the path.
        """

        if not isinstance(names, list):
            names = [names]

        for name in names:
            ret = self._which(name)
            if ret is not None:
                return ret

        return None


    #-----------------------------------------------------------------------------
    #
    def _which(self, program):
        """Finds the location of an executable.
        Taken from: http://stackoverflow.com/questions/377017/test-if-executable-exists-in-python
        """
        #-------------------------------------------------------------------------
        #
        def is_exe(fpath):
            return os.path.isfile(fpath) and os.access(fpath, os.X_OK)

        fpath, fname = os.path.split(program)
        if fpath:
            if is_exe(program):
                return program
        else:
            for path in os.environ["PATH"].split(os.pathsep):
                exe_file = os.path.join(path, program)
                if is_exe(exe_file):
                    return exe_file
        return None

    #-------------------------------------------------------------------------
    #
    def _configure_torque(self):
        self.log.info("Configured to run on system with %s." % LRMS_TORQUE)

        torque_nodefile = os.environ.get('PBS_NODEFILE')
        if torque_nodefile is None:
            msg = "$PBS_NODEFILE not set!"
            self.log.error(msg)
            raise Exception(msg)

        # Parse PBS the nodefile
        torque_nodes = [line.strip() for line in open(torque_nodefile)]
        self.log.info("Found Torque PBS_NODEFILE %s: %s" % (torque_nodefile, torque_nodes))

        # Number of nodes involved in allocation
        val = os.environ.get('PBS_NUM_NODES')
        if val:
            torque_num_nodes = int(val)
        else:
            msg = "$PBS_NUM_NODES not set! (old Torque version?)"
            torque_num_nodes = None
            self.log.warning(msg)

        # Number of cores (processors) per node
        val = os.environ.get('PBS_NUM_PPN')
        if val:
            torque_cores_per_node = int(val)
        else:
            msg = "$PBS_NUM_PPN not set! (old Torque version?)"
            torque_cores_per_node = None
            self.log.warning(msg)

        # Number of entries in nodefile should be PBS_NUM_NODES * PBS_NUM_PPN
        torque_nodes_length = len(torque_nodes)
        if torque_num_nodes and torque_cores_per_node and \
            torque_nodes_length != torque_num_nodes * torque_cores_per_node:
            msg = "Number of entries in $PBS_NODEFILE (%s) does not match with $PBS_NUM_NODES*$PBS_NUM_PPN (%s*%s)" % \
                  (torque_nodes_length, torque_nodes, torque_cores_per_node)
            raise Exception(msg)

        # only unique node names
        torque_node_list = list(set(torque_nodes))
        torque_node_list_length = len(torque_node_list)
        self.log.debug("Node list: %s(%d)" % (torque_node_list, torque_node_list_length))

        if torque_num_nodes and torque_cores_per_node:
            # Modern style Torque
            self.cores_per_node = torque_cores_per_node
        else:
            # Old style Torque (Should we just use this for all versions?)
            self.cores_per_node = torque_nodes_length / torque_node_list_length
        self.node_list = torque_node_list


    #-------------------------------------------------------------------------
    #
    def _parse_pbspro_vnodes(self):

        # PBS Job ID
        val = os.environ.get('PBS_JOBID')
        if val:
            pbspro_jobid = val
        else:
            msg = "$PBS_JOBID not set!"
            self.log.error(msg)
            raise Exception(msg)

        # Get the output of qstat -f for this job
        output = subprocess.check_output(["qstat", "-f", pbspro_jobid])

        # Get the (multiline) 'exec_vnode' entry
        vnodes_str = ''
        for line in output.splitlines():
            # Detect start of entry
            if 'exec_vnode = ' in line:
                vnodes_str += line.strip()
            elif vnodes_str:
                # Find continuing lines
                if " = " not in line:
                    vnodes_str += line.strip()
                else:
                    break

        # Get the RHS of the entry
        input = vnodes_str.split('=',1)[1].strip()
        self.log.debug("input: %s" % input)

        nodes_list = []
        # Break up the individual node partitions into vnode slices
        while True:
            idx = input.find(')+(')

            node_str = input[1:idx]
            nodes_list.append(node_str)
            input = input[idx+2:]

            if idx < 0:
                break

        vnodes_list = []
        cpus_list = []
        # Split out the slices into vnode name and cpu count
        for node_str in nodes_list:
            slices = node_str.split('+')
            for slice in slices:
                vnode, cpus = slice.split(':')
                cpus = int(cpus.split('=')[1])
                self.log.debug('vnode: %s cpus: %s' % (vnode, cpus))
                vnodes_list.append(vnode)
                cpus_list.append(cpus)

        self.log.debug("vnodes: %s" % vnodes_list)
        self.log.debug("cpus: %s" % cpus_list)

        cpus_list = list(set(cpus_list))
        min_cpus = int(min(cpus_list))

        if len(cpus_list) > 1:
            self.log.debug("Detected vnodes of different sizes: %s, the minimal is: %d." % (cpus_list, min_cpus))

        node_list = []
        for vnode in vnodes_list:
            # strip the last _0 of the vnodes to get the node name
            node_list.append(vnode.rsplit('_', 1)[0])

        # only unique node names
        node_list = list(set(node_list))
        self.log.debug("Node list: %s" % node_list)

        # Return the list of node names
        return node_list


    #-------------------------------------------------------------------------
    #
    def _configure_pbspro(self):
        self.log.info("Configured to run on system with %s." % LRMS_PBSPRO)
        # TODO: $NCPUS?!?! = 1 on archer

        pbspro_nodefile = os.environ.get('PBS_NODEFILE')

        if pbspro_nodefile is None:
            msg = "$PBS_NODEFILE not set!"
            self.log.error(msg)
            raise Exception(msg)

        self.log.info("Found PBSPro $PBS_NODEFILE %s." % pbspro_nodefile)

        # Dont need to parse the content of nodefile for PBSPRO,
        # only the length is interesting, as there are only duplicate entries in it.
        pbspro_nodes_length = len([line.strip() for line in open(pbspro_nodefile)])

        # Number of Processors per Node
        val = os.environ.get('NUM_PPN')
        if val:
            pbspro_num_ppn = int(val)
        else:
            msg = "$NUM_PPN not set!"
            self.log.error(msg)
            raise Exception(msg)

        # Number of Nodes allocated
        val = os.environ.get('NODE_COUNT')
        if val:
            pbspro_node_count = int(val)
        else:
            msg = "$NODE_COUNT not set!"
            self.log.error(msg)
            raise Exception(msg)

        # Number of Parallel Environments
        val = os.environ.get('NUM_PES')
        if val:
            pbspro_num_pes = int(val)
        else:
            msg = "$NUM_PES not set!"
            self.log.error(msg)
            raise Exception(msg)

        pbspro_vnodes = self._parse_pbspro_vnodes()

        # Verify that $NUM_PES == $NODE_COUNT * $NUM_PPN == len($PBS_NODEFILE)
        if not (pbspro_node_count * pbspro_num_ppn == pbspro_num_pes == pbspro_nodes_length):
            self.log.warning("NUM_PES != NODE_COUNT * NUM_PPN != len($PBS_NODEFILE)")

        self.cores_per_node = pbspro_num_ppn
        self.node_list = pbspro_vnodes

    #-------------------------------------------------------------------------
    #
    def _configure_slurm(self):

        self.log.info("Configured to run on system with %s." % LRMS_SLURM)

        slurm_nodelist = os.environ.get('SLURM_NODELIST')
        if slurm_nodelist is None:
            msg = "$SLURM_NODELIST not set!"
            self.log.error(msg)
            raise Exception(msg)

        # Parse SLURM nodefile environment variable
        slurm_nodes = hostlist.expand_hostlist(slurm_nodelist)
        self.log.info("Found SLURM_NODELIST %s. Expanded to: %s" % (slurm_nodelist, slurm_nodes))

        # $SLURM_NPROCS = Total number of processes in the current job
        slurm_nprocs_str = os.environ.get('SLURM_NPROCS')
        if slurm_nprocs_str is None:
            msg = "$SLURM_NPROCS not set!"
            self.log.error(msg)
            raise Exception(msg)
        else:
            slurm_nprocs = int(slurm_nprocs_str)

        # $SLURM_NNODES = Total number of nodes in the job's resource allocation
        slurm_nnodes_str = os.environ.get('SLURM_NNODES')
        if slurm_nnodes_str is None:
            msg = "$SLURM_NNODES not set!"
            self.log.error(msg)
            raise Exception(msg)
        else:
            slurm_nnodes = int(slurm_nnodes_str)

        # $SLURM_CPUS_ON_NODE = Count of processors available to the job on this node.
        slurm_cpus_on_node_str = os.environ.get('SLURM_CPUS_ON_NODE')
        if slurm_cpus_on_node_str is None:
            msg = "$SLURM_NNODES not set!"
            self.log.error(msg)
            raise Exception(msg)
        else:
            slurm_cpus_on_node = int(slurm_cpus_on_node_str)

        # Verify that $SLURM_NPROCS == $SLURM_NNODES * $SLURM_CPUS_ON_NODE
        if slurm_nnodes * slurm_cpus_on_node != slurm_nprocs:
            self.log.error("$SLURM_NPROCS(%d) != $SLURM_NNODES(%d) * $SLURM_CPUS_ON_NODE(%d)" % \
                           (slurm_nnodes, slurm_cpus_on_node, slurm_nprocs))

        # Verify that $SLURM_NNODES == len($SLURM_NODELIST)
        if slurm_nnodes != len(slurm_nodes):
            self.log.error("$SLURM_NNODES(%d) != len($SLURM_NODELIST)(%d)" % \
                           (slurm_nnodes, len(slurm_nodes)))

        self.cores_per_node = slurm_cpus_on_node
        self.node_list = slurm_nodes

    #-------------------------------------------------------------------------
    #
    def _configure_sge(self):

        sge_hostfile = os.environ.get('PE_HOSTFILE')
        if sge_hostfile is None:
            msg = "$PE_HOSTFILE not set!"
            self.log.error(msg)
            raise Exception(msg)

        # SGE core configuration might be different than what multiprocessing announces
        # Alternative: "qconf -sq all.q|awk '/^slots *[0-9]+$/{print $2}'"

        # Parse SGE hostfile for nodes
        sge_node_list = [line.split()[0] for line in open(sge_hostfile)]
        # Keep only unique nodes
        sge_nodes = list(set(sge_node_list))
        self.log.info("Found PE_HOSTFILE %s. Expanded to: %s" % (sge_hostfile, sge_nodes))

        # Parse SGE hostfile for cores
        sge_cores_count_list = [int(line.split()[1]) for line in open(sge_hostfile)]
        sge_core_counts = list(set(sge_cores_count_list))
        sge_cores_per_node = min(sge_core_counts)
        self.log.info("Found unique core counts: %s Using: %d" % (sge_core_counts, sge_cores_per_node))

        self.node_list = sge_nodes
        self.cores_per_node = sge_cores_per_node


    #-------------------------------------------------------------------------
    #
    def _configure_lsf(self):

        self.log.info("Configured to run on system with %s." % LRMS_LSF)

        lsf_hostfile = os.environ.get('LSB_DJOB_HOSTFILE')
        if lsf_hostfile is None:
            msg = "$LSB_DJOB_HOSTFILE not set!"
            self.log.error(msg)
            raise Exception(msg)

        lsb_mcpu_hosts = os.environ.get('LSB_MCPU_HOSTS')
        if lsb_mcpu_hosts is None:
            msg = "$LSB_MCPU_HOSTS not set!"
            self.log.error(msg)
            raise Exception(msg)

        # parse LSF hostfile
        # format:
        # <hostnameX>
        # <hostnameX>
        # <hostnameY>
        # <hostnameY>
        #
        # There are in total "-n" entries (number of tasks) and "-R" entries per host (tasks per host).
        # (That results in "-n" / "-R" unique hosts)
        #
        lsf_nodes = [line.strip() for line in open(lsf_hostfile)]
        self.log.info("Found LSB_DJOB_HOSTFILE %s. Expanded to: %s" % (lsf_hostfile, lsf_nodes))
        lsf_node_list = list(set(lsf_nodes))

        # Grab the core (slot) count from the environment
        # Format: hostX N hostY N hostZ N
        lsf_cores_count_list = map(int, lsb_mcpu_hosts.split()[1::2])
        lsf_core_counts = list(set(lsf_cores_count_list))
        lsf_cores_per_node = min(lsf_core_counts)
        self.log.info("Found unique core counts: %s Using: %d" % (lsf_core_counts, lsf_cores_per_node))

        self.node_list = lsf_node_list
        self.cores_per_node = lsf_cores_per_node

    #-------------------------------------------------------------------------
    #
    def _configure_loadl(self):

        self.log.info("Configured to run on system with %s." % LRMS_LOADL)

        #LOADL_HOSTFILE
        loadl_hostfile = os.environ.get('LOADL_HOSTFILE')
        if loadl_hostfile is None:
            msg = "$LOADL_HOSTFILE not set!"
            self.log.error(msg)
            raise Exception(msg)

        #LOADL_TOTAL_TASKS
        loadl_total_tasks_str = os.environ.get('LOADL_TOTAL_TASKS')
        if loadl_total_tasks_str is None:
            msg = "$LOADL_TOTAL_TASKS not set!"
            self.log.error(msg)
            raise Exception(msg)
        else:
            loadl_total_tasks = int(loadl_total_tasks_str)

        loadl_nodes = [line.strip() for line in open(loadl_hostfile)]
        self.log.info("Found LOADL_HOSTFILE %s. Expanded to: %s" % (loadl_hostfile, loadl_nodes))
        loadl_node_list = list(set(loadl_nodes))

        # Assume: cores_per_node = lenght(nodefile) / len(unique_nodes_in_nodefile)
        loadl_cpus_per_node = len(loadl_nodes) / len(loadl_node_list)

        # Verify that $LLOAD_TOTAL_TASKS == len($LOADL_HOSTFILE)
        if loadl_total_tasks != len(loadl_nodes):
            self.log.error("$LLOAD_TOTAL_TASKS(%d) != len($LOADL_HOSTFILE)(%d)" % \
                           (loadl_total_tasks, len(loadl_nodes)))

        self.node_list = loadl_node_list
        self.cores_per_node = loadl_cpus_per_node

    #-------------------------------------------------------------------------
    #
    def _configure_fork(self):

        self.log.info("Using fork on localhost.")

        detected_cpus = multiprocessing.cpu_count()
        selected_cpus = min(detected_cpus, self.requested_cores)

        self.log.info("Detected %d cores on localhost, using %d." % (detected_cpus, selected_cpus))

        self.node_list = ["localhost"]
        self.cores_per_node = selected_cpus


    #-------------------------------------------------------------------------
    #
    def _configure(self, lrms):
        # TODO: These dont have to be the same number for all hosts.

        # TODO: We might not have reserved the whole node.

        # TODO: Given that the Agent can determine the real core count, in principle we
        #       could just ignore the config and use as many as we have to our availability
        #       (taken into account that we might not have the full node reserved of course)
        #       Answer: at least on Yellowstone this doesnt work for MPI,
        #               as you can't spawn more tasks then the number of slots.


        if lrms == LRMS_FORK:
            # Fork on localhost
            self._configure_fork()

        elif lrms == LRMS_TORQUE:
            # TORQUE/PBS (e.g. India)
            self._configure_torque()

        elif lrms == LRMS_PBSPRO:
            # PBSPro (e.g. Archer)
            self._configure_pbspro()

        elif lrms == LRMS_SLURM:
            # SLURM (e.g. Stampede)
            self._configure_slurm()

        elif lrms == LRMS_SGE:
            # SGE (e.g. DAS4)
            self._configure_sge()

        elif lrms == LRMS_LSF:
            # LSF (e.g. Yellowstone)
            self._configure_lsf()

        elif lrms == LRMS_LOADL:
            # LoadLeveler (e.g. SuperMUC)
            self._configure_loadl()

        else:
            msg = "Unknown lrms type %s." % lrms
            self.log.error(msg)
            raise Exception(msg)

# ----------------------------------------------------------------------------
#
class Task(object):

    #
    def __init__(self, uid, executable, arguments, environment, numcores, mpi,
                 pre_exec, post_exec, workdir, stdout, stderr, output_data):

        self._log         = None
        self._description = None

        # static task properties
        self.uid            = uid
        self.environment    = environment
        self.executable     = executable
        self.arguments      = arguments
        self.workdir        = workdir
        self.stdout         = stdout
        self.stderr         = stderr
        self.output_data    = output_data
        self.numcores       = numcores
        self.mpi            = mpi
        self.pre_exec       = pre_exec
        self.post_exec      = post_exec

        # Location
        self.slots          = None

        # dynamic task properties
        self.started        = None
        self.finished       = None

        self.state          = None
        self.exit_code      = None

        self.stdout_id      = None
        self.stderr_id      = None

        self._log           = []
        self._proc          = None


# ----------------------------------------------------------------------------
#
class ExecWorker(multiprocessing.Process):
    """An ExecWorker competes for the execution of tasks in a task queue
    and writes the results back to MongoDB.
    """

    # ------------------------------------------------------------------------
    #
    def __init__(self, logger, task_queue, command_queue, node_list, cores_per_node,
                 launch_methods, mongodb_url, mongodb_name,
                 pilot_id, session_id):

        """Le Constructeur creates a new ExecWorker instance.
        """
        multiprocessing.Process.__init__(self)
        self.daemon      = True
        self._terminate  = False

        self._log = logger

        self._pilot_id = pilot_id

        mongo_client = pymongo.MongoClient(mongodb_url)
        self._mongo_db = mongo_client[mongodb_name]
        self._p = mongo_db["%s.p"  % session_id]
        self._w = mongo_db["%s.w"  % session_id]
        self._wm = mongo_db["%s.wm" % session_id]

        # Queued tasks by the Agent
        self._task_queue     = task_queue

        # Queued commands by the Agent
        self._command_queue = command_queue

        # Launched tasks by this ExecWorker
        self._running_tasks = []
        self._cuids_to_cancel = []

        # Slots represents the internal process management structure.
        # The structure is as follows:
        # [
        #    {'node': 'node1', 'cores': [p_1, p_2, p_3, ... , p_cores_per_node]},
        #    {'node': 'node2', 'cores': [p_1, p_2, p_3. ... , p_cores_per_node]
        # ]
        #
        # We put it in a list because we care about (and make use of) the order.
        #
        self._slots = []
        for node in node_list:
            self._slots.append({
                'node': node,
                # TODO: Maybe use the real core numbers in the case of non-exclusive host reservations?
                'cores': [FREE for _ in range(0, cores_per_node)]
            })
        self._cores_per_node = cores_per_node


        # keep a slot allocation history (short status), start with presumably
        # empty state now
        self._slot_history = list()
        self._slot_history.append (self._slot_status (short=True))


        # The available launch methods
        self._available_launch_methods = launch_methods


    # ------------------------------------------------------------------------
    #
    def stop(self):
        """Terminates the process' main loop.
        """
        # AM: Why does this call exist?  It is never called....
        self._terminate = True

    # ------------------------------------------------------------------------
    #
    def run(self):
        """Starts the process when Process.start() is called.
        """
        try:
            while self._terminate is False:

                idle = True

                self._log.debug("Slot status:\n%s", self._slot_status())

                # See if there are commands for the worker!
                try:
                    command = self._command_queue.get_nowait()
                    if command[COMMAND_TYPE] == COMMAND_CANCEL_COMPUTE_UNIT:
                        self._cuids_to_cancel.append(command[COMMAND_ARG])
                    else:
                        raise Exception("Command %s not applicable in this context." % command[COMMAND_TYPE])
                except Queue.Empty:
                    # do nothing if we don't have any queued commands
                    pass

                try:
                    idle = False

                    task = self._task_queue.get_nowait()

                    if task.mpi:
                        launch_method = self._available_launch_methods['mpi_launch_method']
                        launch_command = self._available_launch_methods['mpi_launch_command']
                        if not launch_command:
                            raise Exception("Can't launch MPI tasks without MPI launcher.")
                    else:
                        launch_method = self._available_launch_methods['task_launch_method']
                        launch_command = self._available_launch_methods['task_launch_command']

                    self._log.debug("Launching task with %s (%s)." % (
                        launch_method, launch_command))

                    # IBRUN (e.g. Stampede) requires continuous slots for multi core execution
                    # TODO: Dont have scattered scheduler yet, so test disabled.
                    if True: # launch_method in [LAUNCH_METHOD_IBRUN]:
                        req_cont = True
                    else:
                        req_cont = False

                    # First try to find all cores on a single node
                    task_slots = self._acquire_slots(task.numcores, single_node=True, continuous=req_cont)

                    # If that failed, and our launch method supports multiple nodes, try that
                    if task_slots is None and launch_method in MULTI_NODE_LAUNCH_METHODS:
                        task_slots = self._acquire_slots(task.numcores, single_node=False, continuous=req_cont)

                    # Check if we got results
                    if task_slots is None:
                        # No resources free, put back in queue
                        self._task_queue.put(task)
                        idle = True
                    else:
                        # We got an allocation go off and launch the process
                        task.slots = task_slots
                        self._launch_task(task, launch_method, launch_command)

                except Queue.Empty:
                    # do nothing if we don't have any queued tasks
                    pass

                idle &= self._check_running()

                # Check if something happened in this cycle, if not, zzzzz for a bit
                if idle:
                    time.sleep(1)

            # AM: we are done -- push slot history 
            # FIXME: this is never called, self._terminate is a farce :(
            self._p.update(
                {"_id": ObjectId(self._pilot_id)},
                {"$set": {"slothistory" : self._slot_history, 
                          "slots"       : self._slots}}
                )


        except Exception, ex:
            msg = ("Error in ExecWorker loop: %s", traceback.format_exc())
            pilot_FAILED(self._p, self._pilot_id, self._log, msg)


    # ------------------------------------------------------------------------
    #
    def _slot_status(self, short=False):
        """Returns a multi-line string corresponding to slot status.
        """

        if short:
            slot_matrix = ""
            for slot in self._slots:
                slot_matrix += "|"
                for core in slot['cores']:
                    if core is FREE:
                        slot_matrix += "-"
                    else:
                        slot_matrix += "+"
            slot_matrix += "|"
            ts = datetime.datetime.utcnow()
            return {'timestamp' : ts, 'slotstate' : slot_matrix}

        else :
            slot_matrix = ""
            for slot in self._slots:
                slot_vector  = ""
                for core in slot['cores']:
                    if core is FREE:
                        slot_vector += " - "
                    else:
                        slot_vector += " X "
                slot_matrix += "%s: %s\n" % (slot['node'].ljust(24), slot_vector)
            return slot_matrix


    # ------------------------------------------------------------------------
    #
    # Returns a data structure in the form of:
    #
    #
    def _acquire_slots(self, cores_requested, single_node, continuous):

        #
        # Find a needle (continuous sub-list) in a haystack (list)
        #
        def find_sublist(haystack, needle):
            n = len(needle)
            # Find all matches (returns list of False and True for every position)
            hits = [(needle == haystack[i:i+n]) for i in xrange(len(haystack)-n+1)]
            try:
                # Grab the first occurrence
                index = hits.index(True)
            except ValueError:
                index = None

            return index

        #
        # Transform the number of cores into a continuous list of "status"es,
        # and use that to find a sub-list.
        #
        def find_cores_cont(slot_cores, cores_requested, status):
            return find_sublist(slot_cores, [status for _ in range(cores_requested)])

        #
        # Find an available continuous slot within node boundaries.
        #
        def find_slots_single_cont(cores_requested):

            for slot in self._slots:
                slot_node = slot['node']
                slot_cores = slot['cores']

                slot_cores_offset = find_cores_cont(slot_cores, cores_requested, FREE)

                if slot_cores_offset is not None:
                    self._log.info('Node %s satisfies %d cores at offset %d' % (slot_node, cores_requested, slot_cores_offset))
                    return ['%s:%d' % (slot_node, core) for core in range(slot_cores_offset, slot_cores_offset + cores_requested)]

            return None

        #
        # Find an available continuous slot across node boundaries.
        #
        def find_slots_multi_cont(cores_requested):

            # Convenience aliases
            cores_per_node = self._cores_per_node
            all_slots = self._slots

            # Glue all slot core lists together
            all_slot_cores = [core for node in [node['cores'] for node in all_slots] for core in node]
            self._log.debug("all_slot_cores: %s" % all_slot_cores)

            # Find the start of the first available region
            all_slots_first_core_offset = find_cores_cont(all_slot_cores, cores_requested, FREE)
            self._log.debug("all_slots_first_core_offset: %s" % all_slots_first_core_offset)
            if all_slots_first_core_offset is None:
                return None

            # Determine the first slot in the slot list
            first_slot_index = all_slots_first_core_offset / cores_per_node
            self._log.debug("first_slot_index: %s" % first_slot_index)
            # And the core offset within that node
            first_slot_core_offset = all_slots_first_core_offset % cores_per_node
            self._log.debug("first_slot_core_offset: %s" % first_slot_core_offset)

            # Note: We subtract one here, because counting starts at zero;
            #       Imagine a zero offset and a count of 1, the only core used would be core 0.
            #       TODO: Verify this claim :-)
            all_slots_last_core_offset = (first_slot_index * cores_per_node) + first_slot_core_offset + cores_requested - 1
            self._log.debug("all_slots_last_core_offset: %s" % all_slots_last_core_offset)
            last_slot_index = (all_slots_last_core_offset) / cores_per_node
            self._log.debug("last_slot_index: %s" % last_slot_index)
            last_slot_core_offset = all_slots_last_core_offset % cores_per_node
            self._log.debug("last_slot_core_offset: %s" % last_slot_core_offset)

            # Convenience aliases
            last_slot = self._slots[last_slot_index]
            self._log.debug("last_slot: %s" % last_slot)
            last_node = last_slot['node']
            self._log.debug("last_node: %s" % last_node)
            first_slot = self._slots[first_slot_index]
            self._log.debug("first_slot: %s" % first_slot)
            first_node = first_slot['node']
            self._log.debug("first_node: %s" % first_node)

            # Collect all node:core slots here
            task_slots = []

            # Add cores from first slot for this task
            # As this is a multi-node search, we can safely assume that we go from the offset all the way to the last core
            task_slots.extend(['%s:%d' % (first_node, core) for core in range(first_slot_core_offset, cores_per_node)])

            # Add all cores from "middle" slots
            for slot_index in range(first_slot_index+1, last_slot_index):
                slot_node = all_slots[slot_index]['node']
                task_slots.extend(['%s:%d' % (slot_node, core) for core in range(0, cores_per_node)])

            # Add the cores of the last slot
            task_slots.extend(['%s:%d' % (last_node, core) for core in range(0, last_slot_core_offset+1)])

            return task_slots

        #  End of inline functions, _acquire_slots() code begins after this
        #################################################################################

        #
        # Switch between searching for continuous or scattered slots
        #
        # Switch between searching for single or multi-node
        if single_node:
            if continuous:
                task_slots = find_slots_single_cont(cores_requested)
            else:
                raise NotImplementedError('No scattered single node scheduler implemented yet.')
        else:
            if continuous:
                task_slots = find_slots_multi_cont(cores_requested)
            else:
                raise NotImplementedError('No scattered multi node scheduler implemented yet.')

        if task_slots is not None:
            self._change_slot_states(task_slots, BUSY)

        return task_slots

    #
    # Change the reserved state of slots (FREE or BUSY)
    #
    # task_slots in the shape of:
    #
    #
    def _change_slot_states(self, task_slots, new_state):

        # Convenience alias
        all_slots = self._slots

        logger.debug("change_slot_states: task slots: %s" % task_slots)

        for slot in task_slots:
            logger.debug("change_slot_states: slot content: %s" % slot)
            # Get the node and the core part
            [slot_node, slot_core] = slot.split(':')
            # Find the entry in the the all_slots list
            slot_entry = (slot for slot in all_slots if slot["node"] == slot_node).next()
            # Change the state of the slot
            slot_entry['cores'][int(slot_core)] = new_state

        # something changed - write history!
        self._slot_history.append (self._slot_status (short=True))


    # ------------------------------------------------------------------------
    #
    def _launch_task(self, task, launch_method, launch_command):

        # create working directory in case it
        # doesn't exist
        try :
            os.makedirs(task.workdir)
        except OSError as e :
            # ignore failure on existing directory
            if  e.errno == errno.EEXIST and os.path.isdir (task.workdir) :
                pass
            else :
                raise

        # Start a new subprocess to launch the task
        proc = _Process(
            task=task,
            all_slots=self._slots,
            cores_per_node=self._cores_per_node,
            launch_method=launch_method,
            launch_command=launch_command,
            logger=self._log)

        task.started=datetime.datetime.utcnow()
        task.state='Executing'
        task._proc = proc

        # Add to the list of monitored tasks
        self._running_tasks.append(task) # add task here?

        # Update to mongodb
        self._update_tasks(task)


    # ------------------------------------------------------------------------
    #
    def _check_running(self):

        idle = True

        # we update tasks in 'bulk' after each iteration.
        # all tasks that require DB updates are in update_tasks
        update_tasks = []
        finished_tasks = []

        for task in self._running_tasks:

            proc = task._proc
            rc = proc.poll()
            if rc is None:
                # subprocess is still running

                if task.uid in self._cuids_to_cancel:
                    proc.kill()
                    state = 'Canceled'
                    finished_tasks.append(task)
                else:
                    continue

            else:

                finished_tasks.append(task)

                # Make sure all stuff reached the spindles
                proc.close_and_flush_filehandles()

                # Convenience shortcut
                uid = task.uid
                self._log.info("Task %s terminated with return code %s." % (uid, rc))

                if rc != 0:
                    state = 'Failed'
                else:
                    if task.output_data is not None:
                        state = 'PendingOutputTransfer'
                    else:
                        state = 'Done'

                # upload stdout and stderr to GridFS
                workdir = task.workdir
                task_id = task.uid

                stdout_id = None
                stderr_id = None

                stdout = "%s/STDOUT" % workdir
                if os.path.isfile(stdout):
                    fs = gridfs.GridFS(self._mongo_db)
                    with open(stdout, 'r') as stdout_f:
                        stdout_id = fs.put(stdout_f.read(), filename=stdout)
                        self._log.info("Uploaded %s to MongoDB as %s." % (stdout, str(stdout_id)))

                stderr = "%s/STDERR" % workdir
                if os.path.isfile(stderr):
                    fs = gridfs.GridFS(self._mongo_db)
                    with open(stderr, 'r') as stderr_f:
                        stderr_id = fs.put(stderr_f.read(), filename=stderr)
                        self._log.info("Uploaded %s to MongoDB as %s." % (stderr, str(stderr_id)))

                task.stdout_id=stdout_id
                task.stderr_id=stderr_id
                task.exit_code=rc

            task.finished=datetime.datetime.utcnow()
            task.state=state

            update_tasks.append(task)

            self._change_slot_states(task.slots, FREE)

        # update all the tasks that are marked for update.
        self._update_tasks(update_tasks)

        for e in finished_tasks:
            self._running_tasks.remove(e)

        # AM: why is idle always True?  Whats the point here?  Not to run too
        # fast? :P
        return idle

    # ------------------------------------------------------------------------
    #
    def _update_tasks(self, tasks):
        """Updates the database entries for one or more tasks, including
        task state, log, etc.
        """
        ts = datetime.datetime.utcnow()
        # We need to know which unit manager we are working with. We can pull
        # this information here:

        # AM: FIXME: this at the moment pushes slot history whenever a task
        # state is updated...  This needs only to be done on ExecWorker
        # shutdown.  Well, alas, there is currently no way for it to find out
        # when it is shut down... Some quick and  superficial measurements 
        # though show no negative impact on agent performance.
        self._p.update(
            {"_id": ObjectId(self._pilot_id)},
            {"$set": {"slothistory" : self._slot_history, 
                      "slots"       : self._slots}}
            )

        if not isinstance(tasks, list):
            tasks = [tasks]
        for task in tasks:
            self._w.update({"_id": ObjectId(task.uid)}, 
            {"$set": {"state"         : task.state,
                      "started"       : task.started,
                      "finished"      : task.finished,
                      "slots"         : task.slots,
                      "exit_code"     : task.exit_code,
                      "stdout_id"     : task.stdout_id,
                      "stderr_id"     : task.stderr_id},
             "$push": {"statehistory": {"state": task.state, "timestamp": ts}}
            })


# ----------------------------------------------------------------------------
#
class Agent(threading.Thread):

    # ------------------------------------------------------------------------
    #
    def __init__(self, logger, exec_env, workdir, runtime,
                 mongodb_url, mongodb_name, pilot_id, session_id):
        """Le Constructeur creates a new Agent instance.
        """
        threading.Thread.__init__(self)
        self.daemon      = True
        self.lock        = threading.Lock()
        self._terminate  = threading.Event()

        self._log        = logger

        self._workdir    = workdir
        self._pilot_id   = pilot_id

        self._exec_env   = exec_env

        self._runtime    = runtime
        self._starttime  = None

        mongo_client = pymongo.MongoClient(mongodb_url)
        mongo_db = mongo_client[mongodb_name]
        self._p = mongo_db["%s.p"  % session_id]
        self._w = mongo_db["%s.w"  % session_id]
        self._wm = mongo_db["%s.wm" % session_id]

        # the task queue holds the tasks that are pulled from the MongoDB
        # server. The ExecWorkers compete for the tasks in the queue. 
        self._task_queue = multiprocessing.Queue()

        # Channel for the Agent to communicate commands with the ExecWorker
        self._command_queue = multiprocessing.Queue()

        # we assign each node partition to a task execution worker
        self._exec_worker = ExecWorker(
            logger          = self._log,
            task_queue      = self._task_queue,
            command_queue   = self._command_queue,
            node_list       = self._exec_env.node_list,
            cores_per_node  = self._exec_env.cores_per_node,
            launch_methods  = self._exec_env.discovered_launch_methods,
            mongodb_url     = mongodb_url,
            mongodb_name    = mongodb_name,
            pilot_id        = pilot_id,
            session_id      = session_id
        )
        self._exec_worker.start()
        self._log.info("Started up %s serving nodes %s", self._exec_worker, self._exec_env.node_list)

    # ------------------------------------------------------------------------
    #
    def stop(self):
        """Terminate the agent main loop.
        """
        # First, we need to shut down all the workers
        self._exec_worker.terminate()

        # Next, we set our own termination signal
        self._terminate.set()

    # ------------------------------------------------------------------------
    #
    def run(self):
        """Starts the thread when Thread.start() is called.
        """
        # first order of business: set the start time and state of the pilot
        self._log.info("Agent started. Database updated.")
        ts = datetime.datetime.utcnow()
        self._p.update(
            {"_id": ObjectId(self._pilot_id)}, 
            {"$set": {"state"          : "Active",
                      "nodes"          : self._exec_env.node_list,
                      "cores_per_node" : self._exec_env.cores_per_node,
                      "started"        : ts},
             "$push": {"statehistory": {"state": 'Active', "timestamp": ts}}
            })

        self._starttime = time.time()

        while True:

            try:

                # Check the workers periodically. If they have died, we 
                # exit as well. this can happen, e.g., if the worker 
                # process has caught a ctrl+C
                exit = False
                if self._exec_worker.is_alive() is False:
                    pilot_FAILED(self._p, self._pilot_id, self._log, "Execution worker %s died." % str(self._exec_worker))
                    exit = True
                if exit:
                    break

                # Exit the main loop if terminate is set. 
                if self._terminate.isSet():
                    pilot_CANCELED(self._p, self._pilot_id, self._log, "Terminated (_terminate set).")
                    break

                # Make sure that we haven't exceeded the agent runtime. if 
                # we have, terminate. 
                if time.time() >= self._starttime + (int(self._runtime) * 60):
                    self._log.info("Agent has reached runtime limit of %s seconds." % str(int(self._runtime)*60))
                    pilot_DONE(self._p, self._pilot_id)
                    break

                # Try to get new tasks from the database. for this, we check the 
                # wu_queue of the pilot. if there are new entries, we get them,
                # get the actual pilot entries for them and remove them from 
                # the wu_queue.
                try:

                    # Check if there's a command waiting
                    retdoc = self._p.find_and_modify(
                                query={"_id":ObjectId(self._pilot_id)},
                                update={"$set":{COMMAND_FIELD: []}}, # Wipe content of array
                                fields=[COMMAND_FIELD]
                    )
                    self._log.info("retdoc: %s" % retdoc)

                    if retdoc:
                        commands = retdoc['commands']
                    else:
<<<<<<< HEAD
                        commands = []

                    for command in commands:
                        if command[COMMAND_TYPE] == COMMAND_CANCEL_PILOT:
                            self._log.info("Received Cancel Pilot command.")
                            pilot_CANCELED(self._p, self._pilot_id, self._log, "CANCEL received. Terminating.")
                            break
                        elif command[COMMAND_TYPE] == COMMAND_CANCEL_COMPUTE_UNIT:
                            self._log.info("Received Cancel Compute Unit command for: %s" % command[COMMAND_ARG])
                            # Put it on the command queue of the ExecWorker
                            self._command_queue.put(command)
                        elif command[COMMAND_TYPE] == COMMAND_KEEP_ALIVE:
                            self._log.info("Received KeepAlive command.")
                        else:
                            raise Exception("Received unknown command: %s with arg: %s." % (command[COMMAND_TYPE], command[COMMAND_ARG]))

                    # Check if there are work units waiting for execution,
                    # and log that we pulled it.
                    ts = datetime.datetime.utcnow()
                    wu_cursor = self._w.find_and_modify(
                        query={"pilot" : self._pilot_id,
                               "state" : "PendingExecution"},
                        update={"$set" : {"state": "Scheduling"},
                                "$push": {"statehistory": {"state": "Scheduling", "timestamp": ts}}}
                    )

                    # There are new work units in the wu_queue on the database.
                    # Get the corresponding wu entries.
                    if wu_cursor is not None:
                        if not isinstance(wu_cursor, list):
                            wu_cursor = [wu_cursor]

                        for wu in wu_cursor:
                            # Create new task objects and put them into the task queue
                            w_uid = str(wu["_id"])
                            self._log.info("Found new tasks in pilot queue: %s" % w_uid)

                            task_dir_name = "%s/unit-%s" % (self._workdir, str(wu["_id"]))

                            task = Task(uid         = w_uid,
                                        executable  = wu["description"]["executable"],
                                        arguments   = wu["description"]["arguments"],
                                        environment = wu["description"]["environment"],
                                        numcores    = wu["description"]["cores"],
                                        mpi         = wu["description"]["mpi"],
                                        pre_exec    = wu["description"]["pre_exec"],
                                        workdir     = task_dir_name,
                                        stdout      = task_dir_name+'/STDOUT',
                                        stderr      = task_dir_name+'/STDERR',
                                        output_data = wu["description"]["output_data"])

                            task.state = 'Scheduling'
                            self._task_queue.put(task)
=======
                        # Check if there's a command waiting
                        command = p_cursor[0]['command']
                        if command is not None:
                            self._log.info("Received new command: %s" % command)
                            if command.lower() == "cancel":
                                pilot_CANCELED(self._p, self._pilot_id, self._log, "CANCEL received. Terminating.")
                                break

                        # Check if there are work units waiting for execution,
                        # and log that we pulled it.
                        ts = datetime.datetime.utcnow()
                        wu_cursor = self._w.find_and_modify(
                            query={"pilot" : self._pilot_id,
                                   "state" : "PendingExecution"},
                            update={"$set" : {"state": "Scheduling"},
                                    "$push": {"statehistory": {"state": "Scheduling", "timestamp": ts}}}
                        )

                        # There are new work units in the wu_queue on the database.
                        # Get the corresponding wu entries.
                        if wu_cursor is not None:
                            if not isinstance(wu_cursor, list):
                                wu_cursor = [wu_cursor]

                            for wu in wu_cursor:
                                # Create new task objects and put them into the task queue
                                w_uid = str(wu["_id"])
                                self._log.info("Found new tasks in pilot queue: %s" % w_uid)

                                task_dir_name = "%s/unit-%s" % (self._workdir, str(wu["_id"]))

                                task = Task(uid         = w_uid,
                                            executable  = wu["description"]["executable"], 
                                            arguments   = wu["description"]["arguments"],
                                            environment = wu["description"]["environment"],
                                            numcores    = wu["description"]["cores"],
                                            mpi         = wu["description"]["mpi"],
                                            pre_exec    = wu["description"]["pre_exec"],
                                            post_exec   = wu["description"]["post_exec"],
                                            workdir     = task_dir_name,
                                            stdout      = task_dir_name+'/STDOUT', 
                                            stderr      = task_dir_name+'/STDERR',
                                            output_data = wu["description"]["output_data"])

                                task.state = 'Scheduling'
                                self._task_queue.put(task)
>>>>>>> 9b6d29ac

                except Exception, ex:
                    raise

                time.sleep(1)

            except Exception, ex:
                # If we arrive here, there was an exception in the main loop.
                pilot_FAILED(self._p, self._pilot_id, self._log, 
                    "ERROR in agent main loop: %s. %s" % (str(ex), traceback.format_exc()))

        # MAIN LOOP TERMINATED
        return

#-----------------------------------------------------------------------------
#
class _Process(subprocess.Popen):

    #-------------------------------------------------------------------------
    #
    def __init__(self, task, all_slots, cores_per_node, launch_method,
                 launch_command, logger):

        self._task = task
        self._log  = logger

        launch_script = tempfile.NamedTemporaryFile(prefix='radical_pilot_cu_launch_script-', dir=task.workdir, suffix=".sh", delete=False)
        self._log.debug('Created launch_script: %s' % launch_script.name)
        st = os.stat(launch_script.name)
        os.chmod(launch_script.name, st.st_mode | stat.S_IEXEC)
        launch_script.write('#!/bin/bash -l\n')
        launch_script.write('cd %s\n' % task.workdir)

        # Before the Big Bang there was nothing
        pre_exec = task.pre_exec
        pre_exec_string = ''
        if pre_exec:
            if not isinstance(pre_exec, list):
                pre_exec = [pre_exec]
            for bb in pre_exec:
                pre_exec_string += "%s\n" % bb

        # After the universe dies the infrared death, there will be nothing
        post_exec = task.post_exec
        post_exec_string = ''
        if post_exec:
            if not isinstance(post_exec, list):
                post_exec = [post_exec]
            for bb in post_exec:
                post_exec_string += "%s\n" % bb

        # executable and arguments
        if task.executable is not None:
            task_exec_string = task.executable # TODO: Do we allow $ENV/bin/program constructs here?
        else:
            raise Exception("No executable specified!") # TODO: This should be catched earlier problaby
        if task.arguments is not None:
            for arg in task.arguments:
                arg = arg.replace ('"', '\\"') # Escape all double quotes
                if  arg[0] == arg[-1] == "'" : # If a string is between outer single quotes,
                    task_exec_string += ' %s' % arg # ... pass it as is.
                else :
                    task_exec_string += ' "%s"' % arg # Otherwise return between double quotes.

        # Create string for environment variable setting
        env_string = ''
        if task.environment is not None and len(task.environment.keys()):
            env_string += 'export'
            for key in task.environment:
                env_string += ' %s=%s' % (key, task.environment[key])


        # Based on the launch method we use different, well, launch methods
        # to launch the task. just on the shell, via mpirun, ssh, ibrun or aprun
        if launch_method == LAUNCH_METHOD_LOCAL:
            launch_script.write('%s\n'    % pre_exec_string)
            launch_script.write('%s\n'    % env_string)
            launch_script.write('%s\n'    % task_exec_string)
            launch_script.write('%s\n'    % post_exec_string)

            cmdline = launch_script.name

        elif launch_method == LAUNCH_METHOD_MPIRUN:
            # Construct the hosts_string
            hosts_string = ''
            for slot in task.slots:
                host = slot.split(':')[0]
                hosts_string += '%s,' % host

            mpirun_command = "%s -np %s -host %s" % (launch_command,
                                                     task.numcores, hosts_string)

            launch_script.write('%s\n'    % pre_exec_string)
            launch_script.write('%s\n'    % env_string)
            launch_script.write('%s %s\n' % (mpirun_command, task_exec_string))
            launch_script.write('%s\n'    % post_exec_string)

            cmdline = launch_script.name

        elif launch_method == LAUNCH_METHOD_MPIEXEC:
            # Construct the hosts_string
            hosts_string = ''
            for slot in task.slots:
                host = slot.split(':')[0]
                hosts_string += '%s,' % host

            mpiexec_command = "%s -n %s -hosts %s" % (launch_command, task.numcores, hosts_string)

            launch_script.write('%s\n'    % pre_exec_string)
            launch_script.write('%s\n'    % env_string)
            launch_script.write('%s %s\n' % (mpiexec_command, task_exec_string))
            launch_script.write('%s\n'    % post_exec_string)

            cmdline = launch_script.name

        elif launch_method == LAUNCH_METHOD_APRUN:
            
            aprun_command = "%s -n %s" % (launch_command, task.numcores)

            launch_script.write('%s\n'    % pre_exec_string)
            launch_script.write('%s\n'    % env_string)
            launch_script.write('%s %s\n' % (aprun_command, task_exec_string))
            launch_script.write('%s\n' % post_exec_string)

            cmdline = launch_script.name

        elif launch_method == LAUNCH_METHOD_IBRUN:
            # NOTE: Don't think that with IBRUN it is possible to have
            # processes != cores ...

            first_slot = task.slots[0]
            # Get the host and the core part
            [first_slot_host, first_slot_core] = first_slot.split(':')
            # Find the entry in the the all_slots list based on the host
            slot_entry = (slot for slot in all_slots if slot["node"] == first_slot_host).next()
            # Transform it into an index in to the all_slots list
            all_slots_slot_index = all_slots.index(slot_entry)

            # TODO: This assumes all hosts have the same number of cores
            ibrun_offset = all_slots_slot_index * cores_per_node + int(first_slot_core)
            ibrun_command = "%s -n %s -o %d" % \
                            (launch_command, task.numcores,
                             ibrun_offset)

            # Build launch script
            launch_script.write('%s\n'    % pre_exec_string)
            launch_script.write('%s\n'    % env_string)
            launch_script.write('%s %s\n' % (ibrun_command, task_exec_string))
            launch_script.write('%s\n'    % post_exec_string)

            cmdline = launch_script.name

        elif launch_method == LAUNCH_METHOD_POE:

            # Count slots per host in provided slots description.
            hosts = {}
            for slot in task.slots:
                host = slot.split(':')[0]
                if host not in hosts:
                    hosts[host] = 1
                else:
                    hosts[host] += 1

            # Create string with format: "hostX N host
            hosts_string = ''
            for host in hosts:
                hosts_string += '%s %d ' % (host, hosts[host])

            # Override the LSB_MCPU_HOSTS env variable as this is set by
            # default to the size of the whole pilot.
            poe_command = 'LSB_MCPU_HOSTS="%s" %s' % (
                hosts_string, launch_command)

            # Continue to build launch script
            launch_script.write('%s\n'    % pre_exec_string)
            launch_script.write('%s\n'    % env_string)
            launch_script.write('%s %s\n' % (poe_command, task_exec_string))
            launch_script.write('%s\n'    % post_exec_string)

            # Command line to execute launch script
            cmdline = launch_script.name

        elif launch_method == LAUNCH_METHOD_SSH:
            host = task.slots[0].split(':')[0] # Get the host of the first entry in the acquired slot

            # Continue to build launch script
            launch_script.write('%s\n'    % pre_exec_string)
            launch_script.write('%s\n'    % env_string)
            launch_script.write('%s\n'    % task_exec_string)
            launch_script.write('%s\n'    % post_exec_string)

            # Command line to execute launch script
            cmdline = '%s %s %s' % (launch_command, host, launch_script.name)

        else:
            raise NotImplementedError("Launch method %s not implemented in executor!" % launch_method)

        # We are done writing to the launch script, its ready for execution now.
        launch_script.close()

        self.stdout_filename = task.stdout
        self._stdout_file_h  = open(self.stdout_filename, "w")

        self.stderr_filename = task.stderr
        self._stderr_file_h  = open(self.stderr_filename, "w")

        self._log.info("Launching task %s via %s in %s" % (task.uid, cmdline, task.workdir))

        super(_Process, self).__init__(args=cmdline,
                                       bufsize=0,
                                       executable=None,
                                       stdin=None,
                                       stdout=self._stdout_file_h,
                                       stderr=self._stderr_file_h,
                                       preexec_fn=None,
                                       close_fds=True,
                                       shell=True,
                                       cwd=task.workdir, # TODO: This doesn't always make sense if it runs remotely
                                       env=None,
                                       universal_newlines=False,
                                       startupinfo=None,
                                       creationflags=0)

    #-------------------------------------------------------------------------
    #
    @property
    def task(self):
        """Returns the task object associated with the process.
        """
        return self._task

    #-------------------------------------------------------------------------
    #
    def close_and_flush_filehandles(self):
        self._stdout_file_h.flush()
        self._stderr_file_h.flush()
        self._stdout_file_h.close()
        self._stderr_file_h.close()


#-----------------------------------------------------------------------------
#
def parse_commandline():

    parser = optparse.OptionParser()

    parser.add_option('-c', '--cores',
                      metavar='CORES',
                      dest='cores',
                      type='int',
                      help='Specifies the number of cores to allocate.')

    parser.add_option('-d', '--debug',
                      metavar='DEBUG',
                      dest='debug_level',
                      type='int',
                      help='The DEBUG level for the agent.')

    parser.add_option('-j', '--task-launch-method',
                      metavar='METHOD',
                      dest='task_launch_method',
                      help='Specifies the task launch method.')

    parser.add_option('-k', '--mpi-launch-method',
                      metavar='METHOD',
                      dest='mpi_launch_method',
                      help='Specifies the MPI launch method.')

    parser.add_option('-l', '--lrms',
                      metavar='LRMS',
                      dest='lrms',
                      help='Specifies the LRMS type.')

    parser.add_option('-m', '--mongodb-url',
                      metavar='URL',
                      dest='mongodb_url',
                      help='Specifies the MongoDB Url.')

    parser.add_option('-n', '--database-name',
                      metavar='URL',
                      dest='database_name',
                      help='Specifies the MongoDB database name.')

    parser.add_option('-p', '--pilot-id',
                      metavar='PID',
                      dest='pilot_id',
                      help='Specifies the Pilot ID.')

    parser.add_option('-s', '--session-id',
                      metavar='SID',
                      dest='session_id',
                      help='Specifies the Session ID.')

    parser.add_option('-t', '--runtime',
                      metavar='RUNTIME',
                      dest='runtime',
                      help='Specifies the agent runtime in minutes.')

    parser.add_option('-v', '--version',
                      metavar='VERSION ',
                      dest='package_version',
                      help='The RADICAL-Pilot package version.')

    parser.add_option('-w', '--workdir',
                      metavar='DIRECTORY',
                      dest='workdir',
                      help='Specifies the base (working) directory for the agent. [default: %default]',
                      default='.')

    # parse the whole shebang
    (options, args) = parser.parse_args()

    if options.mongodb_url is None:
        parser.error("You must define MongoDB URL (-m/--mongodb-url). Try --help for help.")
    if options.database_name is None:
        parser.error("You must define a database name (-n/--database-name). Try --help for help.")
    if options.session_id is None:
        parser.error("You must define a session id (-s/--session-id). Try --help for help.")
    if options.pilot_id is None:
        parser.error("You must define a pilot id (-p/--pilot-id). Try --help for help.")
    if options.cores is None:
        parser.error("You must define the number of cores (-c/--cores). Try --help for help.")
    if options.runtime is None:
        parser.error("You must define the agent runtime (-t/--runtime). Try --help for help.")
    if options.package_version is None:
        parser.error("You must pass the RADICAL-Pilot package version (-v/--version). Try --help for help.")
    if options.debug_level is None:
        parser.error("You must pass the DEBUG level (-d/--debug). Try --help for help.")
    if options.lrms is None:
        parser.error("You must pass the LRMS (-l/--lrms). Try --help for help.")

    return options

#-----------------------------------------------------------------------------
#
if __name__ == "__main__":

    # parse command line options
    options = parse_commandline()

    # configure the agent logger
    logger = logging.getLogger('radical.pilot.agent')
    logger.setLevel(options.debug_level)
    ch = logging.FileHandler("AGENT.LOG")
    #ch.setLevel(logging.DEBUG) # TODO: redundant if you have just one file?
    formatter = logging.Formatter('%(asctime)s - %(name)s - %(levelname)s - %(message)s')
    ch.setFormatter(formatter)
    logger.addHandler(ch)
    logger.info("RADICAL-Pilot multi-core agent for package/API version %s" % options.package_version)

    #--------------------------------------------------------------------------
    # Establish database connection
    try:
        mongo_client = pymongo.MongoClient(options.mongodb_url)
        mongo_db     = mongo_client[options.database_name]
        mongo_p      = mongo_db["%s.p"  % options.session_id]
        mongo_w      = mongo_db["%s.w"  % options.session_id]  # AM: never used
        mongo_wm     = mongo_db["%s.wm" % options.session_id]  # AM: never used

    except Exception, ex:
        logger.error("Couldn't establish database connection: %s" % str(ex))
        sys.exit(1)

    #--------------------------------------------------------------------------
    # Some signal handling magic
    def sigint_handler(signal, frame):
        msg = 'Caught SIGINT. EXITING.'
        pilot_CANCELED(mongo_p, options.pilot_id, logger, msg)
        sys.exit(0)
    signal.signal(signal.SIGINT, sigint_handler)

    def sigalarm_handler(signal, frame):
        msg = 'Caught SIGALRM (Walltime limit reached?). EXITING'
        pilot_CANCELED(mongo_p, options.pilot_id, logger, msg)
        sys.exit(0)
    signal.signal(signal.SIGALRM, sigalarm_handler)

    #--------------------------------------------------------------------------
    # Discover environment, nodes, cores, mpi, etc.
    try:
        exec_env = ExecutionEnvironment(
            logger=logger,
            lrms=options.lrms,
            requested_cores=options.cores,
            task_launch_method=options.task_launch_method,
            mpi_launch_method=options.mpi_launch_method
        )
        if exec_env is None:
            msg = "Couldn't set up execution environment."
            logger.error(msg)
            pilot_FAILED(mongo_p, options.pilot_id, logger, msg)
            sys.exit(1)

    except Exception, ex:
        msg = "Error setting up execution environment: %s" % str(ex)
        logger.error(msg)
        pilot_FAILED(mongo_p, options.pilot_id, logger, msg)
        sys.exit(1)

    #--------------------------------------------------------------------------
    # Launch the agent thread
    try:
        if options.workdir is '.':
            workdir = os.getcwd()
        else:
            workdir = options.workdir

        agent = Agent(logger=logger,
                      exec_env=exec_env,
                      workdir=workdir,
                      runtime=options.runtime,
                      mongodb_url=options.mongodb_url,
                      mongodb_name=options.database_name,
                      pilot_id=options.pilot_id,
                      session_id=options.session_id)

        # AM: why is this done in a thread?  This thread blocks anyway, so it
        # could just *do* the things.  That would avoid those global vars and
        # would allow for cleaner shutdown.
        agent.start()
        agent.join()

    except Exception, ex:
        msg = "Error running agent: %s" % str(ex)
        logger.error(msg)
        pilot_FAILED(mongo_p, options.pilot_id, logger, msg)
        agent.stop()
        sys.exit(1)

    except SystemExit:

        logger.error("Caught keyboard interrupt. EXITING")
        agent.stop()
<|MERGE_RESOLUTION|>--- conflicted
+++ resolved
@@ -1359,7 +1359,6 @@
                     if retdoc:
                         commands = retdoc['commands']
                     else:
-<<<<<<< HEAD
                         commands = []
 
                     for command in commands:
@@ -1406,6 +1405,7 @@
                                         numcores    = wu["description"]["cores"],
                                         mpi         = wu["description"]["mpi"],
                                         pre_exec    = wu["description"]["pre_exec"],
+                                        post_exec   = wu["description"]["post_exec"],
                                         workdir     = task_dir_name,
                                         stdout      = task_dir_name+'/STDOUT',
                                         stderr      = task_dir_name+'/STDERR',
@@ -1413,54 +1413,6 @@
 
                             task.state = 'Scheduling'
                             self._task_queue.put(task)
-=======
-                        # Check if there's a command waiting
-                        command = p_cursor[0]['command']
-                        if command is not None:
-                            self._log.info("Received new command: %s" % command)
-                            if command.lower() == "cancel":
-                                pilot_CANCELED(self._p, self._pilot_id, self._log, "CANCEL received. Terminating.")
-                                break
-
-                        # Check if there are work units waiting for execution,
-                        # and log that we pulled it.
-                        ts = datetime.datetime.utcnow()
-                        wu_cursor = self._w.find_and_modify(
-                            query={"pilot" : self._pilot_id,
-                                   "state" : "PendingExecution"},
-                            update={"$set" : {"state": "Scheduling"},
-                                    "$push": {"statehistory": {"state": "Scheduling", "timestamp": ts}}}
-                        )
-
-                        # There are new work units in the wu_queue on the database.
-                        # Get the corresponding wu entries.
-                        if wu_cursor is not None:
-                            if not isinstance(wu_cursor, list):
-                                wu_cursor = [wu_cursor]
-
-                            for wu in wu_cursor:
-                                # Create new task objects and put them into the task queue
-                                w_uid = str(wu["_id"])
-                                self._log.info("Found new tasks in pilot queue: %s" % w_uid)
-
-                                task_dir_name = "%s/unit-%s" % (self._workdir, str(wu["_id"]))
-
-                                task = Task(uid         = w_uid,
-                                            executable  = wu["description"]["executable"], 
-                                            arguments   = wu["description"]["arguments"],
-                                            environment = wu["description"]["environment"],
-                                            numcores    = wu["description"]["cores"],
-                                            mpi         = wu["description"]["mpi"],
-                                            pre_exec    = wu["description"]["pre_exec"],
-                                            post_exec   = wu["description"]["post_exec"],
-                                            workdir     = task_dir_name,
-                                            stdout      = task_dir_name+'/STDOUT', 
-                                            stderr      = task_dir_name+'/STDERR',
-                                            output_data = wu["description"]["output_data"])
-
-                                task.state = 'Scheduling'
-                                self._task_queue.put(task)
->>>>>>> 9b6d29ac
 
                 except Exception, ex:
                     raise
