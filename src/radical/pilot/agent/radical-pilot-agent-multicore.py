#!/usr/bin/env python

"""
.. module:: radical.pilot.agent
   :platform: Unix
   :synopsis: The agent for RADICAL-Pilot.

   The agent gets CUs by means of the MongoDB.
   The execution of CUs by the Agent is (primarily) configured by the
   triplet (LRMS, LAUNCH_METHOD(s), SCHEDULER):
   - The LRMS detects and structures the information about the resources
     available to agent.
   - The Scheduler maps the execution requests of the LaunchMethods to a
     subset of the resources available to the Agent.
     It does not deal with the "presentation" of this subset.
   - The LaunchMethods configure how to execute (regular and MPI) tasks,
     and know about the specific format to specify the subset of resources.


   Structure:
   ----------
   This represents the planned architecture, which is not fully represented in
   code, yet.

     - class Agent
       - represents the whole thing
       - has a set of StageinWorkers  (threads or procs)
       - has a set of StageoutWorkers (threads or procs)
       - has a set of ExecWorkers     (threads or procs)
       - has a set of UpdateWorkers   (threads or procs)
       - has a HeartbeatMonitor       (threads or procs)
       - has a inputstaging  queue
       - has a outputstaging queue
       - has a execution queue
       - has a update queue
       - loops forever
       - in each iteration
         - pulls CU bulks from DB
         - pushes CUs into inputstaging queue or execution queue (based on
           obvious metric)

     class StageinWorker
       - competes for CU input staging requests from inputstaging queue
       - for each received CU
         - performs staging
         - pushes CU into execution queue
         - pushes stage change notification request into update queue

     class StageoutWorker
       - competes for CU output staging requests from outputstaging queue
       - for each received CU
         - performs staging
         - pushes stage change notification request into update queue

     class ExecWorker
       - manages a partition of the allocated cores
         (partition size == max cu size)
       - competes for CU execution reqeusts from execute queue
       - for each CU
         - prepares execution command
         - pushes command to ExecutionEnvironment
         - pushes stage change notification request into update queue

     class Spawner
       - executes CUs according to ExecWorker instruction
       - monitors CU execution (for completion)
       - gets CU execution reqeusts from ExecWorker
       - for each CU
         - executes CU command
         - monitors CU execution
         - on CU completion
           - pushes CU to outputstaging queue (if staging is needed)
           - pushes stage change notification request into update queue

     class UpdateWorker
       - competes for CU state update reqeusts from update queue
       - for each CU
         - pushes state update (collected into bulks if possible)
         - cleans CU workdir if CU is final and cleanup is requested

     Agent
       |
       +--------------------------------------------------------
       |           |              |              |             |
       |           |              |              |             |
       V           V              V              V             V
     ExecWorker* StageinWorker* StageoutWorker* UpdateWorker* HeartbeatMonitor
       |
       +-------------------------------------------------
       |     |               |                |         |
       |     |               |                |         |
       V     V               V                V         V
     LRMS  MPILaunchMethod TaskLaunchMethod Scheduler Spawner


    NOTE:
    -----
      - Units are progressing through the different worker threads, where, in
        general, the unit changes state when transitioning to the next thread.
        The unit ownership thus *defines* the unit state (its owned by the
        InputStagingWorker, it is in StagingInput state, etc), and the state
        update notifications to the DB are merely informational (and can thus be
        asynchron).  The updates need to be ordered though, to reflect valid and
        correct state transition history.


    TODO:
    -----

    - add option to scheduler to ignore core 0 (which hosts the agent process)
    - add LRMS.partition (n) to return a set of partitioned LRMS for partial
      ExecWorkers
    - publish pilot slot history once on shutdown?  Or once in a while when
      idle?  Or push continuously?
    - Schedulers, LRMSs, LaunchMethods, etc need to be made threadsafe, for the
      case where more than one execution worker threads are running.
    - move util functions to rp.utils or r.utils, and pull the from there
    - split the agent into logical components (classes?), and install along with
      RP.
    - add state asserts after `queue.get ()`
    - move mkdir etc from ingest thread to where its used (input staging or
      execution)
    - the structure of the base scheduler should be suitable for both, UMGR
      scheduling and Agent scheduling.  The algs will be different though,
      mostly because the pilots (as targets of the umgr scheduler) have a wait
      queue, but the cores (targets of the agent scheduler) have not.  Is it
      worthwhile to re-use the structure anyway?
    - all stop() method calls need to be replaced with commands which travel
      through the queues.  To deliver commands timely though we either need
      command prioritization (difficult), or need separate command queues...

"""

__copyright__ = "Copyright 2014, http://radical.rutgers.edu"
__license__   = "MIT"

import os
import copy
import math
import stat
import sys
import time
import errno
import Queue
import pprint
import signal
import shutil
import hostlist
import tempfile
import netifaces
import threading
import traceback
import subprocess
import multiprocessing
import json
import urllib2 as ul

import saga                as rs
import radical.utils       as ru
import radical.pilot       as rp
import radical.pilot.utils as rpu



# ------------------------------------------------------------------------------
#
# http://stackoverflow.com/questions/9539052/python-dynamically-changing-base-classes-at-runtime-how-to
#
# Depending on agent architecture (which is specific to the resource type it
# runs on) can switch between different component types: using threaded (when
# running on the same node), multiprocessing (also for running on the same node,
# but avoiding python's threading problems, for the prices of slower queues),
# and remote processes (for running components on different nodes, using zeromq
# queues for communication).
#
# We do some trickery to keep the actual components independent from the actual
# schema:
#
#   - we wrap the different queue types into a rpu.Queue object
#   - we change the base class of the component dynamically to the respective type
#
# This requires components to adhere to the following restrictions:
#
#   - *only* communicate over queues -- no shared data with other components or
#     component instances.  Note that this also holds for example for the
#     scheduler!
#   - no shared data between the component class and it's run() method.  That
#     includes no sharing of queues.
#   - components inherit from base_component, and the constructor needs to
#     register all required component-internal and -external queues with that
#     base class -- the run() method can then transparently retrieve them from
#     there.
#

# this needs git attribute 'ident' set for this file
git_ident = "$Id$"


# ------------------------------------------------------------------------------
# CONSTANTS
#
# 'enum' for unit launch method types
LAUNCH_METHOD_APRUN         = 'APRUN'
LAUNCH_METHOD_CCMRUN        = 'CCMRUN'
LAUNCH_METHOD_DPLACE        = 'DPLACE'
LAUNCH_METHOD_FORK          = 'FORK'
LAUNCH_METHOD_IBRUN         = 'IBRUN'
LAUNCH_METHOD_MPIEXEC       = 'MPIEXEC'
LAUNCH_METHOD_MPIRUN_CCMRUN = 'MPIRUN_CCMRUN'
LAUNCH_METHOD_MPIRUN_DPLACE = 'MPIRUN_DPLACE'
LAUNCH_METHOD_MPIRUN        = 'MPIRUN'
LAUNCH_METHOD_MPIRUN_RSH    = 'MPIRUN_RSH'
LAUNCH_METHOD_ORTE          = 'ORTE'
LAUNCH_METHOD_POE           = 'POE'
LAUNCH_METHOD_RUNJOB        = 'RUNJOB'
LAUNCH_METHOD_SSH           = 'SSH'
LAUNCH_METHOD_YARN          = 'YARN'

# 'enum' for local resource manager types
LRMS_NAME_CCM               = 'CCM'
LRMS_NAME_FORK              = 'FORK'
LRMS_NAME_LOADLEVELER       = 'LOADL'
LRMS_NAME_LSF               = 'LSF'
LRMS_NAME_PBSPRO            = 'PBSPRO'
LRMS_NAME_SGE               = 'SGE'
LRMS_NAME_SLURM             = 'SLURM'
LRMS_NAME_TORQUE            = 'TORQUE'
LRMS_NAME_YARN              = 'YARN'

# 'enum' for pilot's unit scheduler types
SCHEDULER_NAME_CONTINUOUS   = "CONTINUOUS"
SCHEDULER_NAME_SCATTERED    = "SCATTERED"
SCHEDULER_NAME_TORUS        = "TORUS"
SCHEDULER_NAME_YARN         = "YARN"

# 'enum' for pilot's unit spawner types
SPAWNER_NAME_POPEN          = "POPEN"
SPAWNER_NAME_SHELL          = "SHELL"
SPAWNER_NAME_ABDS           = "ABDS"

# defines for pilot commands
COMMAND_CANCEL_PILOT        = "Cancel_Pilot"
COMMAND_CANCEL_COMPUTE_UNIT = "Cancel_Compute_Unit"
COMMAND_KEEP_ALIVE          = "Keep_Alive"
COMMAND_FIELD               = "commands"
COMMAND_TYPE                = "type"
COMMAND_ARG                 = "arg"
COMMAND_CANCEL              = "Cancel"
COMMAND_SCHEDULE            = "schedule"
COMMAND_RESCHEDULE          = "reschedule"
COMMAND_UNSCHEDULE          = "unschedule"
COMMAND_WAKEUP              = "wakeup"


# 'enum' for staging action operators
COPY     = 'Copy'     # local cp
LINK     = 'Link'     # local ln -s
MOVE     = 'Move'     # local mv
TRANSFER = 'Transfer' # saga remote transfer
                      # TODO: This might just be a special case of copy

# tri-state for unit spawn retval
OK       = 'OK'
FAIL     = 'FAIL'
RETRY    = 'RETRY'

# two-state for slot occupation.
FREE     = 'Free'
BUSY     = 'Busy'

# ----------------------------------------------------------------------------------
#
def rec_makedir(target):

    # recursive makedir which ignores errors if dir already exists

    try:
        os.makedirs(target)

    except OSError as e:
        # ignore failure on existing directory
        if e.errno == errno.EEXIST and os.path.isdir(os.path.dirname(target)):
            pass
        else:
            raise


# ------------------------------------------------------------------------------
#
def pilot_FAILED(mongo_p=None, pilot_uid=None, logger=None, msg=None):

    if logger:
        logger.error(msg)
        logger.error(ru.get_trace())

    print msg
    print ru.get_trace()

    if mongo_p and pilot_uid:

        now = rpu.timestamp()
        out = None
        err = None
        log = None

        try    : out = open('./agent.out', 'r').read()
        except : pass
        try    : err = open('./agent.err', 'r').read()
        except : pass
        try    : log = open('./agent.log', 'r').read()
        except : pass

        msg = [{"message": msg,              "timestamp": now},
               {"message": rpu.get_rusage(), "timestamp": now}]

        mongo_p.update({"_id": pilot_uid},
            {"$pushAll": {"log"         : msg},
             "$push"   : {"statehistory": {"state"     : rp.FAILED,
                                           "timestamp" : now}},
             "$set"    : {"state"       : rp.FAILED,
                          "stdout"      : rpu.tail(out),
                          "stderr"      : rpu.tail(err),
                          "logfile"     : rpu.tail(log),
                          "finished"    : now}
            })

    else:
        if logger:
            logger.error("cannot log error state in database!")

        print "cannot log error state in database!"


# ------------------------------------------------------------------------------
#
def pilot_CANCELED(mongo_p=None, pilot_uid=None, logger=None, msg=None):

    if logger:
        logger.warning(msg)

    print msg

    if mongo_p and pilot_uid:

        now = rpu.timestamp()
        out = None
        err = None
        log = None

        try    : out = open('./agent.out', 'r').read()
        except : pass
        try    : err = open('./agent.err', 'r').read()
        except : pass
        try    : log = open('./agent.log',    'r').read()
        except : pass

        msg = [{"message": msg,              "timestamp": now},
               {"message": rpu.get_rusage(), "timestamp": now}]

        mongo_p.update({"_id": pilot_uid},
            {"$pushAll": {"log"         : msg},
             "$push"   : {"statehistory": {"state"     : rp.CANCELED,
                                           "timestamp" : now}},
             "$set"    : {"state"       : rp.CANCELED,
                          "stdout"      : rpu.tail(out),
                          "stderr"      : rpu.tail(err),
                          "logfile"     : rpu.tail(log),
                          "finished"    : now}
            })

    else:
        if logger:
            logger.error("cannot log cancel state in database!")

        print "cannot log cancel state in database!"


# ------------------------------------------------------------------------------
#
def pilot_DONE(mongo_p=None, pilot_uid=None, logger=None, msg=None):

    if mongo_p and pilot_uid:

        now = rpu.timestamp()
        out = None
        err = None
        log = None

        try    : out = open('./agent.out', 'r').read()
        except : pass
        try    : err = open('./agent.err', 'r').read()
        except : pass
        try    : log = open('./agent.log',    'r').read()
        except : pass

        msg = [{"message": "pilot done",     "timestamp": now},
               {"message": rpu.get_rusage(), "timestamp": now}]

        mongo_p.update({"_id": pilot_uid},
            {"$pushAll": {"log"         : msg},
             "$push"   : {"statehistory": {"state"    : rp.DONE,
                                           "timestamp": now}},
             "$set"    : {"state"       : rp.DONE,
                          "stdout"      : rpu.tail(out),
                          "stderr"      : rpu.tail(err),
                          "logfile"     : rpu.tail(log),
                          "finished"    : now}
            })

    else:
        if logger:
            logger.error("cannot log cancel state in database!")

        print "cannot log cancel state in database!"



# ==============================================================================
#
# Schedulers
#
# ==============================================================================
#
class AgentSchedulingComponent(rpu.Component):

    # FIXME: clarify what can be overloaded by Scheduler classes

    # --------------------------------------------------------------------------
    #
    def __init__(self, cfg):

        rpu.Component.__init__(self, 'AgentSchedulingComponent', cfg)


    # --------------------------------------------------------------------------
    #
    def initialize_child(self):

      # self.declare_input (rp.AGENT_SCHEDULING_PENDING, rp.AGENT_SCHEDULING_QUEUE)
      # self.declare_worker(rp.AGENT_SCHEDULING_PENDING, self.work)

        self.declare_input (rp.ALLOCATING_PENDING, rp.AGENT_SCHEDULING_QUEUE)
        self.declare_worker(rp.ALLOCATING_PENDING, self.work)

        self.declare_output(rp.EXECUTING_PENDING,  rp.AGENT_EXECUTING_QUEUE)

        # we need unschedule updates to learn about units which free their
        # allocated cores.  Those updates need to be issued after execution, ie.
        # by the AgentExecutionComponent.
        self.declare_publisher ('state',      rp.AGENT_STATE_PUBSUB)
        self.declare_subscriber('unschedule', rp.AGENT_UNSCHEDULE_PUBSUB, self.unschedule_cb)

        # we create a pubsub pair for reschedule trigger
        self.declare_publisher ('reschedule', rp.AGENT_RESCHEDULE_PUBSUB)
        self.declare_subscriber('reschedule', rp.AGENT_RESCHEDULE_PUBSUB, self.reschedule_cb)

        # all components use the command channel for control messages
        self.declare_publisher ('command', rp.AGENT_COMMAND_PUBSUB)

        self._pilot_id = self._cfg['pilot_id']

        # The scheduler needs the LRMS information which have been collected
        # during agent startup.  We dig them out of the config at this point.
        self._lrms_lm_info        = self._cfg['lrms_info']['lm_info']
        self._lrms_node_list      = self._cfg['lrms_info']['node_list']
        self._lrms_cores_per_node = self._cfg['lrms_info']['cores_per_node']
        # FIXME: this information is insufficient for the torus scheduler!

        self._wait_pool = list()            # set of units which wait for the resource
        self._wait_lock = threading.RLock() # look on the above set
        self._slot_lock = threading.RLock() # look for slot allocation/deallocation

        # configure the scheduler instance
        self._configure()

        # communicate successful startup
        self.publish('command', {'cmd' : 'alive',
                                 'arg' : self.cname})


    # --------------------------------------------------------------------------
    #
    def finalize_child(self):

        # communicate finalization
        self.publish('command', {'cmd' : 'final',
                                 'arg' : self.cname})


    # --------------------------------------------------------------------------
    #
    # This class-method creates the appropriate sub-class for the Scheduler.
    #
    @classmethod
    def create(cls, cfg):

        # Make sure that we are the base-class!
        if cls != AgentSchedulingComponent:
            raise TypeError("Scheduler Factory only available to base class!")

        name = cfg['scheduler']

        try:
            impl = {
                SCHEDULER_NAME_CONTINUOUS : SchedulerContinuous,
                SCHEDULER_NAME_SCATTERED  : SchedulerScattered,
                SCHEDULER_NAME_TORUS      : SchedulerTorus,
                SCHEDULER_NAME_YARN       : SchedulerYarn
            }[name]

            impl = impl(cfg)
            return impl

        except KeyError:
            raise ValueError("Scheduler '%s' unknown or defunct" % name)


    # --------------------------------------------------------------------------
    #
    def _configure(self):
        raise NotImplementedError("_configure() not implemented for Scheduler '%s'." % self._cname)


    # --------------------------------------------------------------------------
    #
    def slot_status(self):
        raise NotImplementedError("slot_status() not implemented for Scheduler '%s'." % self._cname)


    # --------------------------------------------------------------------------
    #
    def _allocate_slot(self, cores_requested):
        raise NotImplementedError("_allocate_slot() not implemented for Scheduler '%s'." % self._cname)


    # --------------------------------------------------------------------------
    #
    def _release_slot(self, opaque_slots):
        raise NotImplementedError("_release_slot() not implemented for Scheduler '%s'." % self._cname)


    # --------------------------------------------------------------------------
    #
    def _try_allocation(self, cu):
        """
        Attempt to allocate cores for a specific CU.  If it succeeds, send the
        CU off to the ExecutionWorker.
        """

        # needs to be locked as we try to acquire slots, but slots are freed
        # in a different thread.  But we keep the lock duration short...
        with self._slot_lock :

            # schedule this unit, and receive an opaque handle that has meaning to
            # the LRMS, Scheduler and LaunchMethod.
            cu['opaque_slots'] = self._allocate_slot(cu['description']['cores'])

        if not cu['opaque_slots']:
            # signal the CU remains unhandled
            return False

        # got an allocation, go off and launch the process
        self._prof.prof('schedule', msg="allocated", uid=cu['_id'])
        self._log.info("slot status after allocated  : %s" % self.slot_status ())

        # FIXME: if allocation succeeded, then the unit will likely advance to
        #        executing soon.  Advance will do a blowup before puching -- but
        #        that will also *drop* units.  We need to unschedule those.
        #        self.unschedule(cu_dropped), and should probably do that right
        #        here?  Not sure if this is worth a dropping-hook on component
        #        level...
        return True


    # --------------------------------------------------------------------------
    #
    def reschedule_cb(self, topic, msg):
        # we ignore any passed CU.  In principle the cu info could be used to
        # determine which slots have been freed.  No need for that optimization
        # right now.  This will become interesting once reschedule becomes too
        # expensive.

        cu = msg

        self._prof.prof('reschedule', uid=self._pilot_id)
        self._log.info("slot status before reschedule: %s" % self.slot_status())

        # cycle through wait queue, and see if we get anything running now.  We
        # cycle over a copy of the list, so that we can modify the list on the
        # fly
        for cu in self._wait_pool[:]:

            if self._try_allocation(cu):

                # allocated cu -- advance it
                self.advance(cu, rp.EXECUTING_PENDING, publish=True, push=True)

                # remove it from the wait queue
                with self._wait_lock :
                    self._wait_pool.remove(cu)
                    self._prof.prof('unqueue', msg="re-allocation done", uid=cu['_id'])
                break

        # Note: The extra space below is for visual alignment
        self._log.info("slot status after  reschedule: %s" % self.slot_status ())
        self._prof.prof('reschedule done')


    # --------------------------------------------------------------------------
    #
    def unschedule_cb(self, topic, msg):
        """
        release (for whatever reason) all slots allocated to this CU
        """

        cu = msg
        self._prof.prof('unschedule', uid=cu['_id'])

        if not cu['opaque_slots']:
            # Nothing to do -- how come?
            self._log.warn("cannot unschedule: %s (no slots)" % cu)
            return

        self._log.info("slot status before unschedule: %s" % self.slot_status ())

        # needs to be locked as we try to release slots, but slots are acquired
        # in a different thread....
        with self._slot_lock :
            self._release_slot(cu['opaque_slots'])
            self._prof.prof('unschedule', msg='released', uid=cu['_id'])

        # notify the scheduling thread, ie. trigger a reschedule to utilize
        # the freed slots
        # FIXME: we don't have a reschedule pubsub, yet.  A local queue
        #        should in principle suffice though.
        self.publish('reschedule', cu)

        # Note: The extra space below is for visual alignment
        self._log.info("slot status after  unschedule: %s" % self.slot_status ())


    # --------------------------------------------------------------------------
    #
    def work(self, cu):

      # self.advance(cu, rp.AGENT_SCHEDULING, publish=True, push=False)
        self.advance(cu, rp.ALLOCATING      , publish=True, push=False)

        # we got a new unit to schedule.  Either we can place it
        # straight away and move it to execution, or we have to
        # put it on the wait queue.
        if self._try_allocation(cu):
            self._prof.prof('schedule', msg="allocation succeeded", uid=cu['_id'])
            self.advance(cu, rp.EXECUTING_PENDING, publish=True, push=True)

        else:
            # No resources available, put in wait queue
            self._prof.prof('schedule', msg="allocation failed", uid=cu['_id'])
            with self._wait_lock :
                self._wait_pool.append(cu)



# ==============================================================================
#
class SchedulerContinuous(AgentSchedulingComponent):

    # --------------------------------------------------------------------------
    #
    def __init__(self, cfg):

        self.slots = None

        AgentSchedulingComponent.__init__(self, cfg)


    # --------------------------------------------------------------------------
    #
    def _configure(self):
        if not self._lrms_node_list:
            raise RuntimeError("LRMS %s didn't _configure node_list." % self._lrms.name)

        if not self._lrms_cores_per_node:
            raise RuntimeError("LRMS %s didn't _configure cores_per_node." % self._lrms.name)

        # Slots represents the internal process management structure.
        # The structure is as follows:
        # [
        #    {'node': 'node1', 'cores': [p_1, p_2, p_3, ... , p_cores_per_node]},
        #    {'node': 'node2', 'cores': [p_1, p_2, p_3. ... , p_cores_per_node]
        # ]
        #
        # We put it in a list because we care about (and make use of) the order.
        #
        self.slots = []
        for node in self._lrms_node_list:
            self.slots.append({
                'node': node,
                # TODO: Maybe use the real core numbers in the case of
                # non-exclusive host reservations?
                'cores': [FREE for _ in range(0, self._lrms_cores_per_node)]
            })


    # --------------------------------------------------------------------------
    #
    def slot_status(self):
        """Returns a multi-line string corresponding to slot status.
        """

        slot_matrix = ""
        for slot in self.slots:
            slot_matrix += "|"
            for core in slot['cores']:
                if core == FREE:
                    slot_matrix += "-"
                else:
                    slot_matrix += "+"
        slot_matrix += "|"
        return {'timestamp' : rpu.timestamp(),
                'slotstate' : slot_matrix}


    # --------------------------------------------------------------------------
    #
    def _allocate_slot(self, cores_requested):

        # TODO: single_node should be enforced for e.g. non-message passing
        #       tasks, but we don't have that info here.
        if cores_requested <= self._lrms_cores_per_node:
            single_node = True
        else:
            single_node = False

        # Given that we are the continuous scheduler, this is fixed.
        # TODO: Argument can be removed altogether?
        continuous = True

        # Switch between searching for continuous or scattered slots
        # Switch between searching for single or multi-node
        if single_node:
            if continuous:
                task_slots = self._find_slots_single_cont(cores_requested)
            else:
                raise NotImplementedError('No scattered single node scheduler implemented yet.')
        else:
            if continuous:
                task_slots = self._find_slots_multi_cont(cores_requested)
            else:
                raise NotImplementedError('No scattered multi node scheduler implemented yet.')

        if not task_slots:
            # allocation failed
            return {}

        self._change_slot_states(task_slots, BUSY)
        task_offsets = self.slots2offset(task_slots)

        return {'task_slots'   : task_slots,
                'task_offsets' : task_offsets,
                'lm_info'      : self._lrms_lm_info}


    # --------------------------------------------------------------------------
    #
    # Convert a set of slots into an index into the global slots list
    #
    def slots2offset(self, task_slots):
        # TODO: This assumes all hosts have the same number of cores

        first_slot = task_slots[0]
        # Get the host and the core part
        [first_slot_host, first_slot_core] = first_slot.split(':')
        # Find the entry in the the all_slots list based on the host
        slot_entry = (slot for slot in self.slots if slot["node"] == first_slot_host).next()
        # Transform it into an index in to the all_slots list
        all_slots_slot_index = self.slots.index(slot_entry)

        return all_slots_slot_index * self._lrms_cores_per_node + int(first_slot_core)


    # --------------------------------------------------------------------------
    #
    def _release_slot(self, opaque_slots):

        if not 'task_slots' in opaque_slots:
            raise RuntimeError('insufficient information to release slots via %s: %s' \
                    % (self.name, opaque_slots))

        self._change_slot_states(opaque_slots['task_slots'], FREE)


    # --------------------------------------------------------------------------
    #
    # Find a needle (continuous sub-list) in a haystack (list)
    #
    def _find_sublist(self, haystack, needle):
        n = len(needle)
        # Find all matches (returns list of False and True for every position)
        hits = [(needle == haystack[i:i+n]) for i in xrange(len(haystack)-n+1)]
        try:
            # Grab the first occurrence
            index = hits.index(True)
        except ValueError:
            index = None

        return index


    # --------------------------------------------------------------------------
    #
    # Transform the number of cores into a continuous list of "status"es,
    # and use that to find a sub-list.
    #
    def _find_cores_cont(self, slot_cores, cores_requested, status):
        return self._find_sublist(slot_cores, [status for _ in range(cores_requested)])


    # --------------------------------------------------------------------------
    #
    # Find an available continuous slot within node boundaries.
    #
    def _find_slots_single_cont(self, cores_requested):

        for slot in self.slots:
            slot_node = slot['node']
            slot_cores = slot['cores']

            slot_cores_offset = self._find_cores_cont(slot_cores, cores_requested, FREE)

            if slot_cores_offset is not None:
              # self._log.info('Node %s satisfies %d cores at offset %d',
              #               slot_node, cores_requested, slot_cores_offset)
                return ['%s:%d' % (slot_node, core) for core in
                        range(slot_cores_offset, slot_cores_offset + cores_requested)]

        return None


    # --------------------------------------------------------------------------
    #
    # Find an available continuous slot across node boundaries.
    #
    def _find_slots_multi_cont(self, cores_requested):

        # Convenience aliases
        cores_per_node = self._lrms_cores_per_node
        all_slots = self.slots

        # Glue all slot core lists together
        all_slot_cores = [core for node in [node['cores'] for node in all_slots] for core in node]
        # self._log.debug("all_slot_cores: %s", all_slot_cores)

        # Find the start of the first available region
        all_slots_first_core_offset = self._find_cores_cont(all_slot_cores, cores_requested, FREE)
        self._log.debug("all_slots_first_core_offset: %s", all_slots_first_core_offset)
        if all_slots_first_core_offset is None:
            return None

        # Determine the first slot in the slot list
        first_slot_index = all_slots_first_core_offset / cores_per_node
        self._log.debug("first_slot_index: %s", first_slot_index)
        # And the core offset within that node
        first_slot_core_offset = all_slots_first_core_offset % cores_per_node
        self._log.debug("first_slot_core_offset: %s", first_slot_core_offset)

        # Note: We subtract one here, because counting starts at zero;
        #       Imagine a zero offset and a count of 1, the only core used
        #       would be core 0.
        #       TODO: Verify this claim :-)
        all_slots_last_core_offset = (first_slot_index * cores_per_node) +\
                                     first_slot_core_offset + cores_requested - 1
        self._log.debug("all_slots_last_core_offset: %s", all_slots_last_core_offset)
        last_slot_index = (all_slots_last_core_offset) / cores_per_node
        self._log.debug("last_slot_index: %s", last_slot_index)
        last_slot_core_offset = all_slots_last_core_offset % cores_per_node
        self._log.debug("last_slot_core_offset: %s", last_slot_core_offset)

        # Convenience aliases
        last_slot = self.slots[last_slot_index]
        self._log.debug("last_slot: %s", last_slot)
        last_node = last_slot['node']
        self._log.debug("last_node: %s", last_node)
        first_slot = self.slots[first_slot_index]
        self._log.debug("first_slot: %s", first_slot)
        first_node = first_slot['node']
        self._log.debug("first_node: %s", first_node)

        # Collect all node:core slots here
        task_slots = []

        # Add cores from first slot for this unit
        # As this is a multi-node search, we can safely assume that we go
        # from the offset all the way to the last core.
        task_slots.extend(['%s:%d' % (first_node, core) for core in
                           range(first_slot_core_offset, cores_per_node)])

        # Add all cores from "middle" slots
        for slot_index in range(first_slot_index+1, last_slot_index):
            slot_node = all_slots[slot_index]['node']
            task_slots.extend(['%s:%d' % (slot_node, core) for core in range(0, cores_per_node)])

        # Add the cores of the last slot
        task_slots.extend(['%s:%d' % (last_node, core) for core in range(0, last_slot_core_offset+1)])

        return task_slots


    # --------------------------------------------------------------------------
    #
    # Change the reserved state of slots (FREE or BUSY)
    #
    def _change_slot_states(self, task_slots, new_state):

        # Convenience alias
        all_slots = self.slots

        # logger.debug("change_slot_states: unit slots: %s", task_slots)

        for slot in task_slots:
            # logger.debug("change_slot_states: slot content: %s", slot)
            # Get the node and the core part
            [slot_node, slot_core] = slot.split(':')
            # Find the entry in the the all_slots list
            slot_entry = (slot for slot in all_slots if slot["node"] == slot_node).next()
            # Change the state of the slot
            slot_entry['cores'][int(slot_core)] = new_state



# ==============================================================================
#
class SchedulerScattered(AgentSchedulingComponent):
    # FIXME: implement
    pass


# ==============================================================================
#
class SchedulerTorus(AgentSchedulingComponent):

    # TODO: Ultimately all BG/Q specifics should move out of the scheduler

    # --------------------------------------------------------------------------
    #
    # Offsets into block structure
    #
    TORUS_BLOCK_INDEX  = 0
    TORUS_BLOCK_COOR   = 1
    TORUS_BLOCK_NAME   = 2
    TORUS_BLOCK_STATUS = 3


    # --------------------------------------------------------------------------
    def __init__(self, cfg):

        self.slots            = None
        self._cores_per_node  = None

        AgentSchedulingComponent.__init__(self, cfg)


    # --------------------------------------------------------------------------
    #
    def _configure(self):
        if not self._lrms_cores_per_node:
            raise RuntimeError("LRMS %s didn't _configure cores_per_node." % self._lrms.name)

        self._cores_per_node = self._lrms_cores_per_node

        # TODO: get rid of field below
        self.slots = 'bogus'


    # --------------------------------------------------------------------------
    #
    def slot_status(self):
        """Returns a multi-line string corresponding to slot status.
        """

        slot_matrix = ""
        for slot in self._lrms.torus_block:
            slot_matrix += "|"
            if slot[self.TORUS_BLOCK_STATUS] == FREE:
                slot_matrix += "-" * self._lrms_cores_per_node
            else:
                slot_matrix += "+" * self._lrms_cores_per_node
        slot_matrix += "|"
        return {'timestamp': rpu.timestamp(),
                'slotstate': slot_matrix}


    # --------------------------------------------------------------------------
    #
    # Allocate a number of cores
    #
    # Currently only implements full-node allocation, so core count must
    # be a multiple of cores_per_node.
    #
    def _allocate_slot(self, cores_requested):

        block = self._lrms.torus_block
        sub_block_shape_table = self._lrms.shape_table

        self._log.info("Trying to allocate %d core(s).", cores_requested)

        if cores_requested % self._lrms_cores_per_node:
            num_cores = int(math.ceil(cores_requested / float(self._lrms_cores_per_node))) \
                        * self._lrms_cores_per_node
            self._log.error('Core not multiple of %d, increasing to %d!',
                           self._lrms_cores_per_node, num_cores)

        num_nodes = cores_requested / self._lrms_cores_per_node

        offset = self._alloc_sub_block(block, num_nodes)

        if offset is None:
            self._log.warning('No allocation made.')
            return

        # TODO: return something else than corner location? Corner index?
        sub_block_shape     = sub_block_shape_table[num_nodes]
        sub_block_shape_str = self._lrms.shape2str(sub_block_shape)
        corner              = block[offset][self.TORUS_BLOCK_COOR]
        corner_offset       = self.corner2offset(self._lrms.torus_block, corner)
        corner_node         = self._lrms.torus_block[corner_offset][self.TORUS_BLOCK_NAME]

        end = self.get_last_node(corner, sub_block_shape)
        self._log.debug('Allocating sub-block of %d node(s) with dimensions %s'
                       ' at offset %d with corner %s and end %s.',
                        num_nodes, sub_block_shape_str, offset,
                        self._lrms.loc2str(corner), self._lrms.loc2str(end))

        return {'cores_per_node'      : self._lrms_cores_per_node,
                'loadl_bg_block'      : self._lrms.loadl_bg_block,
                'sub_block_shape_str' : sub_block_shape_str,
                'corner_node'         : corner_node,
                'lm_info'             : self._lrms_lm_info}


    # --------------------------------------------------------------------------
    #
    # Allocate a sub-block within a block
    # Currently only works with offset that are exactly the sub-block size
    #
    def _alloc_sub_block(self, block, num_nodes):

        offset = 0
        # Iterate through all nodes with offset a multiple of the sub-block size
        while True:

            # Verify the assumption (needs to be an assert?)
            if offset % num_nodes != 0:
                msg = 'Sub-block needs to start at correct offset!'
                self._log.exception(msg)
                raise ValueError(msg)
                # TODO: If we want to workaround this, the coordinates need to overflow

            not_free = False
            # Check if all nodes from offset till offset+size are FREE
            for peek in range(num_nodes):
                try:
                    if block[offset+peek][self.TORUS_BLOCK_STATUS] == BUSY:
                        # Once we find the first BUSY node we can discard this attempt
                        not_free = True
                        break
                except IndexError:
                    self._log.exception('Block out of bound. Num_nodes: %d, offset: %d, peek: %d.',
                            num_nodes, offset, peek)

            if not_free == True:
                # No success at this offset
                self._log.info("No free nodes found at this offset: %d.", offset)

                # If we weren't the last attempt, then increase the offset and iterate again.
                if offset + num_nodes < self._block2num_nodes(block):
                    offset += num_nodes
                    continue
                else:
                    return

            else:
                # At this stage we have found a free spot!

                self._log.info("Free nodes found at this offset: %d.", offset)

                # Then mark the nodes busy
                for peek in range(num_nodes):
                    block[offset+peek][self.TORUS_BLOCK_STATUS] = BUSY

                return offset


    # --------------------------------------------------------------------------
    #
    # Return the number of nodes in a block
    #
    def _block2num_nodes(self, block):
        return len(block)


    # --------------------------------------------------------------------------
    #
    def _release_slot(self, (corner, shape)):
        self._free_cores(self._lrms.torus_block, corner, shape)


    # --------------------------------------------------------------------------
    #
    # Free up an allocation
    #
    def _free_cores(self, block, corner, shape):

        # Number of nodes to free
        num_nodes = self._shape2num_nodes(shape)

        # Location of where to start freeing
        offset = self.corner2offset(block, corner)

        self._log.info("Freeing %d nodes starting at %d.", num_nodes, offset)

        for peek in range(num_nodes):
            assert block[offset+peek][self.TORUS_BLOCK_STATUS] == BUSY, \
                'Block %d not Free!' % block[offset+peek]
            block[offset+peek][self.TORUS_BLOCK_STATUS] = FREE


    # --------------------------------------------------------------------------
    #
    # Follow coordinates to get the last node
    #
    def get_last_node(self, origin, shape):
        ret = {}
        for dim in self._lrms.torus_dimension_labels:
            ret[dim] = origin[dim] + shape[dim] -1
        return ret


    # --------------------------------------------------------------------------
    #
    # Return the number of nodes for the given block shape
    #
    def _shape2num_nodes(self, shape):

        nodes = 1
        for dim in self._lrms.torus_dimension_labels:
            nodes *= shape[dim]

        return nodes


    # --------------------------------------------------------------------------
    #
    # Return the offset into the node list from a corner
    #
    # TODO: Can this be determined instead of searched?
    #
    def corner2offset(self, block, corner):
        offset = 0

        for e in block:
            if corner == e[self.TORUS_BLOCK_COOR]:
                return offset
            offset += 1

        return offset

#===============================================================================
#
class SchedulerYarn(AgentSchedulingComponent):

    # FIXME: clarify what can be overloaded by Scheduler classes

    # --------------------------------------------------------------------------
    #
    def __init__(self, cfg):

        AgentSchedulingComponent.__init__(self, cfg)

    # --------------------------------------------------------------------------
    #
    def _configure(self):

        #-----------------------------------------------------------------------
        # Find out how many applications you can submit to YARN. And also keep
        # this check happened to update it accordingly


        #if 'rm_ip' not in self._cfg['lrms_info']:
        #    raise RuntimeError('rm_ip not in lm_info for %s' \
        #            % (self.name))

        self._log.info('Checking rm_ip %s' % self._cfg['lrms_info']['lm_info']['rm_ip'])
        self._rm_ip = self._cfg['lrms_info']['lm_info']['rm_ip']
        self._service_url = self._cfg['lrms_info']['lm_info']['service_url']
        self._rm_url = self._cfg['lrms_info']['lm_info']['rm_url']
        self._client_node = self._cfg['lrms_info']['lm_info']['nodename']

        sample_time = rpu.timestamp()
        yarn_status = ul.urlopen('http://{0}:8088/ws/v1/cluster/scheduler'.format(self._rm_ip))

        yarn_schedul_json = json.loads(yarn_status.read())

        max_num_app = yarn_schedul_json['scheduler']['schedulerInfo']['queues']['queue'][0]['maxApplications']
        num_app = yarn_schedul_json['scheduler']['schedulerInfo']['queues']['queue'][0]['numApplications']

        #-----------------------------------------------------------------------
        # Find out the cluster's resources
        cluster_metrics = ul.urlopen('http://{0}:8088/ws/v1/cluster/metrics'.format(self._rm_ip))

        metrics = json.loads(cluster_metrics.read())
        self._mnum_of_cores = metrics['clusterMetrics']['totalVirtualCores']
        self._mmem_size = metrics['clusterMetrics']['totalMB']
        self._num_of_cores = metrics['clusterMetrics']['allocatedVirtualCores']
        self._mem_size = metrics['clusterMetrics']['allocatedMB']

        self.avail_app = {'apps':max_num_app - num_app,'timestamp':sample_time}
        self.avail_cores = self._mnum_of_cores - self._num_of_cores
        self.avail_mem = self._mmem_size - self._mem_size

    # --------------------------------------------------------------------------
    #
    def slot_status(self):
        """
        Finds how many spots are left free in the YARN scheduler queue and also
        updates if it is needed..
        """
        #-------------------------------------------------------------------------
        # As it seems this part of the Scheduler is not according to the assumptions
        # made about slot status. Keeping the code commented just in case it is
        # needed later either as whole or art of it.
        sample = rpu.timestamp()
        yarn_status = ul.urlopen('http://{0}:8088/ws/v1/cluster/scheduler'.format(self._rm_ip))
        yarn_schedul_json = json.loads(yarn_status.read())

        max_num_app = yarn_schedul_json['scheduler']['schedulerInfo']['queues']['queue'][0]['maxApplications']
        num_app = yarn_schedul_json['scheduler']['schedulerInfo']['queues']['queue'][0]['numApplications']
        if (self.avail_app['timestamp'] - sample)>60 and \
           (self.avail_app['apps'] != max_num_app - num_app):
            self.avail_app['apps'] = max_num_app - num_app
            self.avail_app['timestamp']=sample

        return '{0} applications per user remaining. Free cores {1} Free Mem {2}'\
        .format(self.avail_app['apps'],self.avail_cores,self.avail_mem)


    # --------------------------------------------------------------------------
    #
    def _allocate_slot(self, cores_requested,mem_requested):
        """
        In this implementation it checks if the number of cores and memory size
        that exist in the YARN cluster are enough for an application to fit in it.
        """

        #-----------------------------------------------------------------------
        # If the application requests resources that exist in the cluster, not
        # necessarily free, then it returns true else it returns false
        #TODO: Add provision for memory request
        if (cores_requested+1) <= self.avail_cores and \
              mem_requested<=self.avail_mem and \
              self.avail_app['apps'] != 0:
            self.avail_cores -=cores_requested
            self.avail_mem -=mem_requested
            self.avail_app['apps']-=1
            return True
        else:
            return False


    # --------------------------------------------------------------------------
    #
    def _release_slot(self, opaque_slot):
        #-----------------------------------------------------------------------
        # One application has finished, increase the number of available slots.
        #with self._slot_lock:
        self._log.info('Releasing : {0} Cores, {1} RAM'.format(opaque_slot['task_slots'][0],opaque_slot['task_slots'][1]))
        self.avail_cores +=opaque_slot['task_slots'][0]
        self.avail_mem +=opaque_slot['task_slots'][1]
        self.avail_app['apps']+=1
        return True



    # --------------------------------------------------------------------------
    #
    def _try_allocation(self, cu):
        """
        Attempt to allocate cores for a specific CU.  If it succeeds, send the
        CU off to the ExecutionWorker.
        """
        #-----------------------------------------------------------------------
        # Check if the YARN scheduler queue has space to accept new CUs.
        # Check about racing conditions in the case that you allowed an
        # application to start executing and before the statistics in yarn have
        # refreshed, to send another one that does not fit.

        # TODO: Allocation should be based on the minimum memor allocation per
        # container. Each YARN application needs two containers, one for the
        # Application Master and one for the Container that will run.

        # needs to be locked as we try to acquire slots, but slots are freed
        # in a different thread.  But we keep the lock duration short...
        with self._slot_lock :

            self._log.info(self.slot_status())
            self._log.debug('YARN Service and RM URLs: {0} - {1}'.format(self._service_url,self._rm_url))

            # We also need the minimum memory of the YARN cluster. This is because
            # Java issues a JVM out of memory error when the YARN scheduler cannot
            # accept. It needs to go either from the configuration file or find a
            # way to take this value for the YARN scheduler config.

            cu['opaque_slots']={'lm_info':{'service_url':self._service_url,
                                            'rm_url':self._rm_url,
                                            'nodename':self._client_node},
                                'task_slots':[cu['description']['cores'],2048]
                                            }

            alloc = self._allocate_slot(cu['description']['cores'],2048)

        if not alloc:
            return False

        # got an allocation, go off and launch the process
        self._prof.prof('schedule', msg="allocated", uid=cu['_id'])
        self._log.info("slot status after allocated  : %s" % self.slot_status ())

        return True

    # --------------------------------------------------------------------------
    #
    def work(self, cu):

      # self.advance(cu, rp.AGENT_SCHEDULING, publish=True, push=False)
        self._log.info("Overiding Parent's class method")
        self.advance(cu, rp.ALLOCATING , publish=True, push=False)

        # we got a new unit to schedule.  Either we can place it
        # straight away and move it to execution, or we have to
        # put it on the wait queue.
        if self._try_allocation(cu):
            self._prof.prof('schedule', msg="allocation succeeded", uid=cu['_id'])
            self.advance(cu, rp.EXECUTING_PENDING, publish=False, push=True)

        else:
            # No resources available, put in wait queue
            self._prof.prof('schedule', msg="allocation failed", uid=cu['_id'])
            with self._wait_lock :
                self._wait_pool.append(cu)



# ==============================================================================
#
# Launch Methods
#
# ==============================================================================
#
class LaunchMethod(object):

    # List of environment variables that designated Launch Methods should export
    EXPORT_ENV_VARIABLES = [
        'LD_LIBRARY_PATH',
        'PATH',
        'PYTHONPATH',
        'PYTHON_DIR',
        'RADICAL_PILOT_PROFILE'
    ]

    # --------------------------------------------------------------------------
    #
    def __init__(self, cfg, logger):

        self.name = type(self).__name__
        self._cfg = cfg
        self._log = logger

        # A per-launch_method list of environment to remove from the CU environment
        self.env_removables = []

        self.launch_command = None
        self._configure()
        # TODO: This doesn't make too much sense for LM's that use multiple
        #       commands, perhaps this needs to move to per LM __init__.
        if self.launch_command is None:
            raise RuntimeError("Launch command not found for LaunchMethod '%s'" % self.name)

        logger.info("Discovered launch command: '%s'.", self.launch_command)


    # --------------------------------------------------------------------------
    #
    # This class-method creates the appropriate sub-class for the Launch Method.
    #
    @classmethod
    def create(cls, name, cfg, logger):

        # Make sure that we are the base-class!
        if cls != LaunchMethod:
            raise TypeError("LaunchMethod factory only available to base class!")

        try:
            impl = {
                LAUNCH_METHOD_APRUN         : LaunchMethodAPRUN,
                LAUNCH_METHOD_CCMRUN        : LaunchMethodCCMRUN,
                LAUNCH_METHOD_DPLACE        : LaunchMethodDPLACE,
                LAUNCH_METHOD_FORK          : LaunchMethodFORK,
                LAUNCH_METHOD_IBRUN         : LaunchMethodIBRUN,
                LAUNCH_METHOD_MPIEXEC       : LaunchMethodMPIEXEC,
                LAUNCH_METHOD_MPIRUN_CCMRUN : LaunchMethodMPIRUNCCMRUN,
                LAUNCH_METHOD_MPIRUN_DPLACE : LaunchMethodMPIRUNDPLACE,
                LAUNCH_METHOD_MPIRUN        : LaunchMethodMPIRUN,
                LAUNCH_METHOD_MPIRUN_RSH    : LaunchMethodMPIRUNRSH,
                LAUNCH_METHOD_ORTE          : LaunchMethodORTE,
                LAUNCH_METHOD_POE           : LaunchMethodPOE,
                LAUNCH_METHOD_RUNJOB        : LaunchMethodRUNJOB,
                LAUNCH_METHOD_SSH           : LaunchMethodSSH,
                LAUNCH_METHOD_YARN          : LaunchMethodYARN
            }[name]
            return impl(cfg, logger)

        except KeyError:
            logger.exception("LaunchMethod '%s' unknown or defunct" % name)

        except Exception as e:
            logger.exception("LaunchMethod cannot be used: %s!" % e)


    # --------------------------------------------------------------------------
    #
    @classmethod
    def lrms_config_hook(cls, name, cfg, lrms, logger):
        """
        This hook will allow the LRMS to perform launch methods specific
        configuration steps.  The LRMS layer MUST ensure that this hook is
        called exactly once (globally).  This will be a NOOP for LMs which do
        not overload this method.  Exceptions fall through to the LRMS.
        """

        # Make sure that we are the base-class!
        if cls != LaunchMethod:
            raise TypeError("LaunchMethod config hook only available to base class!")

        impl = {
            LAUNCH_METHOD_FORK          : LaunchMethodFORK,
            LAUNCH_METHOD_ORTE          : LaunchMethodORTE,
            LAUNCH_METHOD_YARN          : LaunchMethodYARN
        }.get(name)

        if not impl:
            logger.info('no LRMS config hook defined for LaunchMethod %s' % name)
            return None

        logger.info('call LRMS config hook for LaunchMethod %s: %s' % (name, impl))
        return impl.lrms_config_hook(name, cfg, lrms, logger)


    # --------------------------------------------------------------------------
    #
    @classmethod
    def lrms_shutdown_hook(cls, name, cfg, lrms, lm_info, logger):
        """
        This hook is symmetric to the config hook above, and is called during
        shutdown sequence, for the sake of freeing allocated resources.
        """

        # Make sure that we are the base-class!
        if cls != LaunchMethod:
            raise TypeError("LaunchMethod shutdown hook only available to base class!")

        impl = {
            LAUNCH_METHOD_ORTE          : LaunchMethodORTE,
            LAUNCH_METHOD_YARN          : LaunchMethodYARN
        }.get(name)

        if not impl:
            logger.info('no LRMS shutdown hook defined for LaunchMethod %s' % name)
            return None

        logger.info('call LRMS shutdown hook for LaunchMethod %s: %s' % (name, impl))
        return impl.lrms_shutdown_hook(name, cfg, lrms, lm_info, logger)

    # --------------------------------------------------------------------------
    #
    @classmethod
    def lrms_final_hook(cls, name, lm_info, logger):
        """
        This hook can be used to tear down whatever has been brought up in the
        config hook.  The LRMS layer MUST ensure that this hook is called
        exactly once (globally).  This will be a NOOP for LMs which do not
        overload this method.  Exceptions fall through to the LRMS.
        """

        # Make sure that we are the base-class!
        if cls != LaunchMethod:
            raise TypeError("LaunchMethod config hook only available to base class!")

        impl = {
          # LAUNCH_METHOD_APRUN         : LaunchMethodAPRUN,
          # LAUNCH_METHOD_CCMRUN        : LaunchMethodCCMRUN,
          # LAUNCH_METHOD_DPLACE        : LaunchMethodDPLACE,
          # LAUNCH_METHOD_FORK          : LaunchMethodFORK,
          # LAUNCH_METHOD_IBRUN         : LaunchMethodIBRUN,
          # LAUNCH_METHOD_MPIEXEC       : LaunchMethodMPIEXEC,
          # LAUNCH_METHOD_MPIRUN_CCMRUN : LaunchMethodMPIRUNCCMRUN,
          # LAUNCH_METHOD_MPIRUN_DPLACE : LaunchMethodMPIRUNDPLACE,
          # LAUNCH_METHOD_MPIRUN        : LaunchMethodMPIRUN,
          # LAUNCH_METHOD_MPIRUN_RSH    : LaunchMethodMPIRUNRSH,
            LAUNCH_METHOD_ORTE          : LaunchMethodORTE,
            LAUNCH_METHOD_YARN          : LaunchMethodYARN,
          # LAUNCH_METHOD_POE           : LaunchMethodPOE,
          # LAUNCH_METHOD_RUNJOB        : LaunchMethodRUNJOB,
          # LAUNCH_METHOD_SSH           : LaunchMethodSSH
        }.get(name)

        if not impl:
            logger.info('no LRMS config hook defined for LaunchMethod %s' % name)
            return None

        logger.info('call LRMS config hook for LaunchMethod %s: %s' % (name, impl))
        return impl.lrms_final_hook(lm_info, logger)




    # --------------------------------------------------------------------------
    #
    def _configure(self):
        raise NotImplementedError("_configure() not implemented for LaunchMethod: %s." % self.name)


    # --------------------------------------------------------------------------
    #
    def construct_command(self, cu, launch_script_hop):
        raise NotImplementedError("construct_command() not implemented for LaunchMethod: %s." % self.name)


    # --------------------------------------------------------------------------
    #
    @classmethod
    def _find_executable(cls, names):
        """Takes a (list of) name(s) and looks for an executable in the path.
        """

        if not isinstance(names, list):
            names = [names]

        for name in names:
            ret = cls._which(name)
            if ret is not None:
              # self._log.info("Found %s",ret)
                return ret

        return None


    # --------------------------------------------------------------------------
    #
    @classmethod
    def _which(cls, program):
        """Finds the location of an executable.
        Taken from:
        http://stackoverflow.com/questions/377017/test-if-executable-exists-in-python
        """
        # ----------------------------------------------------------------------
        #
        def is_exe(fpath):
            return os.path.isfile(fpath) and os.access(fpath, os.X_OK)

        fpath, _ = os.path.split(program)
        if fpath:
            if is_exe(program):
                return program
        else:
            for path in os.environ["PATH"].split(os.pathsep):
                exe_file = os.path.join(path, program)
                if is_exe(exe_file):
                    return exe_file
        return None


# ==============================================================================
#
class LaunchMethodFORK(LaunchMethod):

    # --------------------------------------------------------------------------
    #
    def __init__(self, cfg, logger):

        LaunchMethod.__init__(self, cfg, logger)


    # --------------------------------------------------------------------------
    #
    def _configure(self):
        # "Regular" tasks
        self.launch_command = ''

    # --------------------------------------------------------------------------
    #
    @classmethod
    def lrms_config_hook(cls, name, cfg, lrms, logger):
        return {'version_info': {
            name: {'version': '0.42', 'version_detail': 'There is no spoon'}}}

    # --------------------------------------------------------------------------
    #
    def construct_command(self, cu, launch_script_hop):

        opaque_slots = cu['opaque_slots']
        cud          = cu['description']
        task_exec    = cud['executable']
        task_cores   = cud['cores']
        task_args    = cud.get('arguments')

        if task_args:
            task_args.insert(0,task_exec)
            command = " ".join(task_args)
        else:
            command = task_exec

      # self._log.info('LaunchMethodFORK returns command : %s', command)
        return command, None


# ==============================================================================
#
class LaunchMethodMPIRUN(LaunchMethod):

    # --------------------------------------------------------------------------
    #
    def __init__(self, cfg, logger):

        LaunchMethod.__init__(self, cfg, logger)


    # --------------------------------------------------------------------------
    #
    def _configure(self):
        self.launch_command = self._find_executable([
            'mpirun',            # General case
            'mpirun_rsh',        # Gordon @ SDSC
            'mpirun-mpich-mp',   # Mac OSX MacPorts
            'mpirun-openmpi-mp'  # Mac OSX MacPorts
        ])


    # --------------------------------------------------------------------------
    #
    def construct_command(self, cu, launch_script_hop):

        opaque_slots = cu['opaque_slots']
        cud          = cu['description']
        task_exec    = cud['executable']
        task_cores   = cud['cores']
        task_args    = cud.get('arguments')

        if not 'task_slots' in opaque_slots:
            raise RuntimeError('insufficient information to launch via %s: %s' \
                    % (self.name, opaque_slots))

        task_slots = opaque_slots['task_slots']

        if task_args:
            task_args.insert(0,task_exec)
            task_command = " ".join(task_args)
        else:
            task_command = task_exec

        # Construct the hosts_string
        hosts_string = ",".join([slot.split(':')[0] for slot in task_slots])

        export_vars = ' '.join(['-x ' + var for var in self.EXPORT_ENV_VARIABLES if var in os.environ])

        mpirun_command = "%s %s -np %s -host %s %s" % (
            self.launch_command, export_vars, task_cores, hosts_string, task_command)

        return mpirun_command, None


# ==============================================================================
#
class LaunchMethodSSH(LaunchMethod):

    # --------------------------------------------------------------------------
    #
    def __init__(self, cfg, logger):

        LaunchMethod.__init__(self, cfg, logger)

        # Instruct the ExecWorkers to unset this environment variable.
        # Otherwise this will break nested SSH with SHELL spawner, i.e. when
        # both the sub-agent and CUs are started using SSH.
        self.env_removables.extend(["RP_SPAWNER_HOP"])


    # --------------------------------------------------------------------------
    #
    def _configure(self):
        # Find ssh command
        command = self._which('ssh')

        if command is not None:

            # Some MPI environments (e.g. SGE) put a link to rsh as "ssh" into
            # the path.  We try to detect that and then use different arguments.
            if os.path.islink(command):

                target = os.path.realpath(command)

                if os.path.basename(target) == 'rsh':
                    self._log.info('Detected that "ssh" is a link to "rsh".')
                    return target

            command = '%s -o StrictHostKeyChecking=no' % command

        self.launch_command = command


    # --------------------------------------------------------------------------
    #
    def construct_command(self, cu, launch_script_hop):

        opaque_slots = cu['opaque_slots']
        cud          = cu['description']
        task_exec    = cud['executable']
        task_cores   = cud['cores']
        task_args    = cud.get('arguments')

        if not 'task_slots' in opaque_slots:
            raise RuntimeError('insufficient information to launch via %s: %s' \
                    % (self.name, opaque_slots))

        task_slots = opaque_slots['task_slots']

        if not launch_script_hop :
            raise ValueError ("LaunchMethodSSH.construct_command needs launch_script_hop!")

        # Get the host of the first entry in the acquired slot
        host = task_slots[0].split(':')[0]

        if task_args:
            task_args.insert(0,task_exec)
            task_command = " ".join(task_args)
        else:
            task_command = task_exec

        # Pass configured and available environment variables to the remote shell
        export_vars = ' '.join(['%s=%s' % (var, os.environ[var]) for var in self.EXPORT_ENV_VARIABLES if var in os.environ])

        # Command line to execute launch script via ssh on host
        ssh_hop_cmd = "%s %s %s %s" % (self.launch_command, host, export_vars, launch_script_hop)

        # Special case, return a tuple that overrides the default command line.
        return task_command, ssh_hop_cmd


# ==============================================================================
#
class LaunchMethodMPIEXEC(LaunchMethod):

    # --------------------------------------------------------------------------
    #
    def __init__(self, cfg, logger):

        LaunchMethod.__init__(self, cfg, logger)


    # --------------------------------------------------------------------------
    #
    def _configure(self):
        # mpiexec (e.g. on SuperMUC)
        self.launch_command = self._find_executable([
            'mpiexec',            # General case
            'mpiexec-mpich-mp',   # Mac OSX MacPorts
            'mpiexec-openmpi-mp'  # Mac OSX MacPorts
        ])

    # --------------------------------------------------------------------------
    #
    def construct_command(self, cu, launch_script_hop):

        opaque_slots = cu['opaque_slots']
        cud          = cu['description']
        task_exec    = cud['executable']
        task_cores   = cud['cores']
        task_args    = cud.get('arguments')

        if not 'task_slots' in opaque_slots:
            raise RuntimeError('insufficient information to launch via %s: %s' \
                    % (self.name, opaque_slots))

        task_slots = opaque_slots['task_slots']

        # Construct the hosts_string
        hosts_string = ",".join([slot.split(':')[0] for slot in task_slots])

        # Construct the executable and arguments
        if task_args:
            task_args.insert(0,task_exec)
            task_command = " ".join(task_args)
        else:
            task_command = task_exec

        mpiexec_command = "%s -n %s -host %s %s" % (
            self.launch_command, task_cores, hosts_string, task_command)

        return mpiexec_command, None


# ==============================================================================
#
class LaunchMethodAPRUN(LaunchMethod):

    # --------------------------------------------------------------------------
    #
    def __init__(self, cfg, logger):

        LaunchMethod.__init__(self, cfg, logger)


    # --------------------------------------------------------------------------
    #
    def _configure(self):
        # aprun: job launcher for Cray systems
        self.launch_command= self._which('aprun')

        # TODO: ensure that only one concurrent aprun per node is executed!


    # --------------------------------------------------------------------------
    #
    def construct_command(self, cu, launch_script_hop):

        opaque_slots = cu['opaque_slots']
        cud          = cu['description']
        task_exec    = cud['executable']
        task_cores   = cud['cores']
        task_args    = cud.get('arguments')

        if task_args:
            task_args.insert(0,task_exec)
            task_command = " ".join(task_args)
        else:
            task_command = task_exec

        aprun_command = "%s -n %d %s" % (self.launch_command, task_cores, task_command)

        return aprun_command, None



# ==============================================================================
#
class LaunchMethodCCMRUN(LaunchMethod):

    # --------------------------------------------------------------------------
    #
    def __init__(self, cfg, logger):

        LaunchMethod.__init__(self, cfg, logger)


    # --------------------------------------------------------------------------
    #
    def _configure(self):
        # ccmrun: Cluster Compatibility Mode (CCM) job launcher for Cray systems
        self.launch_command= self._which('ccmrun')


    # --------------------------------------------------------------------------
    #
    def construct_command(self, cu, launch_script_hop):

        opaque_slots = cu['opaque_slots']
        cud          = cu['description']
        task_exec    = cud['executable']
        task_cores   = cud['cores']
        task_args    = cud.get('arguments')

        if task_args:
            task_args.insert(0,task_exec)
            task_command = " ".join(task_args)
        else:
            task_command = task_exec

        ccmrun_command = "%s -n %d %s" % (self.launch_command, task_cores, task_command)

        return ccmrun_command, None



# ==============================================================================
#
class LaunchMethodMPIRUNCCMRUN(LaunchMethod):
    # TODO: This needs both mpirun and ccmrun

    # --------------------------------------------------------------------------
    #
    def __init__(self, cfg, logger):

        LaunchMethod.__init__(self, cfg, logger)


    # --------------------------------------------------------------------------
    #
    def _configure(self):
        # ccmrun: Cluster Compatibility Mode job launcher for Cray systems
        self.launch_command= self._which('ccmrun')

        self.mpirun_command = self._which('mpirun')
        if not self.mpirun_command:
            raise RuntimeError("mpirun not found!")


    # --------------------------------------------------------------------------
    #
    def construct_command(self, cu, launch_script_hop):

        opaque_slots = cu['opaque_slots']
        cud          = cu['description']
        task_exec    = cud['executable']
        task_cores   = cud['cores']
        task_args    = cud.get('arguments')

        if not 'task_slots' in opaque_slots:
            raise RuntimeError('insufficient information to launch via %s: %s' \
                    % (self.name, opaque_slots))

        task_slots = opaque_slots['task_slots']

        if task_args:
            task_args.insert(0,task_exec)
            task_command = " ".join(task_args)
        else:
            task_command = task_exec

        # Construct the hosts_string
        # TODO: is there any use in using $HOME/.crayccm/ccm_nodelist.$JOBID?
        hosts_string = ",".join([slot.split(':')[0] for slot in task_slots])

        export_vars = ' '.join(['-x ' + var for var in self.EXPORT_ENV_VARIABLES if var in os.environ])

        mpirun_ccmrun_command = "%s %s %s -np %d -host %s %s" % (
            self.launch_command, self.mpirun_command, export_vars,
            task_cores, hosts_string, task_command)

        return mpirun_ccmrun_command, None



# ==============================================================================
#
class LaunchMethodRUNJOB(LaunchMethod):

    # --------------------------------------------------------------------------
    #
    def __init__(self, cfg, logger):

        LaunchMethod.__init__(self, cfg, logger)


    # --------------------------------------------------------------------------
    #
    def _configure(self):
        # runjob: job launcher for IBM BG/Q systems, e.g. Joule
        self.launch_command= self._which('runjob')

        raise NotImplementedError('RUNJOB LM needs to be decoupled from the scheduler/LRMS')


    # --------------------------------------------------------------------------
    #
    def construct_command(self, cu, launch_script_hop):

        opaque_slots = cu['opaque_slots']
        cud          = cu['description']
        task_exec    = cud['executable']
        task_cores   = cud['cores']
        task_args    = cud.get('arguments')

        if  'cores_per_node'      not in opaque_slots or\
            'loadl_bg_block'      not in opaque_slots or\
            'sub_block_shape_str' not in opaque_slots or\
            'corner_node'         not in opaque_slots :
            raise RuntimeError('insufficient information to launch via %s: %s' \
                    % (self.name, opaque_slots))

        cores_per_node      = opaque_slots['cores_per_node']
        loadl_bg_block      = opaque_slots['loadl_bg_block']
        sub_block_shape_str = opaque_slots['sub_block_shape_str']
        corner_node         = opaque_slots['corner_node']

        if task_cores % cores_per_node:
            msg = "Num cores (%d) is not a multiple of %d!" % (task_cores, cores_per_node)
            self._log.exception(msg)
            raise ValueError(msg)

        # Runjob it is!
        runjob_command = self.launch_command

        # Set the number of tasks/ranks per node
        # TODO: Currently hardcoded, this should be configurable,
        #       but I don't see how, this would be a leaky abstraction.
        runjob_command += ' --ranks-per-node %d' % min(cores_per_node, task_cores)

        # Run this subjob in the block communicated by LoadLeveler
        runjob_command += ' --block %s'  % loadl_bg_block
        runjob_command += ' --corner %s' % corner_node

        # convert the shape
        runjob_command += ' --shape %s' % sub_block_shape_str

        # runjob needs the full path to the executable
        if os.path.basename(task_exec) == task_exec:
            # Use `which` with back-ticks as the executable,
            # will be expanded in the shell script.
            task_exec = '`which %s`' % task_exec
            # Note: We can't use the expansion from here,
            #       as the pre-execs of the CU aren't run yet!!

        # And finally add the executable and the arguments
        # usage: runjob <runjob flags> : /bin/hostname -f
        runjob_command += ' : %s' % task_exec
        if task_args:
            runjob_command += ' %s' % task_args

        return runjob_command, None


# ==============================================================================
#
class LaunchMethodDPLACE(LaunchMethod):

    # --------------------------------------------------------------------------
    #
    def __init__(self, cfg, logger):

        LaunchMethod.__init__(self, cfg, logger)


    # --------------------------------------------------------------------------
    #
    def _configure(self):
        # dplace: job launcher for SGI systems (e.g. on Blacklight)
        self.launch_command = self._which('dplace')


    # --------------------------------------------------------------------------
    #
    def construct_command(self, cu, launch_script_hop):

        opaque_slots = cu['opaque_slots']
        cud          = cu['description']
        task_exec    = cud['executable']
        task_cores   = cud['cores']
        task_args    = cud.get('arguments')

        if 'task_offsets' not in opaque_slots :
            raise RuntimeError('insufficient information to launch via %s: %s' \
                    % (self.name, opaque_slots))

        task_offsets = opaque_slots['task_offsets']

        if task_args:
            task_args.insert(0,task_exec)
            task_command = " ".join(task_args)
        else:
            task_command = task_exec

        dplace_offset = task_offsets

        dplace_command = "%s -c %d-%d %s" % (
            self.launch_command, dplace_offset,
            dplace_offset+task_cores-1, task_command)

        return dplace_command, None


# ==============================================================================
#
class LaunchMethodMPIRUNRSH(LaunchMethod):

    # --------------------------------------------------------------------------
    #
    def __init__(self, cfg, logger):

        LaunchMethod.__init__(self, cfg, logger)

    # --------------------------------------------------------------------------
    #
    def _configure(self):

        # mpirun_rsh (e.g. on Gordon@SDSC, Stampede@TACC)
        if not self._which('mpirun_rsh'):
            raise Exception("mpirun_rsh could not be found")

        # We don't use the full pathname as the user might load a different
        # compiler / MPI library suite from his CU pre_exec that requires
        # the launcher from that version, as experienced on stampede in #572.
        self.launch_command = 'mpirun_rsh'

    # --------------------------------------------------------------------------
    #
    def construct_command(self, cu, launch_script_hop):

        opaque_slots = cu['opaque_slots']
        cud          = cu['description']
        task_exec    = cud['executable']
        task_cores   = cud['cores']
        task_args    = cud.get('arguments')

        if not 'task_slots' in opaque_slots:
            raise RuntimeError('insufficient information to launch via %s: %s' \
                    % (self.name, opaque_slots))

        task_slots = opaque_slots['task_slots']

        if task_args:
            task_args.insert(0,task_exec)
            task_command = " ".join(task_args)
        else:
            task_command = task_exec

        # Construct the hosts_string ('h1 h2 .. hN')
        hosts_string = " ".join([slot.split(':')[0] for slot in task_slots])

        export_vars = ' '.join([var+"=$"+var for var in self.EXPORT_ENV_VARIABLES if var in os.environ])

        mpirun_rsh_command = "%s -np %s %s %s %s" % (
            self.launch_command, task_cores, hosts_string, export_vars, task_command)

        return mpirun_rsh_command, None


# ==============================================================================
#
class LaunchMethodMPIRUNDPLACE(LaunchMethod):
    # TODO: This needs both mpirun and dplace

    # --------------------------------------------------------------------------
    #
    def __init__(self, cfg, logger):

        LaunchMethod.__init__(self, cfg, logger)


    # --------------------------------------------------------------------------
    #
    def _configure(self):
        # dplace: job launcher for SGI systems (e.g. on Blacklight)
        self.launch_command = self._which('dplace')
        self.mpirun_command = self._which('mpirun')


    # --------------------------------------------------------------------------
    #
    def construct_command(self, cu, launch_script_hop):

        opaque_slots = cu['opaque_slots']
        cud          = cu['description']
        task_exec    = cud['executable']
        task_cores   = cud['cores']
        task_args    = cud.get('arguments')

        if not 'task_offsets' in opaque_slots:
            raise RuntimeError('insufficient information to launch via %s: %s' \
                    % (self.name, opaque_slots))

        task_offsets = opaque_slots['task_offsets']

        if task_args:
            task_args.insert(0,task_exec)
            task_command = " ".join(task_args)
        else:
            task_command = task_exec

        dplace_offset = task_offsets

        mpirun_dplace_command = "%s -np %d %s -c %d-%d %s" % \
            (self.mpirun_command, task_cores, self.launch_command,
             dplace_offset, dplace_offset+task_cores-1, task_command)

        return mpirun_dplace_command, None



# ==============================================================================
#
class LaunchMethodIBRUN(LaunchMethod):
    # NOTE: Don't think that with IBRUN it is possible to have
    # processes != cores ...

    # --------------------------------------------------------------------------
    #
    def __init__(self, cfg, logger):

        LaunchMethod.__init__(self, cfg, logger)


    # --------------------------------------------------------------------------
    #
    def _configure(self):
        # ibrun: wrapper for mpirun at TACC
        self.launch_command = self._which('ibrun')


    # --------------------------------------------------------------------------
    #
    def construct_command(self, cu, launch_script_hop):

        opaque_slots = cu['opaque_slots']
        cud          = cu['description']
        task_exec    = cud['executable']
        task_cores   = cud['cores']
        task_args    = cud.get('arguments')

        if not 'task_offsets' in opaque_slots:
            raise RuntimeError('insufficient information to launch via %s: %s' \
                    % (self.name, opaque_slots))

        task_offsets = opaque_slots['task_offsets']

        if task_args:
            task_args.insert(0,task_exec)
            task_command = " ".join(task_args)
        else:
            task_command = task_exec

        ibrun_offset = task_offsets

        ibrun_command = "%s -n %s -o %d %s" % \
                        (self.launch_command, task_cores,
                         ibrun_offset, task_command)

        return ibrun_command, None



# ==============================================================================
#
# NOTE: This requires a development version of Open MPI available.
#
class LaunchMethodORTE(LaunchMethod):

    # --------------------------------------------------------------------------
    #
    def __init__(self, cfg, logger):

        LaunchMethod.__init__(self, cfg, logger)

        # We remove all ORTE related environment variables from the launcher
        # environment, so that we can use ORTE for both launch of the
        # (sub-)agent and CU execution.
        self.env_removables.extend(["OMPI_", "OPAL_", "PMIX_"])

    # --------------------------------------------------------------------------
    #
    @classmethod
    def lrms_config_hook(cls, name, cfg, lrms, logger):
        """
        FIXME: this config hook will manipulate the LRMS nodelist.  Not a nice
               thing to do, but hey... :P
               What really should be happening is that the LRMS digs information
               on node reservation out of the config and configures the node
               list accordingly.  This config hook should be limited to starting
               the DVM.
        """

        dvm_cmd = cls._which('orte-dvm')
        if not dvm_cmd:
            raise Exception("Couldn't find orte-dvm")

        # Now that we found the orte-dvm, get ORTE version
        orte_info = {}
        oi_output = subprocess.check_output(['orte-info|grep "Open RTE"'], shell=True)
        oi_lines = oi_output.split('\n')
        for line in oi_lines:
            if not line:
                continue
            key, val = line.split(':')
            if 'Open RTE' == key.strip():
                orte_info['version'] = val.strip()
            elif  'Open RTE repo revision' == key.strip():
                orte_info['version_detail'] = val.strip()
        logger.info("Found Open RTE: %s / %s",
                    orte_info['version'], orte_info['version_detail'])

        # Use (g)stdbuf to disable buffering.
        # We need this to get the "DVM ready",
        # without waiting for orte-dvm to complete.
        # The command seems to be generally available on our Cray's,
        # if not, we can code some home-coooked pty stuff.
        stdbuf_cmd =  cls._find_executable(['stdbuf', 'gstdbuf'])
        if not stdbuf_cmd:
            raise Exception("Couldn't find (g)stdbuf")
        stdbuf_arg = "-oL"

        # Base command = (g)stdbuf <args> + orte-dvm + debug_args
        dvm_args = [stdbuf_cmd, stdbuf_arg, dvm_command]

        # Additional (debug) arguments to orte-dvm
        debug_strings = [
            #'--debug-devel',
            #'--mca odls_base_verbose 100',
            #'--mca rml_base_verbose 100',
        ]
        # Split up the debug strings into args and add them to the dvm_args
        [dvm_args.extend(ds.split()) for ds in debug_strings]

        vm_size = len(lrms.node_list)
        logger.info("Starting ORTE DVM on %d nodes with '%s' ...", vm_size, ' '.join(dvm_args))
        dvm_process = subprocess.Popen(dvm_args, stdout=subprocess.PIPE, stderr=subprocess.STDOUT)

        dvm_uri = None
        while True:

            line = dvm_process.stdout.readline().strip()

            if line.startswith('VMURI:'):

                if len(line.split(' ')) != 2:
                    raise Exception("Unknown VMURI format: %s" % line)

                label, dvm_uri = line.split(' ', 1)

                if label != 'VMURI:':
                    raise Exception("Unknown VMURI format: %s" % line)

                logger.info("ORTE DVM URI: %s" % dvm_uri)

            elif line == 'DVM ready':

                if not dvm_uri:
                    raise Exception("VMURI not found!")

                logger.info("ORTE DVM startup successful!")
                break

            else:

                # Check if the process is still around,
                # and log output in debug mode.
                if None == dvm_process.poll():
                    logger.debug("ORTE: %s" % line)
                else:
                    # Process is gone: fatal!
                    raise Exception("ORTE DVM process disappeared")

        # ----------------------------------------------------------------------
        def _watch_dvm(dvm_process):

            logger.info('starting DVM watcher')

            while dvm_process.poll() is None:
                line = dvm_process.stdout.readline().strip()
                if line:
                    logger.debug('dvm output: %s' % line)
                else:
                    time.sleep(1.0)

            logger.info('DVM stopped (%d)' % dvm_process.returncode)
            # TODO: Tear down everything?
        # ----------------------------------------------------------------------

        dvm_watcher = threading.Thread(target=_watch_dvm, args=(dvm_process,),
                                       name="DVMWatcher")
        dvm_watcher.daemon = True
        dvm_watcher.start()

        lm_info = {'dvm_uri'     : dvm_uri,
                   'version_info': {name: orte_info}}

        # we need to inform the actual LM instance about the DVM URI.  So we
        # pass it back to the LRMS which will keep it in an 'lm_info', which
        # will then be passed as part of the opaque_slots via the scheduler
        return lm_info


    # --------------------------------------------------------------------------
    #
    @classmethod
    def lrms_shutdown_hook(cls, name, cfg, lrms, lm_info, logger):
        """
        This hook is symmetric to the config hook above, and is called during
        shutdown sequence, for the sake of freeing allocated resources.
        """

        if 'dvm_uri' in lm_info:
            try:
                logger.info('terminating dvm')
                orte_submit = cls._which('orte-submit')
                if not orte_submit:
                    raise Exception("Couldn't find orte-submit")
                subprocess.Popen([orte_submit, "--hnp", lm_info['dvm_uri'], "--terminate"])
            except Exception as e:
                logger.exception('dmv termination failed')


    # --------------------------------------------------------------------------
    #
    def _configure(self):

        self.launch_command = self._which('orte-submit')


    # --------------------------------------------------------------------------
    #
    def construct_command(self, cu, launch_script_hop):

        opaque_slots = cu['opaque_slots']
        cud          = cu['description']
        task_exec    = cud['executable']
        task_cores   = cud['cores']
        task_args    = cud.get('arguments')

        if 'task_slots' not in opaque_slots:
            raise RuntimeError('No task_slots to launch via %s: %s' \
                               % (self.name, opaque_slots))

        if 'lm_info' not in opaque_slots:
            raise RuntimeError('No lm_info to launch via %s: %s' \
                    % (self.name, opaque_slots))

        if not opaque_slots['lm_info']:
            raise RuntimeError('lm_info missing for %s: %s' \
                               % (self.name, opaque_slots))

        if 'dvm_uri' not in opaque_slots['lm_info']:
            raise RuntimeError('dvm_uri not in lm_info for %s: %s' \
                    % (self.name, opaque_slots))

        task_slots = opaque_slots['task_slots']
        dvm_uri    = opaque_slots['lm_info']['dvm_uri']

        if task_args:
            task_args.insert(0,task_exec)
            task_command = " ".join(task_args)
        else:
            task_command = task_exec

        # Construct the hosts_string, env vars
        # On some Crays, like on ARCHER, the hostname is "archer_N".
        # In that case we strip off the part upto and including the underscore.
        #
        # TODO: If this ever becomes a problem, i.e. we encounter "real" hostnames
        #       with underscores in it, or other hostname mangling, we need to turn
        #       this into a system specific regexp or so.
        #
        hosts_string = ",".join([slot.split(':')[0].rsplit('_', 1)[-1] for slot in task_slots])
        export_vars  = ' '.join(['-x ' + var for var in self.EXPORT_ENV_VARIABLES if var in os.environ])

        # Additional (debug) arguments to orte-submit
        debug_strings = [
            #'--debug-devel',
            #'--mca oob_base_verbose 100',
            #'--mca rml_base_verbose 100'
        ]
        orte_command = '%s %s --hnp "%s" %s -np %s -host %s %s' % (
            self.launch_command, ' '.join(debug_strings), dvm_uri, export_vars, task_cores, hosts_string, task_command)

        return orte_command, None


# ==============================================================================
#
class LaunchMethodPOE(LaunchMethod):

    # --------------------------------------------------------------------------
    #
    def __init__(self, cfg, logger):

        LaunchMethod.__init__(self, cfg, logger)


    # --------------------------------------------------------------------------
    #
    def _configure(self):
        # poe: LSF specific wrapper for MPI (e.g. yellowstone)
        self.launch_command = self._which('poe')


    # --------------------------------------------------------------------------
    #
    def construct_command(self, cu, launch_script_hop):

        opaque_slots = cu['opaque_slots']
        cud          = cu['description']
        task_exec    = cud['executable']
        task_cores   = cud['cores']
        task_args    = cud.get('arguments')

        if not 'task_slots' in opaque_slots:
            raise RuntimeError('insufficient information to launch via %s: %s' \
                    % (self.name, opaque_slots))

        task_slots = opaque_slots['task_slots']

        # Count slots per host in provided slots description.
        hosts = {}
        for slot in task_slots:
            host = slot.split(':')[0]
            if host not in hosts:
                hosts[host] = 1
            else:
                hosts[host] += 1

        # Create string with format: "hostX N host
        hosts_string = ''
        for host in hosts:
            hosts_string += '%s %d ' % (host, hosts[host])

        if task_args:
            task_args.insert(0,task_exec)
            task_command = " ".join(task_args)
        else:
            task_command = task_exec

        # Override the LSB_MCPU_HOSTS env variable as this is set by
        # default to the size of the whole pilot.
        poe_command = 'LSB_MCPU_HOSTS="%s" %s %s' % (
            hosts_string, self.launch_command, task_command)

        return poe_command, None


# ==============================================================================
#
# The Launch Method Implementation for Running YARN applications
#
class LaunchMethodYARN(LaunchMethod):

    # --------------------------------------------------------------------------
    #
    def __init__(self, cfg, logger):

        LaunchMethod.__init__(self, cfg, logger)


    # --------------------------------------------------------------------------
    #
    @classmethod
    def lrms_config_hook(cls, name, cfg, lrms, logger):
        """
        FIXME: this config hook will inspect the LRMS nodelist and, if needed,
               will start the YRN cluster on node[0].
        """

        logger.info('Hook called by YARN LRMS with the name %s'%lrms.name)

        def config_core_site(node):

            core_site_file = open(os.getcwd()+'/hadoop/etc/hadoop/core-site.xml','r')
            lines = core_site_file.readlines()
            core_site_file.close()

            prop_str  = '<property>\n'
            prop_str += '  <name>fs.default.name</name>\n'
            prop_str += '    <value>hdfs://%s:54170</value>\n'%node
            prop_str += '</property>\n'

            lines.insert(-1,prop_str)

            core_site_file = open(os.getcwd()+'/hadoop/etc/hadoop/core-site.xml','w')
            for line in lines:
                core_site_file.write(line)
            core_site_file.close()

        def config_hdfs_site(nodes):

            hdfs_site_file = open(os.getcwd()+'/hadoop/etc/hadoop/hdfs-site.xml','r')
            lines = hdfs_site_file.readlines()
            hdfs_site_file.close()

            prop_str  = '<property>\n'
            prop_str += ' <name>dfs.replication</name>\n'
            prop_str += ' <value>1</value>\n'
            prop_str += '</property>\n'

            prop_str += '<property>\n'
            prop_str += '  <name>dfs.name.dir</name>\n'
            prop_str += '    <value>file:///tmp/hadoop/hadoopdata/hdfs/namenode</value>\n'
            prop_str += '</property>\n'

            prop_str += '<property>\n'
            prop_str += '  <name>dfs.data.dir</name>\n'
            prop_str += '    <value>file:///tmp/hadoop/hadoopdata/hdfs/datanode</value>\n'
            prop_str += '</property>\n'

            lines.insert(-1,prop_str)

            hdfs_site_file = open(os.getcwd()+'/hadoop/etc/hadoop/hdfs-site.xml','w')
            for line in lines:
                hdfs_site_file.write(line)
            hdfs_site_file.close()

        def config_mapred_site():

            mapred_site_file = open(os.getcwd()+'/hadoop/etc/hadoop/mapred-site.xml.template','r')
            lines = mapred_site_file.readlines()
            mapred_site_file.close()

            prop_str  = ' <property>\n'
            prop_str += '  <name>mapreduce.framework.name</name>\n'
            prop_str += '   <value>yarn</value>\n'
            prop_str += ' </property>\n'

            lines.insert(-1,prop_str)

            mapred_site_file = open(os.getcwd()+'/hadoop/etc/hadoop/mapred-site.xml','w')
            for line in lines:
                mapred_site_file.write(line)
            mapred_site_file.close()

        def config_yarn_site():

            yarn_site_file = open(os.getcwd()+'/hadoop/etc/hadoop/yarn-site.xml','r')
            lines = yarn_site_file.readlines()
            yarn_site_file.close()

            prop_str  = ' <property>\n'
            prop_str += '  <name>yarn.nodemanager.aux-services</name>\n'
            prop_str += '    <value>mapreduce_shuffle</value>\n'
            prop_str += ' </property>\n'

            lines.insert(-1,prop_str)

            yarn_site_file = open(os.getcwd()+'/hadoop/etc/hadoop/yarn-site.xml','w')
            for line in lines:
                yarn_site_file.write(line)
            yarn_site_file.close()

        # If the LRMS used is not YARN the namenode url is going to be
        # the first node in the list and the port is the default one, else
        # it is the one that the YARN LRMS returns
        hadoop_home = None
        if lrms.name == 'YARNLRMS':
            logger.info('Hook called by YARN LRMS')
            logger.info('NameNode: {0}'.format(lrms.namenode_url))
            service_url    = lrms.namenode_url
            rm_url         = "%s:%s" % (lrms.rm_ip, lrms.rm_port)
            rm_ip          = lrms.rm_ip
            launch_command = cls._which('yarn')

        else:
            # Here are the necessary commands to start the cluster.
            if lrms.node_list[0] == 'localhost':
                #Download the tar file
                node_name = lrms.node_list[0]
                stat = os.system("wget http://apache.claz.org/hadoop/common/hadoop-2.6.0/hadoop-2.6.0.tar.gz")
                stat = os.system('tar xzf hadoop-2.6.0.tar.gz;mv hadoop-2.6.0 hadoop;rm -rf hadoop-2.6.0.tar.gz')
            else:
                node = subprocess.check_output('/bin/hostname')
                logger.info('Entered Else creation')
                node_name = node.split('\n')[0]
                stat = os.system("wget http://apache.claz.org/hadoop/common/hadoop-2.6.0/hadoop-2.6.0.tar.gz")
                stat = os.system('tar xzf hadoop-2.6.0.tar.gz;mv hadoop-2.6.0 hadoop;rm -rf hadoop-2.6.0.tar.gz')
                # TODO: Decide how the agent will get Hadoop tar ball.

                # this was formerly
                #   def set_env_vars():
                # but we are in a class method, and don't have self -- and we don't need
                # it anyway...

            hadoop_home        = os.getcwd() + '/hadoop'
            hadoop_install     = hadoop_home
            hadoop_mapred_home = hadoop_home
            hadoop_common_home = hadoop_home
            hadoop_hdfs_home   = hadoop_home
            yarn_home          = hadoop_home

            hadoop_common_lib_native_dir = hadoop_home + '/lib/native'

            #-------------------------------------------------------------------
            # Solution to find Java's home folder:
            # http://stackoverflow.com/questions/1117398/java-home-directory

            jpos = subprocess.check_output(['readlink','-f', '/usr/bin/java']).split('bin')
            if jpos[0].find('jre') != -1:
                java_home = jpos[0][:jpos[0].find('jre')]
            else:
                java_home = jpos[0]

            hadoop_env_file = open(hadoop_home+'/etc/hadoop/hadoop-env.sh','r')
            hadoop_env_file_lines = hadoop_env_file.readlines()
            hadoop_env_file.close()
            hadoop_env_file_lines[24] = 'export JAVA_HOME=%s'%java_home
            hadoop_env_file = open(hadoop_home+'/etc/hadoop/hadoop-env.sh','w')
            for line in hadoop_env_file_lines:
                hadoop_env_file.write(line)
            hadoop_env_file.close()

            # set_env_vars() ended here

            config_core_site(node_name)
            config_hdfs_site(lrms.node_list)
            config_mapred_site()
            config_yarn_site()

            logger.info('Start Formatting DFS')
            namenode_format = os.system(hadoop_home + '/bin/hdfs namenode -format -force')
            logger.info('DFS Formatted. Starting DFS.')
            hadoop_start = os.system(hadoop_home + '/sbin/start-dfs.sh')
            logger.info('Starting YARN')
            yarn_start = os.system(hadoop_home + '/sbin/start-yarn.sh')

            #-------------------------------------------------------------------
            # Creating user's HDFS home folder
            logger.debug('Running: %s/bin/hdfs dfs -mkdir /user'%hadoop_home)
            os.system('%s/bin/hdfs dfs -mkdir /user'%hadoop_home)
            uname = subprocess.check_output('whoami').split('\n')[0]
            logger.debug('Running: %s/bin/hdfs dfs -mkdir /user/%s'%(hadoop_home,uname))
            os.system('%s/bin/hdfs dfs -mkdir /user/%s'%(hadoop_home,uname))
            check = subprocess.check_output(['%s/bin/hdfs'%hadoop_home,'dfs', '-ls', '/user'])
            logger.info(check)
            # FIXME YARN: why was the scheduler configure called here?  Configure
            #             is already called during scheduler instantiation
            # self._scheduler._configure()

            service_url = node_name + ':54170'
            rm_url      = node_name
            launch_command = yarn_home + '/bin/yarn'
            rm_ip = node_name


        # The LRMS instance is only available here -- everything which is later
        # needed by the scheduler or launch method is stored in an 'lm_info'
        # dict.  That lm_info dict will be attached to the scheduler's lrms_info
        # dict, and will be passed around as part of the opaque_slots structure,
        # so it is available on all LM create_command calls.
        lm_info = {'service_url'   : service_url,
                   'rm_url'        : rm_url,
                   'hadoop_home'   : hadoop_home,
                   'rm_ip'         : rm_ip,
                   'name'          : lrms.name,
                   'launch_command': launch_command,
                   'nodename'      : lrms.node_list[0] }

        return lm_info


    # --------------------------------------------------------------------------
    #
    @classmethod
    def lrms_shutdown_hook(cls, name, cfg, lrms, lm_info, logger):
        if 'name' not in lm_info:
            raise RuntimeError('rm_ip not in lm_info for %s' \
                    % (self.name))

        if lm_info['name'] != 'YARNLRMS':
            logger.info('Stoping YARN')
            os.system(lm_info['hadoop_home'] + '/sbin/stop-yarn.sh')

            logger.info('Stoping DFS.')
            os.system(lm_info['hadoop_home'] + '/sbin/stop-dfs.sh')

            logger.info("Deleting HADOOP files from temp")
            os.system('rm -rf /tmp/hadoop*')
            os.system('rm -rf /tmp/Jetty*')
            os.system('rm -rf /tmp/hsperf*')


    # --------------------------------------------------------------------------
    #
    def _configure(self):

        # Single Node configuration
        # TODO : Multinode config
        self._log.info('Getting YARN app')
        os.system('wget https://dl.dropboxusercontent.com/u/28410803/Pilot-YARN-0.1-jar-with-dependencies.jar')
        self._log.info(self._cfg['lrms_info']['lm_info'])
        self.launch_command = self._cfg['lrms_info']['lm_info']['launch_command']
        self._log.info('YARN was called')


    # --------------------------------------------------------------------------
    #
    def construct_command(self, cu, launch_script_hop):

        opaque_slots = cu['opaque_slots']
        cud          = cu['description']
        task_exec    = cud['executable']
        task_cores   = cud['cores']
        task_args    = cud.get('arguments')
        task_env     = cud.get('environment')
        work_dir     = cu['workdir']

        # Construct the args_string which is the arguments given as input to the
        # shell script. Needs to be a string
        self._log.debug("Constructing YARN command")
        self._log.debug('Opaque Slots {0}'.format(opaque_slots))

        if 'lm_info' not in opaque_slots:
            raise RuntimeError('No lm_info to launch via %s: %s' \
                    % (self.name, opaque_slots))

        if not opaque_slots['lm_info']:
            raise RuntimeError('lm_info missing for %s: %s' \
                               % (self.name, opaque_slots))

        if 'service_url' not in opaque_slots['lm_info']:
            raise RuntimeError('service_url not in lm_info for %s: %s' \
                    % (self.name, opaque_slots))

        if 'rm_url' not in opaque_slots['lm_info']:
            raise RuntimeError('rm_url not in lm_info for %s: %s' \
                    % (self.name, opaque_slots))


        if 'nodename' not in opaque_slots['lm_info']:
            raise RuntimeError('nodename not in lm_info for %s: %s' \
                    % (self.name, opaque_slots))

        service_url = opaque_slots['lm_info']['service_url']
        rm_url      = opaque_slots['lm_info']['rm_url']
        client_node = opaque_slots['lm_info']['nodename']

        #-----------------------------------------------------------------------
        # Create YARN script
        # This funcion creates the necessary script for the execution of the
        # CU's workload in a YARN application. The function is responsible
        # to set all the necessary variables, stage in, stage out and create
        # the execution command that will run in the distributed shell that
        # the YARN application provides. There reason for staging out is
        # because after the YARN application has finished everything will be
        # deleted.

        print_str ="echo '#!/usr/bin/env bash'>>ExecScript.sh\n"
        print_str+="echo ''>>ExecScript.sh\n"
        print_str+="echo ''>>ExecScript.sh\n"
        print_str+="echo '#---------------------------------------------------------'>>ExecScript.sh\n"
        print_str+="echo '# Staging Input Files'>>ExecScript.sh\n"

        self._log.debug('Creating input staging')
        if cud['input_staging']:
            scp_input_files='"'
            for InputFile in cud['input_staging']:
                scp_input_files+='%s/%s '%(work_dir,InputFile['target'])
            scp_input_files+='"'
            print_str+="echo 'scp $YarnUser@%s:%s .'>>ExecScript.sh\n"%(client_node,scp_input_files)

        print_str+="echo ''>>ExecScript.sh\n"
        print_str+="echo ''>>ExecScript.sh\n"
        print_str+="echo '#---------------------------------------------------------'>>ExecScript.sh\n"
        print_str+="echo '# Creating Executing Command'>>ExecScript.sh\n"


        self._log.debug('Creating Arguments:{0}'.format(type(task_args)))
        arg_str=str()
        if task_args:
            for arg in task_args:
                arg_str+='%s '%str(arg)

        print_str+="echo '%s %s 1>Ystdout 2>Ystderr'>>ExecScript.sh\n"%(cud['executable'],arg_str)

        print_str+="echo ''>>ExecScript.sh\n"
        print_str+="echo ''>>ExecScript.sh\n"
        print_str+="echo '#---------------------------------------------------------'>>ExecScript.sh\n"
        print_str+="echo '# Staging Output Files'>>ExecScript.sh\n"
        print_str+="echo 'YarnUser=$(whoami)'>>ExecScript.sh\n"
        scp_output_files='Ystderr Ystdout'

        if cud['output_staging']:
            for OutputFile in cud['output_staging']:
                scp_output_files+=' %s'%(OutputFile['source'])
        print_str+="echo 'scp -v %s $YarnUser@%s:%s'>>ExecScript.sh\n"%(scp_output_files,client_node,work_dir)

        print_str+="echo ''>>ExecScript.sh\n"
        print_str+="echo ''>>ExecScript.sh\n"
        print_str+="echo '#End of File'>>ExecScript.sh\n\n\n"

        if task_env:
            env_string = ''
            for key,val in task_env.iteritems():
                env_string+= '-shell_env '+key+'='+str(val)+' '
        else:
            env_string = ''

        #app_name = '-appname '+ cud['_id']
        # Construct the ncores_string which is the number of cores used by the
        # container to run the script
        if task_cores:
            ncores_string = '-container_vcores '+str(task_cores)
        else:
            ncores_string = ''

        # Construct the nmem_string which is the size of memory used by the
        # container to run the script
        #if task_nummem:
        #    nmem_string = '-container_memory '+task_nummem
        #else:
        #    nmem_string = ''

        #Getting the namenode's address.
        service_url = 'yarn://%s?fs=hdfs://%s'%(rm_url, service_url)

        yarn_command = '%s -jar ../Pilot-YARN-0.1-jar-with-dependencies.jar'\
                       ' com.radical.pilot.Client -jar ../Pilot-YARN-0.1-jar-with-dependencies.jar'\
                       ' -shell_script ExecScript.sh %s %s -service_url %s\ncat Ystdout' % (self.launch_command,
                        env_string, ncores_string,service_url)

        self._log.debug("Yarn Command %s"%yarn_command)

        return print_str+yarn_command, None



# ==============================================================================
#
# Base class for LRMS implementations.
#
# ==============================================================================
#
class LRMS(object):
    """
    The Local Resource Manager (LRMS -- where does the 's' come from, actually?)
    provide three fundamental information:

      LRMS.node_list      : a list of node names
      LRMS.agent_node_list: the list of nodes reserved for agent execution
      LRMS.cores_per_node : the number of cores each node has available

    Schedulers can rely on these information to be available.  Specific LRMS
    incarnation may have additional information available -- but schedulers
    relying on those are invariably bound to the specific LRMS.  An example is
    the Torus Scheduler which relies on detailed torus layout information from
    the LoadLevelerLRMS (which describes the BG/Q).

    The LRMS will reserve nodes for the agent execution, by deriving the
    respectively required node count from the config's agent_layout section.
    Those nodes will be listed in LRMS.agent_node_list. Schedulers MUST NOT use
    the agent_node_list to place compute units -- CUs are limited to the nodes
    in LRMS.node_list.

    Additionally, the LRMS can inform the agent about the current hostname
    (LRMS.hostname()) and ip (LRMS.hostip()).  Once we start to spread the agent
    over some compute nodes, we may want to block the respective nodes on LRMS
    level, so that is only reports the remaining nodes to the scheduler.
    """

    # TODO: Core counts dont have to be the same number for all hosts.

    # TODO: We might not have reserved the whole node.

    # TODO: Given that the Agent can determine the real core count, in
    #       principle we could just ignore the config and use as many as we
    #       have to our availability (taken into account that we might not
    #       have the full node reserved of course)
    #       Answer: at least on Yellowstone this doesnt work for MPI,
    #               as you can't spawn more tasks then the number of slots.


    # --------------------------------------------------------------------------
    #
    def __init__(self, cfg, logger):

        self.name            = type(self).__name__
        self._cfg            = cfg
        self._log            = logger
        self.requested_cores = self._cfg['cores']

        self._log.info("Configuring LRMS %s.", self.name)

        self.lm_info         = dict()
        self.lrms_info       = dict()
        self.slot_list       = list()
        self.node_list       = list()
        self.agent_nodes     = {}
        self.cores_per_node  = None

        # The LRMS will possibly need to reserve nodes for the agent, according to the
        # agent layout.  We dig out the respective requirements from the config
        # right here.
        self._agent_reqs = []
        layout = self._cfg['agent_layout']
        # FIXME: this loop iterates over all agents *defined* in the layout, not
        #        over all agents which are to be actually executed, thus
        #        potentially reserving too many nodes.
        for worker in layout:
            target = layout[worker].get('target')
            # make sure that the target either 'local', which we will ignore,
            # or 'node'.
            if target == 'local':
                pass # ignore that one
            elif target == 'node':
                self._agent_reqs.append(worker)
            else :
                raise ValueError("ill-formatted agent target '%s'" % target)

        # We are good to get rolling, and to detect the runtime environment of
        # the local LRMS.
        self._configure()
        logger.info("Discovered execution environment: %s", self.node_list)

        # Make sure we got a valid nodelist and a valid setting for
        # cores_per_node
        if not self.node_list or self.cores_per_node < 1:
            raise RuntimeError('LRMS configuration invalid (%s)(%s)' % \
                    (self.node_list, self.cores_per_node))

        # Check if the LRMS implementation reserved agent nodes.  If not, pick
        # the first couple of nodes from the nodelist as a fallback.
        if self._agent_reqs and not self.agent_nodes:
            self._log.info('Determine list of agent nodes generically.')
            for worker in self._agent_reqs:
                # Get a node from the end of the node list
                self.agent_nodes[worker] = self.node_list.pop()
                # If all nodes are taken by workers now, we can safely stop,
                # and let the raise below do its thing.
                if not self.node_list:
                    break

        if self.agent_nodes:
            self._log.info('Reserved agent node(s): %s' % self.agent_nodes.values())
            self._log.info('Agent(s) running on node(s): %s' % self.agent_nodes.keys())
            self._log.info('Remaining work node(s): %s' % self.node_list)

        # Check if we can do any work
        if not self.node_list:
            raise RuntimeError('LRMS has no nodes left to run units')

        # After LRMS configuration, we call any existing config hooks on the
        # launch methods.  Those hooks may need to adjust the LRMS settings
        # (hello ORTE).  We only call LM hooks *once*
        launch_methods = set() # set keeps entries unique
        launch_methods.add(self._cfg['mpi_launch_method'])
        launch_methods.add(self._cfg['task_launch_method'])
        launch_methods.add(self._cfg['agent_launch_method'])

        for lm in launch_methods:
            if lm:
                try:
                    ru.dict_merge(self.lm_info,
                            LaunchMethod.lrms_config_hook(lm, self._cfg, self, self._log))
                except Exception as e:
                    self._log.exception("lrms config hook failed")
                    raise

                self._log.info("lrms config hook succeeded (%s)" % lm)

        # For now assume that all nodes have equal amount of cores
        cores_avail = (len(self.node_list) + len(self.agent_nodes)) * self.cores_per_node
        if 'RADICAL_PILOT_PROFILE' not in os.environ:
            if cores_avail < int(self.requested_cores):
                raise ValueError("Not enough cores available (%s) to satisfy allocation request (%s)." \
                                % (str(cores_avail), str(self.requested_cores)))

        # NOTE: self.lrms_info is what scheduler and launch method can
        # ultimately use, as it is included into the cfg passed to all
        # components.
        #
        # four elements are well defined:
        #   lm_info:        the dict received via the LM's lrms_config_hook
        #   node_list:      a list of node names to be used for unit execution
        #   cores_per_node: as the name says
        #   agent_nodes:    list of node names reserved for agent execution
        #
        # That list may turn out to be insufficient for some schedulers.  Yarn
        # for example may need to communicate YARN service endpoints etc.  an
        # LRMS can thus expand this dict, but is then likely bound to a specific
        # scheduler which can interpret the additional information.
        self.lrms_info['lm_info']        = self.lm_info
        self.lrms_info['node_list']      = self.node_list
        self.lrms_info['cores_per_node'] = self.cores_per_node
        self.lrms_info['agent_nodes']    = self.agent_nodes


    # --------------------------------------------------------------------------
    #
    # This class-method creates the appropriate sub-class for the LRMS.
    #
    @classmethod
    def create(cls, name, cfg, logger):

        # Make sure that we are the base-class!
        if cls != LRMS:
            raise TypeError("LRMS Factory only available to base class!")

        try:
            impl = {
                LRMS_NAME_CCM         : CCMLRMS,
                LRMS_NAME_FORK        : ForkLRMS,
                LRMS_NAME_LOADLEVELER : LoadLevelerLRMS,
                LRMS_NAME_LSF         : LSFLRMS,
                LRMS_NAME_PBSPRO      : PBSProLRMS,
                LRMS_NAME_SGE         : SGELRMS,
                LRMS_NAME_SLURM       : SLURMLRMS,
                LRMS_NAME_TORQUE      : TORQUELRMS,
                LRMS_NAME_YARN        : YARNLRMS
            }[name]
            return impl(cfg, logger)

        except KeyError:
            logger.exception('lrms construction error')
            raise RuntimeError("LRMS type '%s' unknown or defunct" % name)


    # --------------------------------------------------------------------------
    #
    def stop(self):

        # During LRMS termination, we call any existing shutdown hooks on the
        # launch methods.  We only call LM shutdown hooks *once*
        launch_methods = set() # set keeps entries unique
        launch_methods.add(self._cfg['mpi_launch_method'])
        launch_methods.add(self._cfg['task_launch_method'])
        launch_methods.add(self._cfg['agent_launch_method'])

        for lm in launch_methods:
            if lm:
                try:
                    LaunchMethod.lrms_shutdown_hook(lm, self._cfg, self,
                                                    self.lm_info, self._log)
                except Exception as e:
                    self._log.exception("lrms shutdown hook failed")
                    raise

                self._log.info("lrms shutdown hook succeeded (%s)" % lm)


    # --------------------------------------------------------------------------
    #
    def _configure(self):
        raise NotImplementedError("_Configure not implemented for LRMS type: %s." % self.name)


    # --------------------------------------------------------------------------
    #
    @staticmethod
    def hostip(req=None, logger=None):
        """
        Look up the ip number for a given requested interface name.
        If interface is not given, do some magic.
        """

        # List of interfaces that we probably dont want to bind to
        black_list = ['lo', 'sit0']

        # Known intefaces in preferred order
        sorted_preferred = [
            'ipogif0', # Cray's
            'br0', # SuperMIC
            'eth0'
        ]

        # Get a list of all network interfaces
        all = netifaces.interfaces()

        pref = None
        # If we got a request, see if it is in the list that we detected
        if req and req in all:
            # Requested is available, set it
            pref = req
        else:
            # No requested or request not found, create preference list
            potentials = [iface for iface in all if iface not in black_list]

        # If we didn't select an interface already
        if not pref:
            # Go through the sorted list and see if it is available
            for iface in sorted_preferred:
                if iface in all:
                    # Found something, get out of here
                    pref = iface
                    break

        # If we still didn't find something, grab the first one from the
        # potentials if it has entries
        if not pref and potentials:
            pref = potentials[0]

        # If there were no potentials, see if we can find one in the blacklist
        if not pref:
            for iface in black_list:
                if iface in all:
                    pref = iface

        # Use IPv4, because, we can ...
        af = netifaces.AF_INET
        ip = netifaces.ifaddresses(pref)[af][0]['addr']

        return ip



# ==============================================================================
#
class CCMLRMS(LRMS):
    # --------------------------------------------------------------------------
    #
    def __init__(self, cfg, logger):

        LRMS.__init__(self, cfg, logger)


    # --------------------------------------------------------------------------
    #
    def _configure(self):

        self._log.info("Configured to run on system with %s.", self.name)

        CCM_NODEFILE_DIR = os.path.expanduser('~/.crayccm')

        ccm_nodefile_list = filter(lambda x: x.startswith('ccm_nodelist'),
                                   os.listdir(CCM_NODEFILE_DIR))
        if not ccm_nodefile_list:
            raise Exception("No CCM nodefiles found in: %s." % CCM_NODEFILE_DIR)

        ccm_nodefile_name = max(ccm_nodefile_list, key=lambda x:
                              os.stat(os.path.join(CCM_NODEFILE_DIR, x)).st_mtime)
        ccm_nodefile = os.path.join(CCM_NODEFILE_DIR, ccm_nodefile_name)

        hostname = os.uname()[1]
        if not hostname in open(ccm_nodefile).read():
            raise RuntimeError("Using the most recent CCM nodefile (%s),"
                               " but I (%s) am not in it!" % (ccm_nodefile, hostname))

        # Parse the CCM nodefile
        ccm_nodes = [line.strip() for line in open(ccm_nodefile)]
        self._log.info("Found CCM nodefile: %s.", ccm_nodefile)

        # Get the number of raw entries
        ccm_nodes_length = len(ccm_nodes)

        # Unique nodes
        ccm_node_list = list(set(ccm_nodes))
        ccm_node_list_length = len(ccm_node_list)

        # Some simple arithmetic
        self.cores_per_node = ccm_nodes_length / ccm_node_list_length

        self.node_list = ccm_node_list


# ==============================================================================
#
class TORQUELRMS(LRMS):

    # --------------------------------------------------------------------------
    #
    def __init__(self, cfg, logger):

        LRMS.__init__(self, cfg, logger)


    # --------------------------------------------------------------------------
    #
    def _configure(self):

        self._log.info("Configured to run on system with %s.", self.name)

        torque_nodefile = os.environ.get('PBS_NODEFILE')
        if torque_nodefile is None:
            msg = "$PBS_NODEFILE not set!"
            self._log.error(msg)
            raise RuntimeError(msg)

        # Parse PBS the nodefile
        torque_nodes = [line.strip() for line in open(torque_nodefile)]
        self._log.info("Found Torque PBS_NODEFILE %s: %s", torque_nodefile, torque_nodes)

        # Number of cpus involved in allocation
        val = os.environ.get('PBS_NCPUS')
        if val:
            torque_num_cpus = int(val)
        else:
            msg = "$PBS_NCPUS not set! (new Torque version?)"
            torque_num_cpus = None
            self._log.warning(msg)

        # Number of nodes involved in allocation
        val = os.environ.get('PBS_NUM_NODES')
        if val:
            torque_num_nodes = int(val)
        else:
            msg = "$PBS_NUM_NODES not set! (old Torque version?)"
            torque_num_nodes = None
            self._log.warning(msg)

        # Number of cores (processors) per node
        val = os.environ.get('PBS_NUM_PPN')
        if val:
            torque_cores_per_node = int(val)
        else:
            msg = "$PBS_NUM_PPN is not set!"
            torque_cores_per_node = None
            self._log.warning(msg)

        if torque_cores_per_node in [None, 1]:
            # lets see if SAGA has been forthcoming with some information
            self._log.warning("fall back to $SAGA_PPN : %s", os.environ.get ('SAGA_PPN', None))
            torque_cores_per_node = int(os.environ.get('SAGA_PPN', torque_cores_per_node))

        # Number of entries in nodefile should be PBS_NUM_NODES * PBS_NUM_PPN
        torque_nodes_length = len(torque_nodes)
        torque_node_list = []
        [torque_node_list.append(i) for i in torque_nodes if not torque_node_list.count(i)]

      # if torque_num_nodes and torque_cores_per_node and \
      #     torque_nodes_length < torque_num_nodes * torque_cores_per_node:
      #     msg = "Number of entries in $PBS_NODEFILE (%s) does not match with $PBS_NUM_NODES*$PBS_NUM_PPN (%s*%s)" % \
      #           (torque_nodes_length, torque_num_nodes,  torque_cores_per_node)
      #     raise RuntimeError(msg)

        # only unique node names
        torque_node_list_length = len(torque_node_list)
        self._log.debug("Node list: %s(%d)", torque_node_list, torque_node_list_length)

        if torque_num_nodes and torque_cores_per_node:
            # Modern style Torque
            self.cores_per_node = torque_cores_per_node
        elif torque_num_cpus:
            # Blacklight style (TORQUE-2.3.13)
            self.cores_per_node = torque_num_cpus
        else:
            # Old style Torque (Should we just use this for all versions?)
            self.cores_per_node = torque_nodes_length / torque_node_list_length
        self.node_list = torque_node_list


# ==============================================================================
#
class PBSProLRMS(LRMS):

    # --------------------------------------------------------------------------
    #
    def __init__(self, cfg, logger):

        LRMS.__init__(self, cfg, logger)


    # --------------------------------------------------------------------------
    #
    def _configure(self):
        # TODO: $NCPUS?!?! = 1 on archer

        pbspro_nodefile = os.environ.get('PBS_NODEFILE')

        if pbspro_nodefile is None:
            msg = "$PBS_NODEFILE not set!"
            self._log.error(msg)
            raise RuntimeError(msg)

        self._log.info("Found PBSPro $PBS_NODEFILE %s." % pbspro_nodefile)

        # Dont need to parse the content of nodefile for PBSPRO, only the length
        # is interesting, as there are only duplicate entries in it.
        pbspro_nodes_length = len([line.strip() for line in open(pbspro_nodefile)])

        # Number of Processors per Node
        val = os.environ.get('NUM_PPN')
        if val:
            pbspro_num_ppn = int(val)
        else:
            msg = "$NUM_PPN not set!"
            self._log.error(msg)
            raise RuntimeError(msg)

        # Number of Nodes allocated
        val = os.environ.get('NODE_COUNT')
        if val:
            pbspro_node_count = int(val)
        else:
            msg = "$NODE_COUNT not set!"
            self._log.error(msg)
            raise RuntimeError(msg)

        # Number of Parallel Environments
        val = os.environ.get('NUM_PES')
        if val:
            pbspro_num_pes = int(val)
        else:
            msg = "$NUM_PES not set!"
            self._log.error(msg)
            raise RuntimeError(msg)

        pbspro_vnodes = self._parse_pbspro_vnodes()

        # Verify that $NUM_PES == $NODE_COUNT * $NUM_PPN == len($PBS_NODEFILE)
        if not (pbspro_node_count * pbspro_num_ppn == pbspro_num_pes == pbspro_nodes_length):
            self._log.warning("NUM_PES != NODE_COUNT * NUM_PPN != len($PBS_NODEFILE)")

        self.cores_per_node = pbspro_num_ppn
        self.node_list = pbspro_vnodes


    # --------------------------------------------------------------------------
    #
    def _parse_pbspro_vnodes(self):

        # PBS Job ID
        val = os.environ.get('PBS_JOBID')
        if val:
            pbspro_jobid = val
        else:
            msg = "$PBS_JOBID not set!"
            self._log.error(msg)
            raise RuntimeError(msg)

        # Get the output of qstat -f for this job
        output = subprocess.check_output(["qstat", "-f", pbspro_jobid])

        # Get the (multiline) 'exec_vnode' entry
        vnodes_str = ''
        for line in output.splitlines():
            # Detect start of entry
            if 'exec_vnode = ' in line:
                vnodes_str += line.strip()
            elif vnodes_str:
                # Find continuing lines
                if " = " not in line:
                    vnodes_str += line.strip()
                else:
                    break

        # Get the RHS of the entry
        rhs = vnodes_str.split('=',1)[1].strip()
        self._log.debug("input: %s", rhs)

        nodes_list = []
        # Break up the individual node partitions into vnode slices
        while True:
            idx = rhs.find(')+(')

            node_str = rhs[1:idx]
            nodes_list.append(node_str)
            rhs = rhs[idx+2:]

            if idx < 0:
                break

        vnodes_list = []
        cpus_list = []
        # Split out the slices into vnode name and cpu count
        for node_str in nodes_list:
            slices = node_str.split('+')
            for _slice in slices:
                vnode, cpus = _slice.split(':')
                cpus = int(cpus.split('=')[1])
                self._log.debug("vnode: %s cpus: %s", vnode, cpus)
                vnodes_list.append(vnode)
                cpus_list.append(cpus)

        self._log.debug("vnodes: %s", vnodes_list)
        self._log.debug("cpus: %s", cpus_list)

        cpus_list = list(set(cpus_list))
        min_cpus = int(min(cpus_list))

        if len(cpus_list) > 1:
            self._log.debug("Detected vnodes of different sizes: %s, the minimal is: %d.", cpus_list, min_cpus)

        node_list = []
        for vnode in vnodes_list:
            # strip the last _0 of the vnodes to get the node name
            node_list.append(vnode.rsplit('_', 1)[0])

        # only unique node names
        node_list = list(set(node_list))
        self._log.debug("Node list: %s", node_list)

        # Return the list of node names
        return node_list



# ==============================================================================
#
class SLURMLRMS(LRMS):

    # --------------------------------------------------------------------------
    #
    def __init__(self, cfg, logger):

        LRMS.__init__(self, cfg, logger)


    # --------------------------------------------------------------------------
    #
    def _configure(self):

        slurm_nodelist = os.environ.get('SLURM_NODELIST')
        if slurm_nodelist is None:
            msg = "$SLURM_NODELIST not set!"
            self._log.error(msg)
            raise RuntimeError(msg)

        # Parse SLURM nodefile environment variable
        slurm_nodes = hostlist.expand_hostlist(slurm_nodelist)
        self._log.info("Found SLURM_NODELIST %s. Expanded to: %s", slurm_nodelist, slurm_nodes)

        # $SLURM_NPROCS = Total number of cores allocated for the current job
        slurm_nprocs_str = os.environ.get('SLURM_NPROCS')
        if slurm_nprocs_str is None:
            msg = "$SLURM_NPROCS not set!"
            self._log.error(msg)
            raise RuntimeError(msg)
        else:
            slurm_nprocs = int(slurm_nprocs_str)

        # $SLURM_NNODES = Total number of (partial) nodes in the job's resource allocation
        slurm_nnodes_str = os.environ.get('SLURM_NNODES')
        if slurm_nnodes_str is None:
            msg = "$SLURM_NNODES not set!"
            self._log.error(msg)
            raise RuntimeError(msg)
        else:
            slurm_nnodes = int(slurm_nnodes_str)

        # $SLURM_CPUS_ON_NODE = Number of cores per node (physically)
        slurm_cpus_on_node_str = os.environ.get('SLURM_CPUS_ON_NODE')
        if slurm_cpus_on_node_str is None:
            msg = "$SLURM_CPUS_ON_NODE not set!"
            self._log.error(msg)
            raise RuntimeError(msg)
        else:
            slurm_cpus_on_node = int(slurm_cpus_on_node_str)

        # Verify that $SLURM_NPROCS <= $SLURM_NNODES * $SLURM_CPUS_ON_NODE
        if not slurm_nprocs <= slurm_nnodes * slurm_cpus_on_node:
            self._log.warning("$SLURM_NPROCS(%d) <= $SLURM_NNODES(%d) * $SLURM_CPUS_ON_NODE(%d)",
                            slurm_nprocs, slurm_nnodes, slurm_cpus_on_node)

        # Verify that $SLURM_NNODES == len($SLURM_NODELIST)
        if slurm_nnodes != len(slurm_nodes):
            self._log.error("$SLURM_NNODES(%d) != len($SLURM_NODELIST)(%d)",
                           slurm_nnodes, len(slurm_nodes))

        # Report the physical number of cores or the total number of cores
        # in case of a single partial node allocation.
        self.cores_per_node = min(slurm_cpus_on_node, slurm_nprocs)

        self.node_list = slurm_nodes



# ==============================================================================
#
class SGELRMS(LRMS):

    # --------------------------------------------------------------------------
    #
    def __init__(self, cfg, logger):

        LRMS.__init__(self, cfg, logger)


    # --------------------------------------------------------------------------
    #
    def _configure(self):

        sge_hostfile = os.environ.get('PE_HOSTFILE')
        if sge_hostfile is None:
            msg = "$PE_HOSTFILE not set!"
            self._log.error(msg)
            raise RuntimeError(msg)

        # SGE core configuration might be different than what multiprocessing
        # announces
        # Alternative: "qconf -sq all.q|awk '/^slots *[0-9]+$/{print $2}'"

        # Parse SGE hostfile for nodes
        sge_node_list = [line.split()[0] for line in open(sge_hostfile)]
        # Keep only unique nodes
        sge_nodes = list(set(sge_node_list))
        self._log.info("Found PE_HOSTFILE %s. Expanded to: %s", sge_hostfile, sge_nodes)

        # Parse SGE hostfile for cores
        sge_cores_count_list = [int(line.split()[1]) for line in open(sge_hostfile)]
        sge_core_counts = list(set(sge_cores_count_list))
        sge_cores_per_node = min(sge_core_counts)
        self._log.info("Found unique core counts: %s Using: %d", sge_core_counts, sge_cores_per_node)

        self.node_list = sge_nodes
        self.cores_per_node = sge_cores_per_node



# ==============================================================================
#
class LSFLRMS(LRMS):

    # --------------------------------------------------------------------------
    #
    def __init__(self, cfg, logger):

        LRMS.__init__(self, cfg, logger)


    # --------------------------------------------------------------------------
    #
    def _configure(self):

        lsf_hostfile = os.environ.get('LSB_DJOB_HOSTFILE')
        if lsf_hostfile is None:
            msg = "$LSB_DJOB_HOSTFILE not set!"
            self._log.error(msg)
            raise RuntimeError(msg)

        lsb_mcpu_hosts = os.environ.get('LSB_MCPU_HOSTS')
        if lsb_mcpu_hosts is None:
            msg = "$LSB_MCPU_HOSTS not set!"
            self._log.error(msg)
            raise RuntimeError(msg)

        # parse LSF hostfile
        # format:
        # <hostnameX>
        # <hostnameX>
        # <hostnameY>
        # <hostnameY>
        #
        # There are in total "-n" entries (number of tasks)
        # and "-R" entries per host (tasks per host).
        # (That results in "-n" / "-R" unique hosts)
        #
        lsf_nodes = [line.strip() for line in open(lsf_hostfile)]
        self._log.info("Found LSB_DJOB_HOSTFILE %s. Expanded to: %s",
                      lsf_hostfile, lsf_nodes)
        lsf_node_list = list(set(lsf_nodes))

        # Grab the core (slot) count from the environment
        # Format: hostX N hostY N hostZ N
        lsf_cores_count_list = map(int, lsb_mcpu_hosts.split()[1::2])
        lsf_core_counts = list(set(lsf_cores_count_list))
        lsf_cores_per_node = min(lsf_core_counts)
        self._log.info("Found unique core counts: %s Using: %d",
                      lsf_core_counts, lsf_cores_per_node)

        self.node_list = lsf_node_list
        self.cores_per_node = lsf_cores_per_node



# ==============================================================================
#
class LoadLevelerLRMS(LRMS):

    # --------------------------------------------------------------------------
    #
    # BG/Q Topology of Nodes within a Board
    #
    BGQ_BOARD_TOPO = {
        0: {'A': 29, 'B':  3, 'C':  1, 'D': 12, 'E':  7},
        1: {'A': 28, 'B':  2, 'C':  0, 'D': 13, 'E':  6},
        2: {'A': 31, 'B':  1, 'C':  3, 'D': 14, 'E':  5},
        3: {'A': 30, 'B':  0, 'C':  2, 'D': 15, 'E':  4},
        4: {'A': 25, 'B':  7, 'C':  5, 'D':  8, 'E':  3},
        5: {'A': 24, 'B':  6, 'C':  4, 'D':  9, 'E':  2},
        6: {'A': 27, 'B':  5, 'C':  7, 'D': 10, 'E':  1},
        7: {'A': 26, 'B':  4, 'C':  6, 'D': 11, 'E':  0},
        8: {'A': 21, 'B': 11, 'C':  9, 'D':  4, 'E': 15},
        9: {'A': 20, 'B': 10, 'C':  8, 'D':  5, 'E': 14},
        10: {'A': 23, 'B':  9, 'C': 11, 'D':  6, 'E': 13},
        11: {'A': 22, 'B':  8, 'C': 10, 'D':  7, 'E': 12},
        12: {'A': 17, 'B': 15, 'C': 13, 'D':  0, 'E': 11},
        13: {'A': 16, 'B': 14, 'C': 12, 'D':  1, 'E': 10},
        14: {'A': 19, 'B': 13, 'C': 15, 'D':  2, 'E':  9},
        15: {'A': 18, 'B': 12, 'C': 14, 'D':  3, 'E':  8},
        16: {'A': 13, 'B': 19, 'C': 17, 'D': 28, 'E': 23},
        17: {'A': 12, 'B': 18, 'C': 16, 'D': 29, 'E': 22},
        18: {'A': 15, 'B': 17, 'C': 19, 'D': 30, 'E': 21},
        19: {'A': 14, 'B': 16, 'C': 18, 'D': 31, 'E': 20},
        20: {'A':  9, 'B': 23, 'C': 21, 'D': 24, 'E': 19},
        21: {'A':  8, 'B': 22, 'C': 20, 'D': 25, 'E': 18},
        22: {'A': 11, 'B': 21, 'C': 23, 'D': 26, 'E': 17},
        23: {'A': 10, 'B': 20, 'C': 22, 'D': 27, 'E': 16},
        24: {'A':  5, 'B': 27, 'C': 25, 'D': 20, 'E': 31},
        25: {'A':  4, 'B': 26, 'C': 24, 'D': 21, 'E': 30},
        26: {'A':  7, 'B': 25, 'C': 27, 'D': 22, 'E': 29},
        27: {'A':  6, 'B': 24, 'C': 26, 'D': 23, 'E': 28},
        28: {'A':  1, 'B': 31, 'C': 29, 'D': 16, 'E': 27},
        29: {'A':  0, 'B': 30, 'C': 28, 'D': 17, 'E': 26},
        30: {'A':  3, 'B': 29, 'C': 31, 'D': 18, 'E': 25},
        31: {'A':  2, 'B': 28, 'C': 30, 'D': 19, 'E': 24},
        }

    # --------------------------------------------------------------------------
    #
    # BG/Q Config
    #
    BGQ_CORES_PER_NODE      = 16
    BGQ_NODES_PER_BOARD     = 32 # NODE == Compute Card == Chip module
    BGQ_BOARDS_PER_MIDPLANE = 16 # NODE BOARD == NODE CARD
    BGQ_MIDPLANES_PER_RACK  = 2


    # --------------------------------------------------------------------------
    #
    # Default mapping = "ABCDE(T)"
    #
    # http://www.redbooks.ibm.com/redbooks/SG247948/wwhelp/wwhimpl/js/html/wwhelp.htm
    #
    BGQ_MAPPING = "ABCDE"


    # --------------------------------------------------------------------------
    #
    # Board labels (Rack, Midplane, Node)
    #
    BGQ_BOARD_LABELS = ['R', 'M', 'N']


    # --------------------------------------------------------------------------
    #
    # Dimensions of a (sub-)block
    #
    BGQ_DIMENSION_LABELS = ['A', 'B', 'C', 'D', 'E']


    # --------------------------------------------------------------------------
    #
    # Supported sub-block sizes (number of nodes).
    # This influences the effectiveness of mixed-size allocations
    # (and might even be a hard requirement from a topology standpoint).
    #
    # TODO: Do we actually need to restrict our sub-block sizes to this set?
    #
    BGQ_SUPPORTED_SUB_BLOCK_SIZES = [1, 2, 4, 8, 16, 32, 64, 128, 256, 512]


    # --------------------------------------------------------------------------
    #
    # Mapping of starting corners.
    #
    # "board" -> "node"
    #
    # Ordering: ['E', 'D', 'DE', etc.]
    #
    # TODO: Is this independent of the mapping?
    #
    BGQ_BLOCK_STARTING_CORNERS = {
        0:  0,
        4: 29,
        8:  4,
        12: 25
    }


    # --------------------------------------------------------------------------
    #
    # BG/Q Topology of Boards within a Midplane
    #
    BGQ_MIDPLANE_TOPO = {
        0: {'A':  4, 'B':  8, 'C':  1, 'D':  2},
        1: {'A':  5, 'B':  9, 'C':  0, 'D':  3},
        2: {'A':  6, 'B': 10, 'C':  3, 'D':  0},
        3: {'A':  7, 'B': 11, 'C':  2, 'D':  1},
        4: {'A':  0, 'B': 12, 'C':  5, 'D':  6},
        5: {'A':  1, 'B': 13, 'C':  4, 'D':  7},
        6: {'A':  2, 'B': 14, 'C':  7, 'D':  4},
        7: {'A':  3, 'B': 15, 'C':  6, 'D':  5},
        8: {'A': 12, 'B':  0, 'C':  9, 'D': 10},
        9: {'A': 13, 'B':  1, 'C':  8, 'D': 11},
        10: {'A': 14, 'B':  2, 'C': 11, 'D':  8},
        11: {'A': 15, 'B':  3, 'C': 10, 'D':  9},
        12: {'A':  8, 'B':  4, 'C': 13, 'D': 14},
        13: {'A':  9, 'B':  5, 'C': 12, 'D': 15},
        14: {'A': 10, 'B':  6, 'C': 15, 'D': 12},
        15: {'A': 11, 'B':  7, 'C': 14, 'D': 13},
        }

    # --------------------------------------------------------------------------
    #
    # Shape of whole BG/Q Midplane
    #
    BGQ_MIDPLANE_SHAPE = {'A': 4, 'B': 4, 'C': 4, 'D': 4, 'E': 2} # '4x4x4x4x2'


    # --------------------------------------------------------------------------
    #
    def __init__(self, cfg, logger):

        self.torus_block            = None
        self.loadl_bg_block         = None
        self.shape_table            = None
        self.torus_dimension_labels = None

        LRMS.__init__(self, cfg, logger)

    # --------------------------------------------------------------------------
    #
    def _configure(self):

        loadl_node_list = None
        loadl_cpus_per_node = None

        # Determine method for determining hosts,
        # either through hostfile or BG/Q environment.
        loadl_hostfile = os.environ.get('LOADL_HOSTFILE')
        self.loadl_bg_block = os.environ.get('LOADL_BG_BLOCK')
        if loadl_hostfile is None and self.loadl_bg_block is None:
            msg = "Neither $LOADL_HOSTFILE or $LOADL_BG_BLOCK set!"
            self._log.error(msg)
            raise RuntimeError(msg)

        # Determine the size of the pilot allocation
        if loadl_hostfile is not None:
            # Non Blue Gene Load Leveler installation.

            loadl_total_tasks_str = os.environ.get('LOADL_TOTAL_TASKS')
            if loadl_total_tasks_str is None:
                msg = "$LOADL_TOTAL_TASKS not set!"
                self._log.error(msg)
                raise RuntimeError(msg)
            else:
                loadl_total_tasks = int(loadl_total_tasks_str)

            # Construct the host list
            loadl_nodes = [line.strip() for line in open(loadl_hostfile)]
            self._log.info("Found LOADL_HOSTFILE %s. Expanded to: %s",
                          loadl_hostfile, loadl_nodes)
            loadl_node_list = list(set(loadl_nodes))

            # Verify that $LLOAD_TOTAL_TASKS == len($LOADL_HOSTFILE)
            if loadl_total_tasks != len(loadl_nodes):
                self._log.error("$LLOAD_TOTAL_TASKS(%d) != len($LOADL_HOSTFILE)(%d)",
                               loadl_total_tasks, len(loadl_nodes))

            # Determine the number of cpus per node.  Assume:
            # cores_per_node = lenght(nodefile) / len(unique_nodes_in_nodefile)
            loadl_cpus_per_node = len(loadl_nodes) / len(loadl_node_list)

        elif self.loadl_bg_block is not None:
            # Blue Gene specific.
            loadl_bg_midplane_list_str = None
            loadl_bg_block_size_str = None

            loadl_job_name = os.environ.get('LOADL_JOB_NAME')
            if loadl_job_name is None:
                msg = "$LOADL_JOB_NAME not set!"
                self._log.error(msg)
                raise RuntimeError(msg)

            # Get the board list and block shape from 'llq -l' output
            output = subprocess.check_output(["llq", "-l", loadl_job_name])
            loadl_bg_board_list_str = None
            loadl_bg_block_shape_str = None
            for line in output.splitlines():
                # Detect BG board list
                if "BG Node Board List: " in line:
                    loadl_bg_board_list_str = line.split(':')[1].strip()
                elif "BG Midplane List: " in line:
                    loadl_bg_midplane_list_str = line.split(':')[1].strip()
                elif "BG Shape Allocated: " in line:
                    loadl_bg_block_shape_str = line.split(':')[1].strip()
                elif "BG Size Allocated: " in line:
                    loadl_bg_block_size_str = line.split(':')[1].strip()
            if not loadl_bg_board_list_str:
                msg = "No board list found in llq output!"
                self._log.error(msg)
                raise RuntimeError(msg)
            self._log.debug("BG Node Board List: %s" % loadl_bg_board_list_str)
            if not loadl_bg_midplane_list_str:
                msg = "No midplane list found in llq output!"
                self._log.error(msg)
                raise RuntimeError(msg)
            self._log.debug("BG Midplane List: %s" % loadl_bg_midplane_list_str)
            if not loadl_bg_block_shape_str:
                msg = "No board shape found in llq output!"
                self._log.error(msg)
                raise RuntimeError(msg)
            self._log.debug("BG Shape Allocated: %s" % loadl_bg_block_shape_str)
            if not loadl_bg_block_size_str:
                msg = "No board size found in llq output!"
                self._log.error(msg)
                raise RuntimeError(msg)
            loadl_bg_block_size = int(loadl_bg_block_size_str)
            self._log.debug("BG Size Allocated: %d" % loadl_bg_block_size)

            # Build nodes data structure to be handled by Torus Scheduler
            try:
                self.torus_block = self._bgq_construct_block(
                    loadl_bg_block_shape_str, loadl_bg_board_list_str,
                    loadl_bg_block_size, loadl_bg_midplane_list_str)
            except Exception as e:
                msg = "Couldn't construct block: %s" % e.message
                self._log.error(msg)
                raise RuntimeError(msg)
            self._log.debug("Torus block constructed:")
            for e in self.torus_block:
                self._log.debug("%s %s %s %s" %
                                (e[0], [e[1][key] for key in sorted(e[1])], e[2], e[3]))

            try:
                loadl_node_list = [entry[SchedulerTorus.TORUS_BLOCK_NAME] for entry in self.torus_block]
            except Exception as e:
                msg = "Couldn't construct node list."
                self._log.error(msg)
                raise RuntimeError(msg)
            #self._log.debug("Node list constructed: %s" % loadl_node_list)

            # Construct sub-block table
            try:
                self.shape_table = self._bgq_create_sub_block_shape_table(loadl_bg_block_shape_str)
            except Exception as e:
                msg = "Couldn't construct shape table: %s" % e.message
                self._log.error(msg)
                raise RuntimeError(msg)
            self._log.debug("Shape table constructed: ")
            for (size, dim) in [(key, self.shape_table[key]) for key in sorted(self.shape_table)]:
                self._log.debug("%s %s" % (size, [dim[key] for key in sorted(dim)]))

            # Determine the number of cpus per node
            loadl_cpus_per_node = self.BGQ_CORES_PER_NODE

            # BGQ Specific Torus labels
            self.torus_dimension_labels = self.BGQ_DIMENSION_LABELS

        self.node_list = loadl_node_list
        self.cores_per_node = loadl_cpus_per_node

        self._log.debug("Sleeping for #473 ...")
        time.sleep(5)
        self._log.debug("Configure done")


    # --------------------------------------------------------------------------
    #
    # Walk the block and return the node name for the given location
    #
    def _bgq_nodename_by_loc(self, midplanes, board, location):

        self._log.debug("Starting nodebyname - midplanes:%s, board:%d" % (midplanes, board))

        node = self.BGQ_BLOCK_STARTING_CORNERS[board]

        # TODO: Does the order of walking matter?
        #       It might because of the starting blocks ...
        for dim in self.BGQ_DIMENSION_LABELS: # [::-1]:
            max_length = location[dim]
            self._log.debug("Within dim loop dim:%s, max_length: %d" % (dim, max_length))

            cur_length = 0
            # Loop while we are not at the final depth
            while cur_length < max_length:
                self._log.debug("beginning of while loop, cur_length: %d" % cur_length)

                if cur_length % 2 == 0:
                    # Stay within the board
                    node = self.BGQ_BOARD_TOPO[node][dim]

                else:
                    # We jump to another board.
                    self._log.debug("jumping to new board from board: %d, dim: %s)" % (board, dim))
                    board = self.BGQ_MIDPLANE_TOPO[board][dim]
                    self._log.debug("board is now: %d" % board)

                    # If we switch boards in the B dimension,
                    # we seem to "land" at the opposite E dimension.
                    if dim  == 'B':
                        node = self.BGQ_BOARD_TOPO[node]['E']

                self._log.debug("node is now: %d" % node)

                # Increase the length for the next iteration
                cur_length += 1

            self._log.debug("Wrapping inside dim loop dim:%s" % (dim))

        # TODO: This will work for midplane expansion in one dimension only
        midplane_idx = max(location.values()) / 4
        rack = midplanes[midplane_idx]['R']
        midplane = midplanes[midplane_idx]['M']

        nodename = 'R%.2d-M%.1d-N%.2d-J%.2d' % (rack, midplane, board, node)
        self._log.debug("from location %s constructed node name: %s, left at board: %d" % (self.loc2str(location), nodename, board))

        return nodename


    # --------------------------------------------------------------------------
    #
    # Convert the board string as given by llq into a board structure
    #
    # E.g. 'R00-M1-N08,R00-M1-N09,R00-M1-N10,R00-M0-N11' =>
    # [{'R': 0, 'M': 1, 'N': 8}, {'R': 0, 'M': 1, 'N': 9},
    #  {'R': 0, 'M': 1, 'N': 10}, {'R': 0, 'M': 0, 'N': 11}]
    #
    def _bgq_str2boards(self, boards_str):

        boards = boards_str.split(',')

        board_dict_list = []

        for board in boards:
            elements = board.split('-')

            board_dict = {}
            for l, e in zip(self.BGQ_BOARD_LABELS, elements):
                board_dict[l] = int(e.split(l)[1])

            board_dict_list.append(board_dict)

        return board_dict_list


    # --------------------------------------------------------------------------
    #
    # Convert the midplane string as given by llq into a midplane structure
    #
    # E.g. 'R04-M0,R04-M1' =>
    # [{'R': 4, 'M': 0}, {'R': 4, 'M': 1}]
    #
    #
    def _bgq_str2midplanes(self, midplane_str):

        midplanes = midplane_str.split(',')

        midplane_dict_list = []
        for midplane in midplanes:
            elements = midplane.split('-')

            midplane_dict = {}
            # Take the first two labels
            for l, e in zip(self.BGQ_BOARD_LABELS[:2], elements):
                midplane_dict[l] = int(e.split(l)[1])

            midplane_dict_list.append(midplane_dict)

        return midplane_dict_list


    # --------------------------------------------------------------------------
    #
    # Convert the string as given by llq into a block shape structure:
    #
    # E.g. '1x2x3x4x5' => {'A': 1, 'B': 2, 'C': 3, 'D': 4, 'E': 5}
    #
    def _bgq_str2shape(self, shape_str):

        # Get the lengths of the shape
        shape_lengths = shape_str.split('x', 4)

        shape_dict = {}
        for dim, length in zip(self.BGQ_DIMENSION_LABELS, shape_lengths):
            shape_dict[dim] = int(length)

        return shape_dict


    # --------------------------------------------------------------------------
    #
    # Multiply two shapes
    #
    def _multiply_shapes(self, shape1, shape2):

        result = {}

        for dim in self.BGQ_DIMENSION_LABELS:
            try:
                val1 = shape1[dim]
            except KeyError:
                val1 = 1

            try:
                val2 = shape2[dim]
            except KeyError:
                val2 = 1

            result[dim] = val1 * val2

        return result


    # --------------------------------------------------------------------------
    #
    # Convert location dict into a tuple string
    # E.g. {'A': 1, 'C': 4, 'B': 1, 'E': 2, 'D': 4} => '(1,4,1,2,4)'
    #
    def loc2str(self, loc):
        return str(tuple(loc[dim] for dim in self.BGQ_DIMENSION_LABELS))


    # --------------------------------------------------------------------------
    #
    # Convert a shape dict into string format
    #
    # E.g. {'A': 1, 'C': 4, 'B': 1, 'E': 2, 'D': 4} => '1x4x1x2x4'
    #
    def shape2str(self, shape):

        shape_str = ''
        for l in self.BGQ_DIMENSION_LABELS:

            # Get the corresponding count
            shape_str += str(shape[l])

            # Add an 'x' behind all but the last label
            if l in self.BGQ_DIMENSION_LABELS[:-1]:
                shape_str += 'x'

        return shape_str


    # --------------------------------------------------------------------------
    #
    # Return list of nodes that make up the block
    #
    # Format: [(index, location, nodename, status), (i, c, n, s), ...]
    #
    # TODO: This function and _bgq_nodename_by_loc should be changed so that we
    #       only walk the torus once?
    #
    def _bgq_get_block(self, midplanes, board, shape):

        self._log.debug("Shape: %s", shape)

        nodes = []
        index = 0

        for a in range(shape['A']):
            for b in range(shape['B']):
                for c in range(shape['C']):
                    for d in range(shape['D']):
                        for e in range(shape['E']):
                            location = {'A': a, 'B': b, 'C': c, 'D': d, 'E': e}
                            nodename = self._bgq_nodename_by_loc(midplanes, board, location)
                            nodes.append([index, location, nodename, FREE])
                            index += 1

        return nodes


    # --------------------------------------------------------------------------
    #
    # Use block shape and board list to construct block structure
    #
    # The 5 dimensions are denoted by the letters A, B, C, D, and E, T for the core (0-15).
    # The latest dimension E is always 2, and is contained entirely within a midplane.
    # For any compute block, compute nodes (as well midplanes for large blocks) are combined in 4 dimensions,
    # only 4 dimensions need to be considered.
    #
    #  128 nodes: BG Shape Allocated: 2x2x4x4x2
    #  256 nodes: BG Shape Allocated: 4x2x4x4x2
    #  512 nodes: BG Shape Allocated: 1x1x1x1
    #  1024 nodes: BG Shape Allocated: 1x1x1x2
    #
    def _bgq_construct_block(self, block_shape_str, boards_str,
                            block_size, midplane_list_str):

        llq_shape = self._bgq_str2shape(block_shape_str)

        # TODO: Could check this, but currently _shape2num is part of the other class
        #if self._shape2num_nodes(llq_shape) != block_size:
        #    self._log.error("Block Size doesn't match Block Shape")

        # If the block is equal to or greater than a Midplane,
        # then there is no board list provided.
        # But because at that size, we have only full midplanes,
        # we can construct it.

        if block_size >= 1024:
            #raise NotImplementedError("Currently multiple midplanes are not yet supported.")

            # BG Size: 1024, BG Shape: 1x1x1x2, BG Midplane List: R04-M0,R04-M1
            midplanes = self._bgq_str2midplanes(midplane_list_str)

            # Start of at the "lowest" available rack/midplane/board
            # TODO: No other explanation than that this seems to be the convention?
            # TODO: Can we safely assume that they are sorted?
            #rack = midplane_dict_list[0]['R']
            #midplane = midplane_dict_list[0]['M']
            board = 0

            # block_shape = llq_shape * BGQ_MIDPLANE_SHAPE
            block_shape = self._multiply_shapes(self.BGQ_MIDPLANE_SHAPE, llq_shape)
            self._log.debug("Resulting shape after multiply: %s" % block_shape)

        elif block_size == 512:
            # Full midplane

            # BG Size: 1024, BG Shape: 1x1x1x2, BG Midplane List: R04-M0,R04-M1
            midplanes = self._bgq_str2midplanes(midplane_list_str)

            # Start of at the "lowest" available rack/midplane/board
            # TODO: No other explanation than that this seems to be the convention?
            #rack = midplane_dict_list[0]['R'] # Assume they are all equal
            #midplane = min([entry['M'] for entry in midplane_dict_list])
            board = 0

            block_shape = self.BGQ_MIDPLANE_SHAPE

        else:
            # Within single midplane, < 512 nodes

            board_dict_list = self._bgq_str2boards(boards_str)
            self._log.debug("Board dict list:\n%s", '\n'.join([str(x) for x in board_dict_list]))

            midplanes = [{'R': board_dict_list[0]['R'],
                          'M': board_dict_list[0]['M']}]

            # Start of at the "lowest" available board.
            # TODO: No other explanation than that this seems to be the convention?
            board = min([entry['N'] for entry in board_dict_list])

            block_shape = llq_shape

        # From here its all equal (assuming our walker does the walk and not just the talk!)
        block = self._bgq_get_block(midplanes, board, block_shape)

        # TODO: Check returned block:
        #       - Length
        #       - No duplicates

        return block


    # --------------------------------------------------------------------------
    #
    # Construction of sub-block shapes based on overall block allocation.
    #
    # Depending on the size of the total allocated block, the maximum size
    # of a subblock can be 512 nodes.
    #
    #
    def _bgq_create_sub_block_shape_table(self, shape_str):

        # Convert the shape string into dict structure
        #
        # For < 512 nodes: the dimensions within a midplane (AxBxCxDxE)
        # For >= 512 nodes: the dimensions between the midplanes (AxBxCxD)
        #
        if len(shape_str.split('x')) == 5:
            block_shape = self._bgq_str2shape(shape_str)
        elif len(shape_str.split('x')) == 4:
            block_shape = self.BGQ_MIDPLANE_SHAPE
        else:
            raise ValueError('Invalid shape string: %s' % shape_str)

        # Dict to store the results
        table = {}

        # Create a sub-block dict with shape 1x1x1x1x1
        sub_block_shape = {}
        for l in self.BGQ_DIMENSION_LABELS:
            sub_block_shape[l] = 1

        # Look over all the dimensions starting at the most right
        for dim in self.BGQ_MAPPING[::-1]:
            while True:

                # Calculate the number of nodes for the current shape
                from operator import mul
                num_nodes = reduce(mul, filter(lambda length: length != 0, sub_block_shape.values()))

                if num_nodes in self.BGQ_SUPPORTED_SUB_BLOCK_SIZES:
                    table[num_nodes] = copy.copy(sub_block_shape)
                else:
                    self._log.warning("Non supported sub-block size: %d.", num_nodes)

                # Done with iterating this dimension
                if sub_block_shape[dim] >= block_shape[dim]:
                    break

                # Increase the length in this dimension for the next iteration.
                if sub_block_shape[dim] == 1:
                    sub_block_shape[dim] = 2
                elif sub_block_shape[dim] == 2:
                    sub_block_shape[dim] = 4

        return table



# ==============================================================================
#
class ForkLRMS(LRMS):

    # --------------------------------------------------------------------------
    #
    def __init__(self, cfg, logger):

        LRMS.__init__(self, cfg, logger)


    # --------------------------------------------------------------------------
    #
    def _configure(self):

        self._log.info("Using fork on localhost.")

        # For the fork LRMS (ie. on localhost), we fake an infinite number of
        # cores, so don't perform any sanity checks.
        detected_cpus = multiprocessing.cpu_count()

        if detected_cpus != self.requested_cores:
            self._log.info("using %d instead of physically available %d cores.",
                    self.requested_cores, detected_cpus)

        # if cores_per_node is set in the agent config, we slice the number of
        # cores into that many virtual nodes.  cpn defaults to requested_cores,
        # to preserve the previous behavior (1 node).
        self.cores_per_node = self._cfg.get('cores_per_node')
        if not self.cores_per_node:
            self.cores_per_node = self.requested_cores

        requested_nodes = int(math.ceil(float(self.requested_cores) / float(self.cores_per_node)))
        self.node_list  = list()
        for i in range(requested_nodes):
            self.node_list.append("localhost")

        self._log.debug('configure localhost to behave as %s nodes with %s cores each.',
                len(self.node_list), self.cores_per_node)



# ==============================================================================
#
class YARNLRMS(LRMS):

    # --------------------------------------------------------------------------
    #
    def __init__(self, cfg, logger):

        LRMS.__init__(self, cfg, logger)


    # --------------------------------------------------------------------------
    #
    def _configure(self):

        self._log.info("Using YARN on localhost.")

        selected_cpus = self.requested_cores

        # when we profile the agent, we fake any number of cores, so don't
        # perform any sanity checks.  Otherwise we use at most all available
        # cores (and informa about unused ones)
        if 'RADICAL_PILOT_PROFILE' not in os.environ:

            detected_cpus = multiprocessing.cpu_count()

            if detected_cpus < selected_cpus:
                self._log.warn("insufficient cores: using available %d instead of requested %d.",
                        detected_cpus, selected_cpus)
                selected_cpus = detected_cpus

            elif detected_cpus > selected_cpus:
                self._log.warn("more cores available: using requested %d instead of available %d.",
                        selected_cpus, detected_cpus)

        hdfs_conf_output =subprocess.check_output(['hdfs', 'getconf', '-nnRpcAddresses']).split('\n')[0]
        self._log.debug('Namenode URL = {0}'.format(hdfs_conf_output))
        self.namenode_url = hdfs_conf_output


        self._log.debug('Namenode URL = {0}'.format(self.namenode_url))

        # I will leave it for the moment because I have not found another way
        # to take the necessary value yet.
<<<<<<< HEAD
        yarn_conf_output = subprocess.check_output(['yarn', 'node', '-list']).split('\n')
=======
        # FIXME: use subprocessing module
        yarn_conf_output = commands.getstatusoutput('yarn node -list')[1].split('\n')
>>>>>>> 3c47f0e6
        for line in yarn_conf_output:
            if 'ResourceManager' in line:
                settings = line.split('at ')[1]
                if '/' in settings:
                    rm_url=settings.split('/')[1]
                    self.rm_ip=rm_url.split(':')[0]
                    self.rm_port=rm_url.split(':')[1]

                else:
                    self.rm_ip=settings.split(':')[0]
                    self.rm_port=settings.split(':')[1]

        hostname = os.environ.get('HOSTNAME')

        if hostname == None:
            self.node_list = ['localhost']
        else:
            self.node_list = [hostname]
        self.cores_per_node = selected_cpus



# ==============================================================================
#
# Worker Classes
#
# ==============================================================================
#
class AgentExecutingComponent(rpu.Component):
    """
    Manage the creation of CU processes, and watch them until they are completed
    (one way or the other).  The spawner thus moves the unit from
    PendingExecution to Executing, and then to a final state (or PendingStageOut
    of course).
    """

    # --------------------------------------------------------------------------
    #
    def __init__(self, cfg):

        rpu.Component.__init__(self, 'AgentExecutingComponent', cfg)


    # --------------------------------------------------------------------------
    #
    # This class-method creates the appropriate sub-class for the Spawner
    #
    @classmethod
    def create(cls, cfg):

        # Make sure that we are the base-class!
        if cls != AgentExecutingComponent:
            raise TypeError("Factory only available to base class!")

        name   = cfg['spawner']

        try:
            impl = {
                SPAWNER_NAME_POPEN : AgentExecutingComponent_POPEN,
                SPAWNER_NAME_SHELL : AgentExecutingComponent_SHELL,
                SPAWNER_NAME_ABDS  : AgentExecutingComponent_ABDS
            }[name]

            impl = impl(cfg)
            return impl

        except KeyError:
            raise ValueError("AgentExecutingComponent '%s' unknown or defunct" % name)



# ==============================================================================
#
class AgentExecutingComponent_POPEN (AgentExecutingComponent) :

    # --------------------------------------------------------------------------
    #
    def __init__(self, cfg):

        AgentExecutingComponent.__init__ (self, cfg)


    # --------------------------------------------------------------------------
    #
    def initialize_child(self):

      # self.declare_input (rp.AGENT_EXECUTING_PENDING, rp.AGENT_EXECUTING_QUEUE)
      # self.declare_worker(rp.AGENT_EXECUTING_PENDING, self.work)

        self.declare_input (rp.EXECUTING_PENDING, rp.AGENT_EXECUTING_QUEUE)
        self.declare_worker(rp.EXECUTING_PENDING, self.work)

        self.declare_output(rp.AGENT_STAGING_OUTPUT_PENDING, rp.AGENT_STAGING_OUTPUT_QUEUE)

        self.declare_publisher ('unschedule', rp.AGENT_UNSCHEDULE_PUBSUB)
        self.declare_publisher ('state',      rp.AGENT_STATE_PUBSUB)

        # all components use the command channel for control messages
        self.declare_publisher ('command', rp.AGENT_COMMAND_PUBSUB)
        self.declare_subscriber('command', rp.AGENT_COMMAND_PUBSUB, self.command_cb)

        self._cancel_lock    = threading.RLock()
        self._cus_to_cancel  = list()
        self._cus_to_watch   = list()
        self._watch_queue    = Queue.Queue ()

        self._pilot_id = self._cfg['pilot_id']

        # run watcher thread
        self._terminate = threading.Event()
        self._watcher   = threading.Thread(target=self._watch, name="Watcher")
        self._watcher.daemon = True
        self._watcher.start ()

        # The AgentExecutingComponent needs the LaunchMethods to construct
        # commands.
        self._task_launcher = LaunchMethod.create(
                name   = self._cfg['task_launch_method'],
                cfg    = self._cfg,
                logger = self._log)

        self._mpi_launcher = LaunchMethod.create(
                name   = self._cfg['mpi_launch_method'],
                cfg    = self._cfg,
                logger = self._log)

        # communicate successful startup
        self.publish('command', {'cmd' : 'alive',
                                 'arg' : self.cname})

        self._cu_environment = self._populate_cu_environment()

        self.tmpdir = tempfile.gettempdir()


    # --------------------------------------------------------------------------
    #
    def finalize_child(self):

        # terminate watcher thread
        self._terminate.set()
        self._watcher.join()

        # communicate finalization
        self.publish('command', {'cmd' : 'final',
                                 'arg' : self.cname})


    # --------------------------------------------------------------------------
    #
    def command_cb(self, topic, msg):

        cmd = msg['cmd']
        arg = msg['arg']

        if cmd == 'cancel_unit':

            self._log.info("cancel unit command (%s)" % arg)
            with self._cancel_lock:
                self._cus_to_cancel.append(arg)


    # --------------------------------------------------------------------------
    #
    def _populate_cu_environment(self):
        """Derive the environment for the cu's from our own environment."""

        # Get the environment of the agent
        new_env = copy.deepcopy(os.environ)

        #
        # Mimic what virtualenv's "deactivate" would do
        #
        old_path = new_env.pop('_OLD_VIRTUAL_PATH', None)
        if old_path:
            new_env['PATH'] = old_path

        old_home = new_env.pop('_OLD_VIRTUAL_PYTHONHOME', None)
        if old_home:
            new_env['PYTHON_HOME'] = old_home

        old_ps = new_env.pop('_OLD_VIRTUAL_PS1', None)
        if old_ps:
            new_env['PS1'] = old_ps

        new_env.pop('VIRTUAL_ENV', None)

        # Remove the configured set of environment variables from the
        # environment that we pass to Popen.
        for e in new_env.keys():
            env_removables = list()
            if self._mpi_launcher : env_removables += self._mpi_launcher.env_removables
            if self._task_launcher: env_removables += self._task_launcher.env_removables
            for r in  env_removables:
                if e.startswith(r):
                    new_env.pop(e, None)

        return new_env


    # --------------------------------------------------------------------------
    #
    def work(self, cu):

      # self.advance(cu, rp.AGENT_EXECUTING, publish=True, push=False)
        self.advance(cu, rp.EXECUTING, publish=True, push=False)

        try:
            if cu['description']['mpi']:
                launcher = self._mpi_launcher
            else :
                launcher = self._task_launcher

            if not launcher:
                raise RuntimeError("no launcher (mpi=%s)" % cu['description']['mpi'])

            self._log.debug("Launching unit with %s (%s).", launcher.name, launcher.launch_command)

            assert(cu['opaque_slots']) # FIXME: no assert, but check
            self._prof.prof('exec', msg='unit launch', uid=cu['_id'])

            # Start a new subprocess to launch the unit
            self.spawn(launcher=launcher, cu=cu)

        except Exception as e:
            # append the startup error to the units stderr.  This is
            # not completely correct (as this text is not produced
            # by the unit), but it seems the most intuitive way to
            # communicate that error to the application/user.
            self._log.exception("error running CU")
            cu['stderr'] += "\nPilot cannot start compute unit:\n%s\n%s" \
                            % (str(e), traceback.format_exc())

            # Free the Slots, Flee the Flots, Ree the Frots!
            if cu['opaque_slots']:
                self.publish('unschedule', cu)

            self.advance(cu, rp.FAILED, publish=True, push=False)


    # --------------------------------------------------------------------------
    #
    def spawn(self, launcher, cu):

        self._prof.prof('spawn', msg='unit spawn', uid=cu['_id'])

        if False:
            cu_tmpdir = '%s/%s' % (self.tmpdir, cu['_id'])
        else:
            cu_tmpdir = cu['workdir']

        rec_makedir(cu_tmpdir)
        launch_script_name = '%s/radical_pilot_cu_launch_script.sh' % cu_tmpdir
        self._log.debug("Created launch_script: %s", launch_script_name)

        with open(launch_script_name, "w") as launch_script:
            launch_script.write('#!/bin/sh\n\n')

            if 'RADICAL_PILOT_PROFILE' in os.environ:
                launch_script.write("echo script start_script `%s` >> %s/PROF\n" % (cu['gtod'], cu_tmpdir))
            launch_script.write('\n# Change to working directory for unit\ncd %s\n' % cu_tmpdir)
            if 'RADICAL_PILOT_PROFILE' in os.environ:
                launch_script.write("echo script after_cd `%s` >> %s/PROF\n" % (cu['gtod'], cu_tmpdir))

            # Before the Big Bang there was nothing
            if cu['description']['pre_exec']:
                pre_exec_string = ''
                if isinstance(cu['description']['pre_exec'], list):
                    for elem in cu['description']['pre_exec']:
                        pre_exec_string += "%s\n" % elem
                else:
                    pre_exec_string += "%s\n" % cu['description']['pre_exec']
                # Note: extra spaces below are for visual alignment
                launch_script.write("# Pre-exec commands\n")
                if 'RADICAL_PILOT_PROFILE' in os.environ:
                    launch_script.write("echo pre  start `%s` >> %s/PROF\n" % (cu['gtod'], cu_tmpdir))
                launch_script.write(pre_exec_string)
                if 'RADICAL_PILOT_PROFILE' in os.environ:
                    launch_script.write("echo pre  stop `%s` >> %s/PROF\n" % (cu['gtod'], cu_tmpdir))

            # Create string for environment variable setting
            env_string = 'export'
            if cu['description']['environment']:
                for key,val in cu['description']['environment'].iteritems():
                    env_string += ' %s=%s' % (key, val)
            env_string += " RP_SESSION_ID=%s" % self._cfg['session_id']
            env_string += " RP_PILOT_ID=%s"   % self._cfg['pilot_id']
            env_string += " RP_AGENT_ID=%s"   % self._cfg['agent_name']
            env_string += " RP_SPAWNER_ID=%s" % self.cname
            env_string += " RP_UNIT_ID=%s"    % cu['_id']
            launch_script.write('# Environment variables\n%s\n' % env_string)

            # unit Arguments (if any)
            task_args_string = ''
            if cu['description']['arguments']:
                for arg in cu['description']['arguments']:
                    if not arg:
                        # ignore empty args
                        continue

                    arg = arg.replace('"', '\\"')          # Escape all double quotes
                    if arg[0] == arg[-1] == "'" :          # If a string is between outer single quotes,
                        task_args_string += '%s ' % arg    # ... pass it as is.
                    else:
                        task_args_string += '"%s" ' % arg  # Otherwise return between double quotes.

            # The actual command line, constructed per launch-method
            try:
                launch_command, hop_cmd = launcher.construct_command(cu, launch_script_name)

                if hop_cmd : cmdline = hop_cmd
                else       : cmdline = launch_script_name

            except Exception as e:
                msg = "Error in spawner (%s)" % e
                self._log.exception(msg)
                raise RuntimeError(msg)

            launch_script.write("# The command to run\n")
            launch_script.write("%s\n" % launch_command)
            launch_script.write("RETVAL=$?\n")
            if 'RADICAL_PILOT_PROFILE' in os.environ:
                launch_script.write("echo script after_exec `%s` >> %s/PROF\n" % (cu['gtod'], cu_tmpdir))

            # After the universe dies the infrared death, there will be nothing
            if cu['description']['post_exec']:
                post_exec_string = ''
                if isinstance(cu['description']['post_exec'], list):
                    for elem in cu['description']['post_exec']:
                        post_exec_string += "%s\n" % elem
                else:
                    post_exec_string += "%s\n" % cu['description']['post_exec']
                launch_script.write("# Post-exec commands\n")
                if 'RADICAL_PILOT_PROFILE' in os.environ:
                    launch_script.write("echo post start `%s` >> %s/PROF\n" % (cu['gtod'], cu_tmpdir))
                launch_script.write('%s\n' % post_exec_string)
                if 'RADICAL_PILOT_PROFILE' in os.environ:
                    launch_script.write("echo post stop  `%s` >> %s/PROF\n" % (cu['gtod'], cu_tmpdir))

            launch_script.write("# Exit the script with the return code from the command\n")
            launch_script.write("exit $RETVAL\n")

        # done writing to launch script, get it ready for execution.
        st = os.stat(launch_script_name)
        os.chmod(launch_script_name, st.st_mode | stat.S_IEXEC)
        self._prof.prof('command', msg='launch script constructed', uid=cu['_id'])

        _stdout_file_h = open(cu['stdout_file'], "w")
        _stderr_file_h = open(cu['stderr_file'], "w")
        self._prof.prof('command', msg='stdout and stderr files created', uid=cu['_id'])

        self._log.info("Launching unit %s via %s in %s", cu['_id'], cmdline, cu_tmpdir)

        proc = subprocess.Popen(args               = cmdline,
                                bufsize            = 0,
                                executable         = None,
                                stdin              = None,
                                stdout             = _stdout_file_h,
                                stderr             = _stderr_file_h,
                                preexec_fn         = None,
                                close_fds          = True,
                                shell              = True,
                                cwd                = cu_tmpdir,
                                env                = self._cu_environment,
                                universal_newlines = False,
                                startupinfo        = None,
                                creationflags      = 0)

        self._prof.prof('spawn', msg='spawning passed to popen', uid=cu['_id'])

        cu['started'] = rpu.timestamp()
        cu['proc']    = proc

        self._watch_queue.put(cu)


    # --------------------------------------------------------------------------
    #
    def _watch(self):

        self._prof.prof('run', uid=self._pilot_id)
        try:

            while not self._terminate.is_set():

                cus = list()

                try:

                    # we don't want to only wait for one CU -- then we would
                    # pull CU state too frequently.  OTOH, we also don't want to
                    # learn about CUs until all slots are filled, because then
                    # we may not be able to catch finishing CUs in time -- so
                    # there is a fine balance here.  Balance means 100 (FIXME).
                  # self._prof.prof('ExecWorker popen watcher pull cu from queue')
                    MAX_QUEUE_BULKSIZE = 100
                    while len(cus) < MAX_QUEUE_BULKSIZE :
                        cus.append (self._watch_queue.get_nowait())

                except Queue.Empty:

                    # nothing found -- no problem, see if any CUs finished
                    pass

                # add all cus we found to the watchlist
                for cu in cus :

                    self._prof.prof('passed', msg="ExecWatcher picked up unit", uid=cu['_id'])
                    self._cus_to_watch.append (cu)

                # check on the known cus.
                action = self._check_running()

                if not action and not cus :
                    # nothing happened at all!  Zzz for a bit.
                    time.sleep(self._cfg['db_poll_sleeptime'])

        except Exception as e:
            self._log.exception("Error in ExecWorker watch loop (%s)" % e)
            # FIXME: this should signal the ExecWorker for shutdown...


    # --------------------------------------------------------------------------
    # Iterate over all running tasks, check their status, and decide on the
    # next step.  Also check for a requested cancellation for the tasks.
    def _check_running(self):

        action = 0

        for cu in self._cus_to_watch:

            # poll subprocess object
            exit_code = cu['proc'].poll()
            now       = rpu.timestamp()

            if exit_code is None:
                # Process is still running

                if cu['_id'] in self._cus_to_cancel:

                    # FIXME: there is a race condition between the state poll
                    # above and the kill command below.  We probably should pull
                    # state after kill again?

                    # We got a request to cancel this cu
                    action += 1
                    cu['proc'].kill()
                    cu['proc'].wait() # make sure proc is collected

                    with self._cancel_lock:
                        self._cus_to_cancel.remove(cu['_id'])

                    self._prof.prof('final', msg="execution canceled", uid=cu['_id'])

                    del(cu['proc'])  # proc is not json serializable
                    self.publish('unschedule', cu)
                    self.advance(cu, rp.CANCELED, publish=True, push=False)

                    # we don't need to watch canceled CUs
                    self._cus_to_watch.remove(cu)

            else:
                self._prof.prof('exec', msg='execution complete', uid=cu['_id'])

                # make sure proc is collected
                cu['proc'].wait()

                # we have a valid return code -- unit is final
                action += 1
                self._log.info("Unit %s has return code %s.", cu['_id'], exit_code)

                cu['exit_code'] = exit_code
                cu['finished']  = now

                # Free the Slots, Flee the Flots, Ree the Frots!
                self._cus_to_watch.remove(cu)
                del(cu['proc'])  # proc is not json serializable
                self.publish('unschedule', cu)

                if exit_code != 0:
                    # The unit failed - fail after staging output
                    self._prof.prof('final', msg="execution failed", uid=cu['_id'])
                    cu['target_state'] = rp.FAILED

                else:
                    # The unit finished cleanly, see if we need to deal with
                    # output data.  We always move to stageout, even if there are no
                    # directives -- at the very least, we'll upload stdout/stderr
                    self._prof.prof('final', msg="execution succeeded", uid=cu['_id'])
                    cu['target_state'] = rp.DONE

                self.advance(cu, rp.AGENT_STAGING_OUTPUT_PENDING, publish=True, push=True)

        return action


# ==============================================================================
#
class AgentExecutingComponent_SHELL(AgentExecutingComponent):


    # --------------------------------------------------------------------------
    #
    def __init__(self, cfg):

        AgentExecutingComponent.__init__ (self, cfg)


    # --------------------------------------------------------------------------
    #
    def initialize_child(self):

        self.declare_input (rp.EXECUTING_PENDING, rp.AGENT_EXECUTING_QUEUE)
        self.declare_worker(rp.EXECUTING_PENDING, self.work)

        self.declare_output(rp.AGENT_STAGING_OUTPUT_PENDING, rp.AGENT_STAGING_OUTPUT_QUEUE)

        self.declare_publisher ('unschedule', rp.AGENT_UNSCHEDULE_PUBSUB)
        self.declare_publisher ('state',      rp.AGENT_STATE_PUBSUB)

        # all components use the command channel for control messages
        self.declare_publisher ('command', rp.AGENT_COMMAND_PUBSUB)
        self.declare_subscriber('command', rp.AGENT_COMMAND_PUBSUB, self.command_cb)

        # Mimic what virtualenv's "deactivate" would do
        self._deactivate = "# deactivate pilot virtualenv\n"

        old_path = os.environ.get('_OLD_VIRTUAL_PATH',       None)
        old_home = os.environ.get('_OLD_VIRTUAL_PYTHONHOME', None)
        old_ps1  = os.environ.get('_OLD_VIRTUAL_PS1',        None)

        if old_path: self._deactivate += 'export PATH="%s"\n'        % old_path
        if old_home: self._deactivate += 'export PYTHON_HOME="%s"\n' % old_home
        if old_ps1:  self._deactivate += 'export PS1="%s"\n'         % old_ps1

        self._deactivate += 'unset VIRTUAL_ENV\n\n'

        # FIXME: we should not alter the environment of the running agent, but
        #        only make sure that the CU finds a pristine env.  That also
        #        holds for the unsetting below -- AM
        if old_path: os.environ['PATH']        = old_path
        if old_home: os.environ['PYTHON_HOME'] = old_home
        if old_ps1:  os.environ['PS1']         = old_ps1

        if 'VIRTUAL_ENV' in os.environ :
            del(os.environ['VIRTUAL_ENV'])

        # simplify shell startup / prompt detection
        os.environ['PS1'] = '$ '

        # FIXME:
        #
        # The AgentExecutingComponent needs the LaunchMethods to construct
        # commands.  Those need the scheduler for some lookups and helper
        # methods, and the scheduler needs the LRMS.  The LRMS can in general
        # only initialized in the original agent environment -- which ultimately
        # limits our ability to place the CU execution on other nodes.
        #
        # As a temporary workaround we pass a None-Scheduler -- this will only
        # work for some launch methods, and specifically not for ORTE, DPLACE
        # and RUNJOB.
        #
        # The clean solution seems to be to make sure that, on 'allocating', the
        # scheduler derives all information needed to use the allocation and
        # attaches them to the CU, so that the launch methods don't need to look
        # them up again.  This will make the 'opaque_slots' more opaque -- but
        # that is the reason of their existence (and opaqueness) in the first
        # place...

        self._task_launcher = LaunchMethod.create(
                name   = self._cfg['task_launch_method'],
                cfg    = self._cfg,
                logger = self._log)

        self._mpi_launcher = LaunchMethod.create(
                name   = self._cfg['mpi_launch_method'],
                cfg    = self._cfg,
                logger = self._log)

        # TODO: test that this actually works
        # Remove the configured set of environment variables from the
        # environment that we pass to Popen.
        for e in os.environ.keys():
            env_removables = list()
            if self._mpi_launcher : env_removables += self._mpi_launcher.env_removables
            if self._task_launcher: env_removables += self._task_launcher.env_removables
            for r in  env_removables:
                if e.startswith(r):
                    os.environ.pop(e, None)

        # the registry keeps track of units to watch, indexed by their shell
        # spawner process ID.  As the registry is shared between the spawner and
        # watcher thread, we use a lock while accessing it.
        self._registry      = dict()
        self._registry_lock = threading.RLock()

        self._cus_to_cancel  = list()
        self._cancel_lock    = threading.RLock()

        self._cached_events = list() # keep monitoring events for pid's which
                                     # are not yet known

        # get some threads going -- those will do all the work.
        import saga.utils.pty_shell as sups
        self.launcher_shell = sups.PTYShell("fork://localhost/")
        self.monitor_shell  = sups.PTYShell("fork://localhost/")

        # run the spawner on the shells
        # tmp = tempfile.gettempdir()
        # Moving back to shared file system again, until it reaches maturity,
        # as this breaks launch methods with a hop, e.g. ssh.
        tmp = os.getcwd() # FIXME: see #658
        self._pilot_id    = self._cfg['pilot_id']
        self._spawner_tmp = "/%s/%s-%s" % (tmp, self._pilot_id, self._cname)

        ret, out, _  = self.launcher_shell.run_sync \
                           ("/bin/sh %s/agent/radical-pilot-spawner.sh %s" \
                           % (os.path.dirname (rp.__file__), self._spawner_tmp))
        if  ret != 0 :
            raise RuntimeError ("failed to bootstrap launcher: (%s)(%s)", ret, out)

        ret, out, _  = self.monitor_shell.run_sync \
                           ("/bin/sh %s/agent/radical-pilot-spawner.sh %s" \
                           % (os.path.dirname (rp.__file__), self._spawner_tmp))
        if  ret != 0 :
            raise RuntimeError ("failed to bootstrap monitor: (%s)(%s)", ret, out)

        # run watcher thread
        self._terminate = threading.Event()
        self._watcher   = threading.Thread(target=self._watch, name="Watcher")
        self._watcher.daemon = True
        self._watcher.start ()

        self._prof.prof('run setup done', uid=self._pilot_id)

        # communicate successful startup
        self.publish('command', {'cmd' : 'alive',
                                 'arg' : self.cname})


    # --------------------------------------------------------------------------
    #
    def finalize_child(self):

        # communicate finalization
        self.publish('command', {'cmd' : 'final',
                                 'arg' : self.cname})


    # --------------------------------------------------------------------------
    #
    def command_cb(self, topic, msg):

        cmd = msg['cmd']
        arg = msg['arg']

        if cmd == 'cancel_unit':

            self._log.info("cancel unit command (%s)" % arg)
            with self._cancel_lock:
                self._cus_to_cancel.append(arg)


    # --------------------------------------------------------------------------
    #
    def work(self, cu):

        # check that we don't start any units which need cancelling
        if cu['_id'] in self._cus_to_cancel:

            with self._cancel_lock:
                self._cus_to_cancel.remove(cu['_id'])

            self.publish('unschedule', cu)
            self.advance(cu, rp.CANCELED, publish=True, push=False)
            return True

        # otherwise, check if we have any active units to cancel
        # FIXME: this should probably go into a separate idle callback
        if self._cus_to_cancel:

            # NOTE: cu cancellation is costly: we keep a potentially long list
            # of cancel candidates, perform one inversion and n lookups on the
            # registry, and lock the registry for that complete time span...

            with self._registry_lock :
                # inverse registry for quick lookups:
                inv_registry = {v: k for k, v in self._registry.items()}

                for cu_uid in self._cus_to_cancel:
                    pid = inv_registry.get(cu_uid)
                    if pid:
                        # we own that cu, cancel it!
                        ret, out, _ = self.launcher_shell.run_sync ('CANCEL %s\n' % pid)
                        if  ret != 0 :
                            self._log.error ("failed to cancel unit '%s': (%s)(%s)" \
                                            , (cu_uid, ret, out))
                        # successful or not, we only try once
                        del(self._registry[pid])

                        with self._cancel_lock:
                            self._cus_to_cancel.remove(cu_uid)

            # The state advance will be managed by the watcher, which will pick
            # up the cancel notification.
            # FIXME: We could optimize a little by publishing the unschedule
            #        right here...


      # self.advance(cu, rp.AGENT_EXECUTING, publish=True, push=False)
        self.advance(cu, rp.EXECUTING, publish=True, push=False)

        try:
            if cu['description']['mpi']:
                launcher = self._mpi_launcher
            else :
                launcher = self._task_launcher

            if not launcher:
                raise RuntimeError("no launcher (mpi=%s)" % cu['description']['mpi'])

            self._log.debug("Launching unit with %s (%s).", launcher.name, launcher.launch_command)

            assert(cu['opaque_slots']) # FIXME: no assert, but check
            self._prof.prof('exec', msg='unit launch', uid=cu['_id'])

            # Start a new subprocess to launch the unit
            self.spawn(launcher=launcher, cu=cu)

        except Exception as e:
            # append the startup error to the units stderr.  This is
            # not completely correct (as this text is not produced
            # by the unit), but it seems the most intuitive way to
            # communicate that error to the application/user.
            self._log.exception("error running CU")
            cu['stderr'] += "\nPilot cannot start compute unit:\n%s\n%s" \
                            % (str(e), traceback.format_exc())

            # Free the Slots, Flee the Flots, Ree the Frots!
            if cu['opaque_slots']:
                self.publish('unschedule', cu)

            self.advance(cu, rp.FAILED, publish=True, push=False)


    # --------------------------------------------------------------------------
    #
    def _cu_to_cmd (self, cu, launcher) :

        # ----------------------------------------------------------------------
        def quote_args (args) :

            ret = list()
            for arg in args :

                if not arg:
                    continue

                # if string is between outer single quotes,
                #    pass it as is.
                # if string is between outer double quotes,
                #    pass it as is.
                # otherwise (if string is not quoted)
                #    escape all double quotes

                if  arg[0] == arg[-1]  == "'" :
                    ret.append (arg)
                elif arg[0] == arg[-1] == '"' :
                    ret.append (arg)
                else :
                    arg = arg.replace ('"', '\\"')
                    ret.append ('"%s"' % arg)

            return  ret

        # ----------------------------------------------------------------------

        args  = ""
        env   = self._deactivate
        cwd   = ""
        pre   = ""
        post  = ""
        io    = ""
        cmd   = ""
        descr = cu['description']

        if  cu['workdir'] :
            cwd  += "# CU workdir\n"
            cwd  += "mkdir -p %s\n" % cu['workdir']
            # TODO: how do we align this timing with the mkdir with POPEN? (do we at all?)
            cwd  += "cd       %s\n" % cu['workdir']
            if 'RADICAL_PILOT_PROFILE' in os.environ:
                cwd  += "echo script after_cd `%s` >> %s/PROF\n" % (cu['gtod'], cu['workdir'])
            cwd  += "\n"

        env  += "# CU environment\n"
        if descr['environment']:
            for e in descr['environment'] :
                env += "export %s=%s\n"  %  (e, descr['environment'][e])
        env  += "export RP_SESSION_ID=%s\n" % self._cfg['session_id']
        env  += "export RP_PILOT_ID=%s\n"   % self._cfg['pilot_id']
        env  += "export RP_AGENT_ID=%s\n"   % self._cfg['agent_name']
        env  += "export RP_SPAWNER_ID=%s\n" % self.cname
        env  += "export RP_UNIT_ID=%s\n"    % cu['_id']
        env  += "\n"

        if  descr['pre_exec'] :
            pre  += "# CU pre-exec\n"
            if 'RADICAL_PILOT_PROFILE' in os.environ:
                pre  += "echo pre  start `%s` >> %s/PROF\n" % (cu['gtod'], cu['workdir'])
            pre  += '\n'.join(descr['pre_exec' ])
            pre  += "\n"
            if 'RADICAL_PILOT_PROFILE' in os.environ:
                pre  += "echo pre  stop  `%s` >> %s/PROF\n" % (cu['gtod'], cu['workdir'])
            pre  += "\n"

        if  descr['post_exec'] :
            post += "# CU post-exec\n"
            if 'RADICAL_PILOT_PROFILE' in os.environ:
                post += "echo post start `%s` >> %s/PROF\n" % (cu['gtod'], cu['workdir'])
            post += '\n'.join(descr['post_exec' ])
            post += "\n"
            if 'RADICAL_PILOT_PROFILE' in os.environ:
                post += "echo post stop  `%s` >> %s/PROF\n" % (cu['gtod'], cu['workdir'])
            post += "\n"

        if  descr['arguments']  :
            args  = ' ' .join (quote_args (descr['arguments']))

      # if  descr['stdin']  : io  += "<%s "  % descr['stdin']
      # else                : io  += "<%s "  % '/dev/null'
        if  descr['stdout'] : io  += "1>%s " % descr['stdout']
        else                : io  += "1>%s " %       'STDOUT'
        if  descr['stderr'] : io  += "2>%s " % descr['stderr']
        else                : io  += "2>%s " %       'STDERR'

        cmd, hop_cmd  = launcher.construct_command(cu, '/usr/bin/env RP_SPAWNER_HOP=TRUE "$0"')

        script = ''
        if 'RADICAL_PILOT_PROFILE' in os.environ:
            script += "echo script start_script `%s` >> %s/PROF\n" % (cu['gtod'], cu['workdir'])

        if hop_cmd :
            # the script will itself contain a remote callout which calls again
            # the script for the invokation of the real workload (cmd) -- we
            # thus introduce a guard for the first execution.  The hop_cmd MUST
            # set RP_SPAWNER_HOP to some value for the startup to work

            script += "# ------------------------------------------------------\n"
            script += '# perform one hop for the actual command launch\n'
            script += 'if test -z "$RP_SPAWNER_HOP"\n'
            script += 'then\n'
            script += '    %s\n' % hop_cmd
            script += '    exit\n'
            script += 'fi\n\n'

        script += "# ------------------------------------------------------\n"
        script += "%s"        %  cwd
        script += "%s"        %  env
        script += "%s"        %  pre
        script += "# CU execution\n"
        script += "%s %s\n\n" % (cmd, io)
        script += "RETVAL=$?\n"
        if 'RADICAL_PILOT_PROFILE' in os.environ:
            script += "echo script after_exec `%s` >> %s/PROF\n" % (cu['gtod'], cu['workdir'])
        script += "%s"        %  post
        script += "exit $RETVAL\n"
        script += "# ------------------------------------------------------\n\n"

      # self._log.debug ("execution script:\n%s\n" % script)

        return script


    # --------------------------------------------------------------------------
    #
    def spawn(self, launcher, cu):

        uid = cu['_id']

        self._prof.prof('spawn', msg='unit spawn', uid=uid)

        # we got an allocation: go off and launch the process.  we get
        # a multiline command, so use the wrapper's BULK/LRUN mode.
        cmd       = self._cu_to_cmd (cu, launcher)
        run_cmd   = "BULK\nLRUN\n%s\nLRUN_EOT\nBULK_RUN\n" % cmd

        self._prof.prof('command', msg='launch script constructed', uid=cu['_id'])

      # TODO: Remove this commented out block?
      # if  self.lrms.target_is_macos :
      #     run_cmd = run_cmd.replace ("\\", "\\\\\\\\") # hello MacOS

        ret, out, _ = self.launcher_shell.run_sync (run_cmd)

        if  ret != 0 :
            self._log.error ("failed to run unit '%s': (%s)(%s)" \
                            , (run_cmd, ret, out))
            return FAIL

        lines = filter (None, out.split ("\n"))

        self._log.debug (lines)

        if  len (lines) < 2 :
            raise RuntimeError ("Failed to run unit (%s)", lines)

        if  lines[-2] != "OK" :
            raise RuntimeError ("Failed to run unit (%s)" % lines)

        # FIXME: verify format of returned pid (\d+)!
        pid           = lines[-1].strip ()
        cu['pid']     = pid
        cu['started'] = rpu.timestamp()

        # before we return, we need to clean the
        # 'BULK COMPLETED message from lrun
        ret, out = self.launcher_shell.find_prompt ()
        if  ret != 0 :
            raise RuntimeError ("failed to run unit '%s': (%s)(%s)" \
                             % (run_cmd, ret, out))

        self._prof.prof('spawn', msg='spawning passed to pty', uid=uid)

        # for convenience, we link the ExecWorker job-cwd to the unit workdir
        try:
            os.symlink("%s/%s" % (self._spawner_tmp, cu['pid']),
                       "%s/%s" % (cu['workdir'], 'SHELL_SPAWNER_TMP'))
        except Exception as e:
            self._log.exception('shell cwd symlink failed: %s' % e)

        # FIXME: this is too late, there is already a race with the monitoring
        # thread for this CU execution.  We need to communicate the PIDs/CUs via
        # a queue again!
        self._prof.prof('pass', msg="to watcher (%s)" % cu['state'], uid=cu['_id'])
        with self._registry_lock :
            self._registry[pid] = cu


    # --------------------------------------------------------------------------
    #
    def _watch (self) :

        MONITOR_READ_TIMEOUT = 1.0   # check for stop signal now and then
        static_cnt           = 0

        self._prof.prof('run', uid=self._pilot_id)
        try:

            self.monitor_shell.run_async ("MONITOR")

            while not self._terminate.is_set () :

                _, out = self.monitor_shell.find (['\n'], timeout=MONITOR_READ_TIMEOUT)

                line = out.strip ()
              # self._log.debug ('monitor line: %s' % line)

                if  not line :

                    # just a read timeout, i.e. an opportunity to check for
                    # termination signals...
                    if  self._terminate.is_set() :
                        self._log.debug ("stop monitoring")
                        return

                    # ... and for health issues ...
                    if not self.monitor_shell.alive () :
                        self._log.warn ("monitoring channel died")
                        return

                    # ... and to handle cached events.
                    if not self._cached_events :
                        static_cnt += 1

                    else :
                        self._log.info ("monitoring channel checks cache (%d)", len(self._cached_events))
                        static_cnt += 1

                        if static_cnt == 10 :
                            # 10 times cache to check, dump it for debugging
                            static_cnt = 0

                        cache_copy          = self._cached_events[:]
                        self._cached_events = list()
                        events_to_handle    = list()

                        with self._registry_lock :

                            for pid, state, data in cache_copy :
                                cu = self._registry.get (pid, None)

                                if cu : events_to_handle.append ([cu, pid, state, data])
                                else  : self._cached_events.append ([pid, state, data])

                        # FIXME: measure if using many locks in the loop below
                        # is really better than doing all ops in the locked loop
                        # above
                        for cu, pid, state, data in events_to_handle :
                            self._handle_event (cu, pid, state, data)

                    # all is well...
                  # self._log.info ("monitoring channel finish idle loop")
                    continue


                elif line == 'EXIT' or line == "Killed" :
                    self._log.error ("monitoring channel failed (%s)", line)
                    self._terminate.set()
                    return

                elif not ':' in line :
                    self._log.warn ("monitoring channel noise: %s", line)

                else :
                    elems = line.split (':', 2)
                    if len(elems) != 3:
                        raise ValueError("parse error for (%s)", line)
                    pid, state, data = elems

                    # we are not interested in non-final state information, at
                    # the moment
                    if state in ['RUNNING'] :
                        continue

                    self._log.info ("monitoring channel event: %s", line)
                    cu = None

                    with self._registry_lock :
                        cu = self._registry.get (pid, None)

                    if cu:
                        self._prof.prof('passed', msg="ExecWatcher picked up unit",
                                state=cu['state'], uid=cu['_id'])
                        self._handle_event (cu, pid, state, data)
                    else:
                        self._cached_events.append ([pid, state, data])

        except Exception as e:

            self._log.exception("Exception in job monitoring thread: %s", e)
            self._terminate.set()


    # --------------------------------------------------------------------------
    #
    def _handle_event (self, cu, pid, state, data) :

        # got an explicit event to handle
        self._log.info ("monitoring handles event for %s: %s:%s:%s", cu['_id'], pid, state, data)

        rp_state = {'DONE'     : rp.DONE,
                    'FAILED'   : rp.FAILED,
                    'CANCELED' : rp.CANCELED}.get (state, rp.UNKNOWN)

        if rp_state not in [rp.DONE, rp.FAILED, rp.CANCELED] :
            # non-final state
            self._log.debug ("ignore shell level state transition (%s:%s:%s)",
                             pid, state, data)
            return

        self._prof.prof('exec', msg='execution complete', uid=cu['_id'])

        # for final states, we can free the slots.
        self.publish('unschedule', cu)

        # record timestamp, exit code on final states
        cu['finished'] = rpu.timestamp()

        if data : cu['exit_code'] = int(data)
        else    : cu['exit_code'] = None

        if rp_state in [rp.FAILED, rp.CANCELED] :
            # The unit failed - fail after staging output
            self._prof.prof('final', msg="execution failed", uid=cu['_id'])
            cu['target_state'] = rp.FAILED

        else:
            # The unit finished cleanly, see if we need to deal with
            # output data.  We always move to stageout, even if there are no
            # directives -- at the very least, we'll upload stdout/stderr
            self._prof.prof('final', msg="execution succeeded", uid=cu['_id'])
            cu['target_state'] = rp.DONE

        self.advance(cu, rp.AGENT_STAGING_OUTPUT_PENDING, publish=True, push=True)

        # we don't need the cu in the registry anymore
        with self._registry_lock :
            if pid in self._registry :  # why wouldn't it be in there though?
                del(self._registry[pid])


# ==============================================================================
#
class AgentExecutingComponent_ABDS (AgentExecutingComponent) :

    # The name is rong based on the abstraction, but for the moment I do not
    # have any other ideas

    # --------------------------------------------------------------------------
    #
    def __init__(self, cfg):

        AgentExecutingComponent.__init__ (self, cfg)


    # --------------------------------------------------------------------------
    #
    def initialize_child(self):

      # self.declare_input (rp.AGENT_EXECUTING_PENDING, rp.AGENT_EXECUTING_QUEUE)
      # self.declare_worker(rp.AGENT_EXECUTING_PENDING, self.work)

        self.declare_input (rp.EXECUTING_PENDING, rp.AGENT_EXECUTING_QUEUE)
        self.declare_worker(rp.EXECUTING_PENDING, self.work)

        self.declare_output(rp.AGENT_STAGING_OUTPUT_PENDING, rp.AGENT_STAGING_OUTPUT_QUEUE)

        self.declare_publisher ('unschedule', rp.AGENT_UNSCHEDULE_PUBSUB)
        self.declare_publisher ('state',      rp.AGENT_STATE_PUBSUB)

        # all components use the command channel for control messages
        self.declare_publisher ('command', rp.AGENT_COMMAND_PUBSUB)
        self.declare_subscriber('command', rp.AGENT_COMMAND_PUBSUB, self.command_cb)

        self._cancel_lock    = threading.RLock()
        self._cus_to_cancel  = list()
        self._cus_to_watch   = list()
        self._watch_queue    = Queue.Queue ()

        self._pilot_id = self._cfg['pilot_id']

        # run watcher thread
        self._terminate = threading.Event()
        self._watcher   = threading.Thread(target=self._watch, name="Watcher")
        self._watcher.daemon = True
        self._watcher.start ()

        # The AgentExecutingComponent needs the LaunchMethods to construct
        # commands.
        self._task_launcher = LaunchMethod.create(
                name   = self._cfg['task_launch_method'],
                cfg    = self._cfg,
                logger = self._log)

        self._mpi_launcher = LaunchMethod.create(
                name   = self._cfg['mpi_launch_method'],
                cfg    = self._cfg,
                logger = self._log)

        # communicate successful startup
        self.publish('command', {'cmd' : 'alive',
                                 'arg' : self.cname})

        self._cu_environment = self._populate_cu_environment()

        self.tmpdir = tempfile.gettempdir()


    # --------------------------------------------------------------------------
    #
    def finalize_child(self):

        # terminate watcher thread
        self._terminate.set()
        self._watcher.join()

        # communicate finalization
        self.publish('command', {'cmd' : 'final',
                                 'arg' : self.cname})


    # --------------------------------------------------------------------------
    #
    def command_cb(self, topic, msg):

        cmd = msg['cmd']
        arg = msg['arg']

        if cmd == 'cancel_unit':

            self._log.info("cancel unit command (%s)" % arg)
            with self._cancel_lock:
                self._cus_to_cancel.append(arg)

        elif cmd == 'shutdown':
            self._log.info('received shutdown command')
            self.stop()


    # --------------------------------------------------------------------------
    #
    def _populate_cu_environment(self):
        """Derive the environment for the cu's from our own environment."""

        # Get the environment of the agent
        new_env = copy.deepcopy(os.environ)

        #
        # Mimic what virtualenv's "deactivate" would do
        #
        old_path = new_env.pop('_OLD_VIRTUAL_PATH', None)
        if old_path:
            new_env['PATH'] = old_path

        old_home = new_env.pop('_OLD_VIRTUAL_PYTHONHOME', None)
        if old_home:
            new_env['PYTHON_HOME'] = old_home

        old_ps = new_env.pop('_OLD_VIRTUAL_PS1', None)
        if old_ps:
            new_env['PS1'] = old_ps

        new_env.pop('VIRTUAL_ENV', None)

        # Remove the configured set of environment variables from the
        # environment that we pass to Popen.
        for e in new_env.keys():
            env_removables = list()
            if self._mpi_launcher : env_removables += self._mpi_launcher.env_removables
            if self._task_launcher: env_removables += self._task_launcher.env_removables
            for r in  env_removables:
                if e.startswith(r):
                    new_env.pop(e, None)

        return new_env


    # --------------------------------------------------------------------------
    #
    def work(self, cu):

        self.advance(cu, rp.ALLOCATING, publish=True, push=False)


        try:
            if cu['description']['mpi']:
                launcher = self._mpi_launcher
            else :
                launcher = self._task_launcher

            if not launcher:
                raise RuntimeError("no launcher (mpi=%s)" % cu['description']['mpi'])

            self._log.debug("Launching unit with %s (%s).", launcher.name, launcher.launch_command)

            assert(cu['opaque_slots']) # FIXME: no assert, but check
            self._prof.prof('exec', msg='unit launch', uid=cu['_id'])

            # Start a new subprocess to launch the unit
            self.spawn(launcher=launcher, cu=cu)

        except Exception as e:
            # append the startup error to the units stderr.  This is
            # not completely correct (as this text is not produced
            # by the unit), but it seems the most intuitive way to
            # communicate that error to the application/user.
            self._log.exception("error running CU")
            cu['stderr'] += "\nPilot cannot start compute unit:\n%s\n%s" \
                            % (str(e), traceback.format_exc())

            # Free the Slots, Flee the Flots, Ree the Frots!
            if cu['opaque_slots']:
                self.publish('unschedule', cu)

            self.advance(cu, rp.FAILED, publish=True, push=False)


    # --------------------------------------------------------------------------
    #
    def spawn(self, launcher, cu):

        self._prof.prof('spawn', msg='unit spawn', uid=cu['_id'])

        if False:
            cu_tmpdir = '%s/%s' % (self.tmpdir, cu['_id'])
        else:
            cu_tmpdir = cu['workdir']

        rec_makedir(cu_tmpdir)
        launch_script_name = '%s/radical_pilot_cu_launch_script.sh' % cu_tmpdir
        self._log.debug("Created launch_script: %s", launch_script_name)

        with open(launch_script_name, "w") as launch_script:
            launch_script.write('#!/bin/sh\n\n')

            if 'RADICAL_PILOT_PROFILE' in os.environ:
                launch_script.write("echo script start_script `%s` >> %s/PROF\n" % (cu['gtod'], cu_tmpdir))
            launch_script.write('\n# Change to working directory for unit\ncd %s\n' % cu_tmpdir)
            if 'RADICAL_PILOT_PROFILE' in os.environ:
                launch_script.write("echo script after_cd `%s` >> %s/PROF\n" % (cu['gtod'], cu_tmpdir))

            # Before the Big Bang there was nothing
            if cu['description']['pre_exec']:
                pre_exec_string = ''
                if isinstance(cu['description']['pre_exec'], list):
                    for elem in cu['description']['pre_exec']:
                        pre_exec_string += "%s\n" % elem
                else:
                    pre_exec_string += "%s\n" % cu['description']['pre_exec']
                # Note: extra spaces below are for visual alignment
                launch_script.write("# Pre-exec commands\n")
                if 'RADICAL_PILOT_PROFILE' in os.environ:
                    launch_script.write("echo pre  start `%s` >> %s/PROF\n" % (cu['gtod'], cu_tmpdir))
                launch_script.write(pre_exec_string)
                if 'RADICAL_PILOT_PROFILE' in os.environ:
                    launch_script.write("echo pre  stop `%s` >> %s/PROF\n" % (cu['gtod'], cu_tmpdir))

            # YARN pre execution folder permission change
            launch_script.write('\n## Changing Working Directory permissions for YARN\n')
            launch_script.write('old_perm="`stat -c %a .`"\n')
            launch_script.write('chmod -R 777 .\n')

            # Create string for environment variable setting
            env_string = 'export'
            if cu['description']['environment']:
                for key,val in cu['description']['environment'].iteritems():
                    env_string += ' %s=%s' % (key, val)
            env_string += " RP_SESSION_ID=%s" % self._cfg['session_id']
            env_string += " RP_PILOT_ID=%s"   % self._cfg['pilot_id']
            env_string += " RP_AGENT_ID=%s"   % self._cfg['agent_name']
            env_string += " RP_SPAWNER_ID=%s" % self.cname
            env_string += " RP_UNIT_ID=%s"    % cu['_id']
            launch_script.write('# Environment variables\n%s\n' % env_string)

            # unit Arguments (if any)
            task_args_string = ''
            if cu['description']['arguments']:
                for arg in cu['description']['arguments']:
                    if not arg:
                        # ignore empty args
                        continue

                    arg = arg.replace('"', '\\"')          # Escape all double quotes
                    if arg[0] == arg[-1] == "'" :          # If a string is between outer single quotes,
                        task_args_string += '%s ' % arg    # ... pass it as is.
                    else:
                        task_args_string += '"%s" ' % arg  # Otherwise return between double quotes.

            # The actual command line, constructed per launch-method
            try:
                self._log.debug("Launch Script Name %s",launch_script_name)
                launch_command, hop_cmd = launcher.construct_command(cu, launch_script_name)
                self._log.debug("Launch Command %s from %s",(launch_command,launcher.name))

                if hop_cmd : cmdline = hop_cmd
                else       : cmdline = launch_script_name

            except Exception as e:
                msg = "Error in spawner (%s)" % e
                self._log.exception(msg)
                raise RuntimeError(msg)

            launch_script.write("# The command to run\n")
            launch_script.write("%s\n" % launch_command)
            launch_script.write("RETVAL=$?\n")
            if 'RADICAL_PILOT_PROFILE' in os.environ:
                launch_script.write("echo script after_exec `%s` >> %s/PROF\n" % (cu['gtod'], cu_tmpdir))

            # After the universe dies the infrared death, there will be nothing
            if cu['description']['post_exec']:
                post_exec_string = ''
                if isinstance(cu['description']['post_exec'], list):
                    for elem in cu['description']['post_exec']:
                        post_exec_string += "%s\n" % elem
                else:
                    post_exec_string += "%s\n" % cu['description']['post_exec']
                launch_script.write("# Post-exec commands\n")
                if 'RADICAL_PILOT_PROFILE' in os.environ:
                    launch_script.write("echo post start `%s` >> %s/PROF\n" % (cu['gtod'], cu_tmpdir))
                launch_script.write('%s\n' % post_exec_string)
                if 'RADICAL_PILOT_PROFILE' in os.environ:
                    launch_script.write("echo post stop  `%s` >> %s/PROF\n" % (cu['gtod'], cu_tmpdir))

            # YARN pre execution folder permission change
            launch_script.write('\n## Changing Working Directory permissions for YARN\n')
            launch_script.write('chmod $old_perm .\n')

            launch_script.write("# Exit the script with the return code from the command\n")
            launch_script.write("exit $RETVAL\n")

        # done writing to launch script, get it ready for execution.
        st = os.stat(launch_script_name)
        os.chmod(launch_script_name, st.st_mode | stat.S_IEXEC)
        self._prof.prof('command', msg='launch script constructed', uid=cu['_id'])

        _stdout_file_h = open(cu['stdout_file'], "w")
        _stderr_file_h = open(cu['stderr_file'], "w")
        self._prof.prof('command', msg='stdout and stderr files created', uid=cu['_id'])

        self._log.info("Launching unit %s via %s in %s", cu['_id'], cmdline, cu_tmpdir)

        proc = subprocess.Popen(args               = cmdline,
                                bufsize            = 0,
                                executable         = None,
                                stdin              = None,
                                stdout             = _stdout_file_h,
                                stderr             = _stderr_file_h,
                                preexec_fn         = None,
                                close_fds          = True,
                                shell              = True,
                                cwd                = cu_tmpdir,
                                env                = self._cu_environment,
                                universal_newlines = False,
                                startupinfo        = None,
                                creationflags      = 0)

        self._prof.prof('spawn', msg='spawning passed to popen', uid=cu['_id'])

        cu['started'] = rpu.timestamp()
        cu['proc']    = proc

        self._watch_queue.put(cu)


    # --------------------------------------------------------------------------
    #
    def _watch(self):

        cname = self.name.replace('Component', 'Watcher')
        self._prof = rpu.Profiler(cname)
        self._prof.prof('run', uid=self._pilot_id)
        try:
            self._log = ru.get_logger(cname, target="%s.log" % cname,
                                      level='DEBUG') # FIXME?

            while not self._terminate.is_set():

                cus = list()

                try:

                    # we don't want to only wait for one CU -- then we would
                    # pull CU state too frequently.  OTOH, we also don't want to
                    # learn about CUs until all slots are filled, because then
                    # we may not be able to catch finishing CUs in time -- so
                    # there is a fine balance here.  Balance means 100 (FIXME).
                  # self._prof.prof('ExecWorker popen watcher pull cu from queue')
                    MAX_QUEUE_BULKSIZE = 100
                    while len(cus) < MAX_QUEUE_BULKSIZE :
                        cus.append (self._watch_queue.get_nowait())

                except Queue.Empty:

                    # nothing found -- no problem, see if any CUs finished
                    pass

                # add all cus we found to the watchlist
                for cu in cus :

                    self._prof.prof('passed', msg="ExecWatcher picked up unit", uid=cu['_id'])
                    self._cus_to_watch.append (cu)

                # check on the known cus.
                action = self._check_running()

                if not action and not cus :
                    # nothing happened at all!  Zzz for a bit.
                    time.sleep(self._cfg['db_poll_sleeptime'])

        except Exception as e:
            self._log.exception("Error in ExecWorker watch loop (%s)" % e)
            # FIXME: this should signal the ExecWorker for shutdown...

        self._prof.prof('stop', uid=self._pilot_id)
        self._prof.flush()


    # --------------------------------------------------------------------------
    # Iterate over all running tasks, check their status, and decide on the
    # next step.  Also check for a requested cancellation for the tasks.
    def _check_running(self):

        action = 0

        for cu in self._cus_to_watch:
            #-------------------------------------------------------------------
            # This code snippet reads the YARN application report file and if
            # the application is RUNNING it update the state of the CU with the
            # right time stamp. In any other case it works as it was.
            if cu['state']==rp.ALLOCATING \
               and os.path.isfile(cu['workdir']+'/YarnApplicationReport.log'):

                yarnreport=open(cu['workdir']+'/YarnApplicationReport.log','r')
                report_contents = yarnreport.readlines()
                yarnreport.close()

                for report_line in report_contents:
                    if report_line.find('RUNNING') != -1:
                        self._log.debug(report_contents)
                        line = report_line.split(',')
                        timestamp = (int(line[3].split('=')[1])/1000)
                        action += 1
                        proc = cu['proc']
                        self._log.debug('Proc Print {0}'.format(proc))
                        del(cu['proc'])  # proc is not json serializable
                        self.advance(cu, rp.EXECUTING, publish=True, push=False,timestamp=timestamp)
                        cu['proc']    = proc

                        # FIXME: Ioannis, what is this supposed to do?
                        # I wanted to update the state of the cu but keep it in the watching
                        # queue. I am not sure it is needed anymore.
                        index = self._cus_to_watch.index(cu)
                        self._cus_to_watch[index]=cu

            else :
                # poll subprocess object
                exit_code = cu['proc'].poll()
                now       = rpu.timestamp()

                if exit_code is None:
                    # Process is still running

                    if cu['_id'] in self._cus_to_cancel:

                        # FIXME: there is a race condition between the state poll
                        # above and the kill command below.  We probably should pull
                        # state after kill again?

                        # We got a request to cancel this cu
                        action += 1
                        cu['proc'].kill()
                        cu['proc'].wait() # make sure proc is collected

                        with self._cancel_lock:
                            self._cus_to_cancel.remove(cu['_id'])

                        self._prof.prof('final', msg="execution canceled", uid=cu['_id'])

                        self._cus_to_watch.remove(cu)

                        del(cu['proc'])  # proc is not json serializable
                        self.publish('unschedule', cu)
                        self.advance(cu, rp.CANCELED, publish=True, push=False)

                else:
                    self._prof.prof('exec', msg='execution complete', uid=cu['_id'])


                    # make sure proc is collected
                    cu['proc'].wait()

                    # we have a valid return code -- unit is final
                    action += 1
                    self._log.info("Unit %s has return code %s.", cu['_id'], exit_code)

                    cu['exit_code'] = exit_code
                    cu['finished']  = now

                    # Free the Slots, Flee the Flots, Ree the Frots!
                    self._cus_to_watch.remove(cu)
                    del(cu['proc'])  # proc is not json serializable
                    self.publish('unschedule', cu)

                    if os.path.isfile("%s/PROF" % cu['workdir']):
                        with open("%s/PROF" % cu['workdir'], 'r') as prof_f:
                            try:
                                txt = prof_f.read()
                                for line in txt.split("\n"):
                                    if line:
                                        x1, x2, x3 = line.split()
                                        self._prof.prof(x1, msg=x2, timestamp=float(x3), uid=cu['_id'])
                            except Exception as e:
                                self._log.error("Pre/Post profiling file read failed: `%s`" % e)

                    if exit_code != 0:
                        # The unit failed - fail after staging output
                        self._prof.prof('final', msg="execution failed", uid=cu['_id'])
                        cu['target_state'] = rp.FAILED

                    else:
                        # The unit finished cleanly, see if we need to deal with
                        # output data.  We always move to stageout, even if there are no
                        # directives -- at the very least, we'll upload stdout/stderr
                        self._prof.prof('final', msg="execution succeeded", uid=cu['_id'])
                        cu['target_state'] = rp.DONE

                    self.advance(cu, rp.AGENT_STAGING_OUTPUT_PENDING, publish=True, push=True)

        return action


# ==============================================================================
#
class AgentUpdateWorker(rpu.Worker):
    """
    An UpdateWorker pushes CU and Pilot state updates to mongodb.  Its instances
    compete for update requests on the update_queue.  Those requests will be
    triplets of collection name, query dict, and update dict.  Update requests
    will be collected into bulks over some time (BULK_COLLECTION_TIME), to
    reduce number of roundtrips.
    """

    # --------------------------------------------------------------------------
    #
    def __init__(self, cfg):

        rpu.Worker.__init__(self, 'AgentUpdateWorker', cfg)


    # --------------------------------------------------------------------------
    #
    @classmethod
    def create(cls, cfg):

        return cls(cfg)


    # --------------------------------------------------------------------------
    #
    def initialize_child(self):

        self._session_id    = self._cfg['session_id']
        self._mongodb_url   = self._cfg['mongodb_url']
        self._pilot_id      = self._cfg['pilot_id']

        _, db, _, _, _      = ru.mongodb_connect(self._mongodb_url)
        self._mongo_db      = db
        self._cinfo         = dict()            # collection cache
        self._lock          = threading.RLock() # protect _cinfo
        self._state_cache   = dict()            # used to preserve state ordering

        self.declare_subscriber('state', 'agent_state_pubsub', self.state_cb)
        self.declare_idle_cb(self.idle_cb, self._cfg.get('bulk_collection_time'))

        # all components use the command channel for control messages
        self.declare_publisher ('command', rp.AGENT_COMMAND_PUBSUB)

        # communicate successful startup
        self.publish('command', {'cmd' : 'alive',
                                 'arg' : self.cname})


    # --------------------------------------------------------------------------
    #
    def finalize_child(self):

        # communicate finalization
        self.publish('command', {'cmd' : 'final',
                                 'arg' : self.cname})


    # --------------------------------------------------------------------------
    #
    def _ordered_update(self, cu, state, timestamp=None):
        """
        The update worker can receive states for a specific unit in any order.
        If states are pushed straight to theh DB, the state attribute of a unit
        may not reflect the actual state.  This should be avoided by re-ordering
        on the client side DB consumption -- but until that is implemented we
        enforce ordered state pushes to MongoDB.  We do it like this:

          - for each unit arriving in the update worker
            - check if new state is final
              - yes: push update, but never push any update again (only update
                hist)
              - no:
                check if all expected earlier states are pushed already
                - yes: push this state also
                - no:  only update state history
        """

        s2i = {rp.NEW                          :  0,

               rp.PENDING                      :  1,
               rp.PENDING_LAUNCH               :  2,
               rp.LAUNCHING                    :  3,
               rp.PENDING_ACTIVE               :  4,
               rp.ACTIVE                       :  5,

               rp.UNSCHEDULED                  :  6,
               rp.SCHEDULING                   :  7,
               rp.PENDING_INPUT_STAGING        :  8,
               rp.STAGING_INPUT                :  9,
               rp.AGENT_STAGING_INPUT_PENDING  : 10,
               rp.AGENT_STAGING_INPUT          : 11,
               rp.ALLOCATING_PENDING           : 12,
               rp.ALLOCATING                   : 13,
               rp.EXECUTING_PENDING            : 14,
               rp.EXECUTING                    : 15,
               rp.AGENT_STAGING_OUTPUT_PENDING : 16,
               rp.AGENT_STAGING_OUTPUT         : 17,
               rp.PENDING_OUTPUT_STAGING       : 18,
               rp.STAGING_OUTPUT               : 19,

               rp.DONE                         : 20,
               rp.CANCELING                    : 21,
               rp.CANCELED                     : 22,
               rp.FAILED                       : 23
               }
        i2s = {v:k for k,v in s2i.items()}
        s_max = rp.FAILED

        if not timestamp:
            timestamp = rpu.timestamp()

        # we always push state history
        update_dict = {'$push': {
                           'statehistory': {
                               'state'    : state,
                               'timestamp': timestamp}}}
        uid = cu['_id']

      # self._log.debug(" === inp %s: %s" % (uid, state))

        if uid not in self._state_cache:
            self._state_cache[uid] = {'unsent' : list(),
                                      'final'  : False,
                                      'last'   : rp.AGENT_STAGING_INPUT_PENDING} # we get the cu in this state
        cache = self._state_cache[uid]

        # if unit is already final, we don't push state
        if cache['final']:
          # self._log.debug(" === fin %s: %s" % (uid, state))
            return update_dict

        # if unit becomes final, push state and remember it
        if state in [rp.DONE, rp.FAILED, rp.CANCELED]:
            cache['final'] = True
            cache['last']  = state
            update_dict['$set'] = {'state': state}
          # self._log.debug(" === Fin %s: %s" % (uid, state))
            return update_dict

        # check if we have any consecutive list beyond 'last' in unsent
        cache['unsent'].append(state)
      # self._log.debug(" === lst %s: %s %s" % (uid, cache['last'], cache['unsent']))
        state = None
        for i in range(s2i[cache['last']]+1, s2i[s_max]):
          # self._log.debug(" === chk %s: %s in %s" % (uid, i2s[i], cache['unsent']))
            if i2s[i] in cache['unsent']:
                state = i2s[i]
                cache['unsent'].remove(i2s[i])
              # self._log.debug(" === uns %s: %s" % (uid, state))
            else:
              # self._log.debug(" === brk %s: %s" % (uid, state))
                break

        # the max of the consecutive list is set in te update dict...
        if state:
          # self._log.debug(" === set %s: %s" % (uid, state))
            cache['last'] = state
            update_dict['$set'] = {'state': state}

        # record if final state is sent
        if state in [rp.DONE, rp.FAILED, rp.CANCELED]:
          # self._log.debug(" === FIN %s: %s" % (uid, state))
            cache['final'] = True

        return update_dict


    # --------------------------------------------------------------------------
    #
    def _timed_bulk_execute(self, cinfo):

        # is there any bulk to look at?
        if not cinfo['bulk']:
            return False

        now = time.time()
        age = now - cinfo['last']

        # only push if collection time has been exceeded
        if not age > self._cfg['bulk_collection_time']:
            return False

        res = cinfo['bulk'].execute()
        self._log.debug("bulk update result: %s", res)

        self._prof.prof('unit update bulk pushed (%d)' % len(cinfo['uids']), uid=self._pilot_id)
        for entry in cinfo['uids']:
            uid   = entry[0]
            state = entry[1]
            if state:
                self._prof.prof('update', msg='unit update pushed (%s)' % state, uid=uid)
            else:
                self._prof.prof('update', msg='unit update pushed', uid=uid)

        cinfo['last'] = now
        cinfo['bulk'] = None
        cinfo['uids'] = list()

        return True


    # --------------------------------------------------------------------------
    #
    def idle_cb(self):

        action = 0
        with self._lock:
            for cname in self._cinfo:
                action += self._timed_bulk_execute(self._cinfo[cname])

        return bool(action)


    # --------------------------------------------------------------------------
    #
    def state_cb(self, topic, msg):

        cu = msg

        # FIXME: we don't have any error recovery -- any failure to update unit
        #        state in the DB will thus result in an exception here and tear
        #        down the pilot.
        #
        # FIXME: at the moment, the update worker only operates on units.
        #        Should it accept other updates, eg. for pilot states?
        #
        # got a new request.  Add to bulk (create as needed),
        # and push bulk if time is up.
        uid       = cu['_id']
        state     = cu.get('state')
        timestamp = cu.get('state_timestamp', rpu.timestamp())

        self._prof.prof('get', msg="update unit state to %s" % state, uid=uid)

        cbase       = cu.get('cbase',  '.cu')
        query_dict  = cu.get('query')
        update_dict = cu.get('update')

        if not query_dict:
            query_dict  = {'_id' : uid} # make sure unit is not final?
        if not update_dict:
            update_dict = self._ordered_update (cu, state, timestamp)

        # when the unit is about to leave the agent, we also update stdout,
        # stderr exit code etc
        # FIXME: this probably should be a parameter ('FULL') on 'msg'
        if state in [rp.DONE, rp.FAILED, rp.CANCELED, rp.PENDING_OUTPUT_STAGING]:
            if not '$set' in update_dict:
                update_dict['$set'] = dict()
            update_dict['$set']['stdout'   ] = cu.get('stdout')
            update_dict['$set']['stderr'   ] = cu.get('stderr')
            update_dict['$set']['exit_code'] = cu.get('exit_code')

        # check if we handled the collection before.  If not, initialize
        cname = self._session_id + cbase

        with self._lock:
            if not cname in self._cinfo:
                self._cinfo[cname] = {
                        'coll' : self._mongo_db[cname],
                        'bulk' : None,
                        'last' : time.time(),  # time of last push
                        'uids' : list()
                        }


            # check if we have an active bulk for the collection.  If not,
            # create one.
            cinfo = self._cinfo[cname]

            if not cinfo['bulk']:
                cinfo['bulk'] = cinfo['coll'].initialize_ordered_bulk_op()


            # push the update request onto the bulk
            cinfo['uids'].append([uid, state])
            cinfo['bulk'].find  (query_dict) \
                         .update(update_dict)
            self._prof.prof('bulk', msg='bulked (%s)' % state, uid=uid)

            # attempt a timed update
            self._timed_bulk_execute(cinfo)



# ==============================================================================
#
class AgentStagingInputComponent(rpu.Component):
    """
    This component performs all agent side input staging directives for compute
    units.  It gets units from the agent_staging_input_queue, in
    AGENT_STAGING_INPUT_PENDING state, will advance them to AGENT_STAGING_INPUT
    state while performing the staging, and then moves then to the
    AGENT_SCHEDULING_PENDING state, into the agent_scheduling_queue.
    """

    # --------------------------------------------------------------------------
    #
    def __init__(self, cfg):

        rpu.Component.__init__(self, 'AgentStagingInputComponent', cfg)


    # --------------------------------------------------------------------------
    #
    @classmethod
    def create(cls, cfg):

        return cls(cfg)


    # --------------------------------------------------------------------------
    #
    def initialize_child(self):

        self.declare_input (rp.AGENT_STAGING_INPUT_PENDING, rp.AGENT_STAGING_INPUT_QUEUE)
        self.declare_worker(rp.AGENT_STAGING_INPUT_PENDING, self.work)

        self.declare_output(rp.ALLOCATING_PENDING, rp.AGENT_SCHEDULING_QUEUE)

        self.declare_publisher('state', rp.AGENT_STATE_PUBSUB)

        # all components use the command channel for control messages
        self.declare_publisher ('command', rp.AGENT_COMMAND_PUBSUB)

        # communicate successful startup
        self.publish('command', {'cmd' : 'alive',
                                 'arg' : self.cname})


    # --------------------------------------------------------------------------
    #
    def finalize_child(self):

        # communicate finalization
        self.publish('command', {'cmd' : 'final',
                                 'arg' : self.cname})



    # --------------------------------------------------------------------------
    #
    def work(self, cu):

        self.advance(cu, rp.AGENT_STAGING_INPUT, publish=True, push=False)
        self._log.info('handle %s' % cu['_id'])

        workdir      = os.path.join(self._cfg['workdir'], '%s' % cu['_id'])
        gtod         = os.path.join(self._cfg['workdir'], 'gtod')
        staging_area = os.path.join(self._cfg['workdir'], self._cfg['staging_area'])
        staging_ok   = True

        cu['workdir']     = workdir
        cu['stdout']      = ''
        cu['stderr']      = ''
        cu['opaque_clot'] = None
        # TODO: See if there is a more central place to put this
        cu['gtod']        = gtod

        stdout_file       = cu['description'].get('stdout')
        stdout_file       = stdout_file if stdout_file else 'STDOUT'
        stderr_file       = cu['description'].get('stderr')
        stderr_file       = stderr_file if stderr_file else 'STDERR'

        cu['stdout_file'] = os.path.join(workdir, stdout_file)
        cu['stderr_file'] = os.path.join(workdir, stderr_file)

        # create unit workdir
        rec_makedir(workdir)
        self._prof.prof('unit mkdir', uid=cu['_id'])

        try:
            for directive in cu['Agent_Input_Directives']:

                self._prof.prof('Agent input_staging queue', uid=cu['_id'],
                         msg="%s -> %s" % (str(directive['source']), str(directive['target'])))

                # Perform input staging
                self._log.info("unit input staging directives %s for cu: %s to %s",
                               directive, cu['_id'], workdir)

                # Convert the source_url into a SAGA Url object
                source_url = rs.Url(directive['source'])

                # Handle special 'staging' scheme
                if source_url.scheme == self._cfg['staging_scheme']:
                    self._log.info('Operating from staging')
                    # Remove the leading slash to get a relative path from the staging area
                    rel2staging = source_url.path.split('/',1)[1]
                    source = os.path.join(staging_area, rel2staging)
                else:
                    self._log.info('Operating from absolute path')
                    source = source_url.path

                # Get the target from the directive and convert it to the location
                # in the workdir
                target = directive['target']
                abs_target = os.path.join(workdir, target)

                # Create output directory in case it doesn't exist yet
                rec_makedir(os.path.dirname(abs_target))

                self._log.info("Going to '%s' %s to %s", directive['action'], source, abs_target)

                if   directive['action'] == LINK: os.symlink     (source, abs_target)
                elif directive['action'] == COPY: shutil.copyfile(source, abs_target)
                elif directive['action'] == MOVE: shutil.move    (source, abs_target)
                else:
                    # FIXME: implement TRANSFER mode
                    raise NotImplementedError('Action %s not supported' % directive['action'])

                log_message = "%s'ed %s to %s - success" % (directive['action'], source, abs_target)
                self._log.info(log_message)

        except Exception as e:
            self._log.exception("staging input failed -> unit failed")
            staging_ok = False


        # Agent input staging is done (or failed)
        if staging_ok:
          # self.advance(cu, rp.AGENT_SCHEDULING_PENDING, publish=True, push=True)
            self.advance(cu, rp.ALLOCATING_PENDING, publish=True, push=True)
        else:
            self.advance(cu, rp.FAILED, publish=True, push=False)


# ==============================================================================
#
class AgentStagingOutputComponent(rpu.Component):
    """
    This component performs all agent side output staging directives for compute
    units.  It gets units from the agent_staging_output_queue, in
    AGENT_STAGING_OUTPUT_PENDING state, will advance them to
    AGENT_STAGING_OUTPUT state while performing the staging, and then moves then
    to the UMGR_STAGING_OUTPUT_PENDING state, which at the moment requires the
    state change to be published to MongoDB (no push into a queue).

    Note that this component also collects stdout/stderr of the units (which
    can also be considered staging, really).
    """

    # --------------------------------------------------------------------------
    #
    def __init__(self, cfg):

        rpu.Component.__init__(self, 'AgentStagingOutputComponent', cfg)


    # --------------------------------------------------------------------------
    #
    @classmethod
    def create(cls, cfg):

        return cls(cfg)


    # --------------------------------------------------------------------------
    #
    def initialize_child(self):

        self.declare_input (rp.AGENT_STAGING_OUTPUT_PENDING, rp.AGENT_STAGING_OUTPUT_QUEUE)
        self.declare_worker(rp.AGENT_STAGING_OUTPUT_PENDING, self.work)

        # we don't need an output queue -- units are picked up via mongodb
        self.declare_output(rp.PENDING_OUTPUT_STAGING, None) # drop units

        self.declare_publisher('state', rp.AGENT_STATE_PUBSUB)

        # all components use the command channel for control messages
        self.declare_publisher ('command', rp.AGENT_COMMAND_PUBSUB)

        # communicate successful startup
        self.publish('command', {'cmd' : 'alive',
                                 'arg' : self.cname})


    # --------------------------------------------------------------------------
    #
    def finalize_child(self):

        # communicate finalization
        self.publish('command', {'cmd' : 'final',
                                 'arg' : self.cname})


    # --------------------------------------------------------------------------
    #
    def work(self, cu):

        self.advance(cu, rp.AGENT_STAGING_OUTPUT, publish=True, push=False)

        staging_area = os.path.join(self._cfg['workdir'], self._cfg['staging_area'])
        staging_ok   = True

        workdir = cu['workdir']

        ## parked from unit state checker: unit postprocessing
        if os.path.isfile(cu['stdout_file']):
            with open(cu['stdout_file'], 'r') as stdout_f:
                try:
                    txt = unicode(stdout_f.read(), "utf-8")
                except UnicodeDecodeError:
                    txt = "unit stdout contains binary data -- use file staging directives"

                cu['stdout'] += rpu.tail(txt)

        if os.path.isfile(cu['stderr_file']):
            with open(cu['stderr_file'], 'r') as stderr_f:
                try:
                    txt = unicode(stderr_f.read(), "utf-8")
                except UnicodeDecodeError:
                    txt = "unit stderr contains binary data -- use file staging directives"

                cu['stderr'] += rpu.tail(txt)

        if 'RADICAL_PILOT_PROFILE' in os.environ:
            if os.path.isfile("%s/PROF" % cu['workdir']):
                try:
                    with open("%s/PROF" % cu['workdir'], 'r') as prof_f:
                        txt = prof_f.read()
                        for line in txt.split("\n"):
                            if line:
                                x1, x2, x3 = line.split()
                                self._prof.prof(x1, msg=x2, timestamp=float(x3), uid=cu['_id'])
                except Exception as e:
                    self._log.error("Pre/Post profiling file read failed: `%s`" % e)

        # NOTE: all units get here after execution, even those which did not
        #       finish successfully.  We do that so that we can make
        #       stdout/stderr available for failed units.  But at this point we
        #       don't need to advance those units anymore, but can make them
        #       final.
        if cu['target_state'] != rp.DONE:
            self.advance(cu, cu['target_state'], publish=True, push=False)
            return


        try:
            # all other units get their (expectedly valid) output files staged
            for directive in cu['Agent_Output_Directives']:

                self._prof.prof('Agent output_staging', uid=cu['_id'],
                         msg="%s -> %s" % (str(directive['source']), str(directive['target'])))

                # Perform output staging
                self._log.info("unit output staging directives %s for cu: %s to %s",
                        directive, cu['_id'], workdir)

                # Convert the target_url into a SAGA Url object
                target_url = rs.Url(directive['target'])

                # Handle special 'staging' scheme
                if target_url.scheme == self._cfg['staging_scheme']:
                    self._log.info('Operating from staging')
                    # Remove the leading slash to get a relative path from
                    # the staging area
                    rel2staging = target_url.path.split('/',1)[1]
                    target = os.path.join(staging_area, rel2staging)
                else:
                    self._log.info('Operating from absolute path')
                    # FIXME: will this work for TRANSFER mode?
                    target = target_url.path

                # Get the source from the directive and convert it to the location
                # in the workdir
                source = str(directive['source'])
                abs_source = os.path.join(workdir, source)

                # Create output directory in case it doesn't exist yet
                # FIXME: will this work for TRANSFER mode?
                rec_makedir(os.path.dirname(target))

                self._log.info("Going to '%s' %s to %s", directive['action'], abs_source, target)

                if directive['action'] == LINK:
                    # This is probably not a brilliant idea, so at least give a warning
                    os.symlink(abs_source, target)
                elif directive['action'] == COPY:
                    shutil.copyfile(abs_source, target)
                elif directive['action'] == MOVE:
                    shutil.move(abs_source, target)
                else:
                    # FIXME: implement TRANSFER mode
                    raise NotImplementedError('Action %s not supported' % directive['action'])

                log_message = "%s'ed %s to %s - success" %(directive['action'], abs_source, target)
                self._log.info(log_message)

        except Exception as e:
            self._log.exception("staging output failed -> unit failed")
            staging_ok = False


        # Agent output staging is done (or failed)
        if staging_ok:
          # self.advance(cu, rp.UMGR_STAGING_OUTPUT_PENDING, publish=True, push=True)
            self.advance(cu, rp.PENDING_OUTPUT_STAGING, publish=True, push=False)
        else:
            self.advance(cu, rp.FAILED, publish=True, push=False)



# ==============================================================================
#
class AgentHeartbeatWorker(rpu.Worker):
    """
    The HeartbeatMonitor watches the command queue for heartbeat updates (and
    other commands).
    """

    # --------------------------------------------------------------------------
    #
    def __init__(self, cfg):

        rpu.Worker.__init__(self, 'AgentHeartbeatWorker', cfg)


    # --------------------------------------------------------------------------
    #
    @classmethod
    def create(cls, cfg):

        return cls(cfg)


    # --------------------------------------------------------------------------
    #
    def initialize_child(self):

        self._session_id    = self._cfg['session_id']
        self._mongodb_url   = self._cfg['mongodb_url']

        self.declare_idle_cb(self.idle_cb, self._cfg.get('heartbeat_interval'))

        # all components use the command channel for control messages
        self.declare_publisher ('command', rp.AGENT_COMMAND_PUBSUB)

        self._pilot_id      = self._cfg['pilot_id']
        self._session_id    = self._cfg['session_id']
        self._runtime       = self._cfg['runtime']
        self._starttime     = time.time()

        # set up db connection
        _, mongo_db, _, _, _  = ru.mongodb_connect(self._cfg['mongodb_url'])

        self._p  = mongo_db["%s.p"  % self._session_id]
        self._cu = mongo_db["%s.cu" % self._session_id]

        # communicate successful startup
        self.publish('command', {'cmd' : 'alive',
                                 'arg' : self.cname})


    # --------------------------------------------------------------------------
    #
    def finalize_child(self):

        # communicate finalization
        self.publish('command', {'cmd' : 'final',
                                 'arg' : self.cname})


    # --------------------------------------------------------------------------
    #
    def idle_cb(self):

        try:
            self._prof.prof('heartbeat', msg='Listen! Listen! Listen to the heartbeat!', uid=self._pilot_id)
            self._check_commands()
            self._check_state   ()
            return True

        except Exception as e:
            self._log.exception('heartbeat died - cancel')
            self.publish('command', {'cmd' : 'shutdown',
                                     'arg' : 'exception'})

    # --------------------------------------------------------------------------
    #
    def _check_commands(self):

        # Check if there's a command waiting
        retdoc = self._p.find_and_modify(
                    query  = {"_id"  : self._pilot_id},
                    update = {"$set" : {COMMAND_FIELD: []}}, # Wipe content of array
                    fields = [COMMAND_FIELD]
                    )

        if not retdoc:
            return

        for command in retdoc[COMMAND_FIELD]:

            cmd = command[COMMAND_TYPE]
            arg = command[COMMAND_ARG]

            self._prof.prof('ingest_cmd', msg="mongodb to HeartbeatMonitor (%s : %s)" % (cmd, arg), uid=self._pilot_id)

            if cmd == COMMAND_CANCEL_PILOT:
                self._log.info('cancel pilot cmd')
                self.publish('command', {'cmd' : 'shutdown',
                                         'arg' : 'cancel'})

            elif cmd == COMMAND_CANCEL_COMPUTE_UNIT:
                self._log.info('cancel unit cmd')
                self.publish('command', {'cmd' : 'cancel_unit',
                                         'arg' : command})

            elif cmd == COMMAND_KEEP_ALIVE:
                self._log.info('keepalive pilot cmd')
                self.publish('command', {'cmd' : 'heartbeat',
                                         'arg' : 'keepalive'})


    # --------------------------------------------------------------------------
    #
    def _check_state(self):

        # Make sure that we haven't exceeded the agent runtime. if
        # we have, terminate.
        if time.time() >= self._starttime + (int(self._runtime) * 60):
            self._log.info("Agent has reached runtime limit of %s seconds.", self._runtime*60)
            self.publish('command', {'cmd' : 'shutdown',
                                     'arg' : 'timeout'})



# ==============================================================================
#
class AgentWorker(rpu.Worker):

    # --------------------------------------------------------------------------
    #
    def __init__(self, cfg):

        self.agent_name = cfg['agent_name']
        rpu.Worker.__init__(self, 'AgentWorker', cfg)


    # --------------------------------------------------------------------------
    #
    def initialize(self):

        self._log.debug('starting AgentWorker for %s' % self.agent_name)

        # everything which comes after the worker init is limited in scope to
        # the current process, and will not be available in the worker process.
        self._pilot_id    = self._cfg['pilot_id']
        self._session_id  = self._cfg['session_id']
        self.final_cause  = None

        # all components use the command channel for control messages
        self.declare_subscriber('command', rp.AGENT_COMMAND_PUBSUB, self.command_cb)


    # --------------------------------------------------------------------------
    #
    def command_cb(self, topic, msg):

        # This callback is invoked as a thread in the process context of the
        # main agent (parent process) class.
        #
        # NOTE: That means it is *not* joined in the finalization of the run
        # loop (child), and the subscriber thread needs to be joined specifically in the
        # current process context.  At the moment that requires a call to
        # self._finalize() in the main process.

        cmd = msg['cmd']
        arg = msg['arg']

        self._log.info('agent command: %s %s' % (cmd, arg))

        if cmd == 'shutdown':

            # let agent know what caused the termination (first cause)
            if not self.final_cause:
                self.final_cause = arg

                self._log.info("shutdown command (%s)" % arg)
                self.stop()

            else:
                self._log.info("shutdown command (%s) - ignore" % arg)


    # --------------------------------------------------------------------------
    #
    def barrier_cb(self, topic, msg):

        # This callback is invoked in the process context of the run loop, and
        # will be cleaned up automatically.

        cmd = msg['cmd']
        arg = msg['arg']

        if cmd == 'alive':

            name = arg
            self._log.debug('waiting alive: \n%s\n%s\n%s'
                    % (self._components.keys(), self._workers.keys(),
                        self._sub_agents.keys()))

            # we only look at ALIVE messages which come from *this* agent, and
            # simply ignore all others (this is a shared medium after all)
            if name.startswith (self.agent_name):

                if name in self._components:
                    self._log.debug("component ALIVE (%s)" % name)
                    self._components[name]['alive'] = True

                elif name in self._workers:
                    self._log.debug("worker    ALIVE (%s)" % name)
                    self._workers[name]['alive'] = True

                else:
                    self._log.error("unknown   ALIVE (%s)" % name)

            elif name in self._sub_agents:
                self._log.debug("sub-agent ALIVE (%s)" % name)
                self._sub_agents[name]['alive'] = True


    # --------------------------------------------------------------------------
    #
    def initialize_child(self):
        """
        Read the configuration file, setup logging and mongodb connection.
        This prepares the stage for the component setup (self._setup()).
        """

        # keep track of objects we need to stop in the finally clause
        self._sub_agents = dict()
        self._components = dict()
        self._workers    = dict()

        # sanity check on config settings
        if not 'cores'               in self._cfg: raise ValueError("Missing number of cores")
        if not 'debug'               in self._cfg: raise ValueError("Missing DEBUG level")
        if not 'lrms'                in self._cfg: raise ValueError("Missing LRMS")
        if not 'mongodb_url'         in self._cfg: raise ValueError("Missing MongoDB URL")
        if not 'pilot_id'            in self._cfg: raise ValueError("Missing pilot id")
        if not 'runtime'             in self._cfg: raise ValueError("Missing or zero agent runtime")
        if not 'scheduler'           in self._cfg: raise ValueError("Missing agent scheduler")
        if not 'session_id'          in self._cfg: raise ValueError("Missing session id")
        if not 'spawner'             in self._cfg: raise ValueError("Missing agent spawner")
        if not 'mpi_launch_method'   in self._cfg: raise ValueError("Missing mpi launch method")
        if not 'task_launch_method'  in self._cfg: raise ValueError("Missing unit launch method")
        if not 'agent_layout'        in self._cfg: raise ValueError("Missing agent layout")

        self._pilot_id   = self._cfg['pilot_id']
        self._session_id = self._cfg['session_id']
        self._runtime    = self._cfg['runtime']
        self._sub_cfg    = self._cfg['agent_layout'][self.agent_name]
        self._pull_units = self._sub_cfg.get('pull_units', False)

        # this better be on a shared FS!
        self._cfg['workdir'] = os.getcwd()

        # another sanity check
        if self.agent_name == 'agent_0':
            if self._sub_cfg.get('target', 'local') != 'local':
                raise ValueError("agent_0 must run on target 'local'")

        # configure the agent logger
        self._log.setLevel(self._cfg['debug'])
        self._log.info('git ident: %s' % git_ident)

        # set up db connection -- only for the master agent and for the agent
        # which pulls units (which might be the same)
        if self.agent_name == 'agent_0' or self._pull_units:
            self._log.debug('connecting to mongodb at %s for unit pull')
            _, mongo_db, _, _, _  = ru.mongodb_connect(self._cfg['mongodb_url'])

            self._p  = mongo_db["%s.p"  % self._session_id]
            self._cu = mongo_db["%s.cu" % self._session_id]
            self._log.debug('connected to mongodb')

        # first order of business: set the start time and state of the pilot
        # Only the master agent performs this action
        if self.agent_name == 'agent_0':
            now = rpu.timestamp()
            ret = self._p.update(
                {"_id": self._pilot_id},
                {"$set" : {"state"        : rp.ACTIVE,
                           "started"      : now},
                 "$push": {"statehistory" : {"state"    : rp.ACTIVE,
                                             "timestamp": now}}
                })
            # TODO: Check for return value, update should be true!
            self._log.info("Database updated: %s", ret)

        # make sure we collect commands, specifically to implement the startup
        # barrier on bootstrap_4
        self.declare_publisher ('command', rp.AGENT_COMMAND_PUBSUB)
        self.declare_subscriber('command', rp.AGENT_COMMAND_PUBSUB, self.barrier_cb)

        # Now instantiate all communication and notification channels, and all
        # components and workers.  It will then feed a set of units to the
        # lead-in queue (staging_input).  A state notification callback will
        # then register all units which reached a final state (DONE).  Once all
        # units are accounted for, it will tear down all created objects.

        # we pick the layout according to our role (name)
        # NOTE: we don't do sanity checks on the agent layout (too lazy) -- but
        #       we would hiccup badly over ill-formatted or incomplete layouts...
        if not self.agent_name in self._cfg['agent_layout']:
            raise RuntimeError("no agent layout section for %s" % self.agent_name)

        try:
            self.start_sub_agents()
            self.start_components()

            # before we declare bootstrapping-success, the we wait for all
            # components, workers and sub_agents to complete startup.  For that,
            # all sub-agents will wait ALIVE messages on the COMMAND pubsub for
            # all entities it spawned.  Only when all are alive, we will
            # continue here.
            self.alive_barrier()

        except Exception as e:
            self._log.exception("Agent setup error: %s" % e)
            raise

        self._prof.prof('Agent setup done', logger=self._log.debug, uid=self._pilot_id)

        # also watch all components (once per second)
        self.declare_idle_cb(self.watcher_cb, 10.0)

        # once bootstrap_4 is done, we signal success to the parent agent
        # -- if we have any parent...
        if self.agent_name != 'agent_0':
            self.publish('command', {'cmd' : 'alive',
                                     'arg' : self.agent_name})

        # the pulling agent registers the staging_input_queue as this is what we want to push to
        # FIXME: do a sanity check on the config that only one agent pulls, as
        #        this is a non-atomic operation at this point
        self._log.debug('agent will pull units: %s' % bool(self._pull_units))
        if self._pull_units:

            self.declare_output(rp.AGENT_STAGING_INPUT_PENDING, rp.AGENT_STAGING_INPUT_QUEUE)
            self.declare_publisher('state', rp.AGENT_STATE_PUBSUB)

            # register idle callback, to pull for units -- which is the only action
            # we have to perform, really
            self.declare_idle_cb(self.idle_cb, self._cfg['db_poll_sleeptime'])


    # --------------------------------------------------------------------------
    #
    def alive_barrier(self):

        # FIXME: wait for bridges, too?  But we need pubsub for counting... Duh!
        total = len(self._components) + \
                len(self._workers   ) + \
                len(self._sub_agents)
        start   = time.time()
        timeout = 300

        while True:
            # check the procs for all components which are not yet alive
            to_check  = self._components.items() \
                      + self._workers.items() \
                      + self._sub_agents.items()

            alive_cnt = 0
            total_cnt = len(to_check)
            for name,c in to_check:
                if c['alive']:
                    alive_cnt += 1
                else:
                    self._log.debug('checking %s: %s', name, c)
                    if None != c['handle'].poll():
                        # process is dead and has never been alive.  Oops
                        raise RuntimeError('component %s did not come up' % name)

            self._log.debug('found alive: %2d / %2d' % (alive_cnt, total_cnt))

            if alive_cnt == total_cnt:
                self._log.debug('bootstrap barrier success')
                break

            if time.time() - timeout > start:
                raise RuntimeError('component barrier failed (timeout)')

            time.sleep(1)


    # --------------------------------------------------------------------------
    #
    def watcher_cb(self):
        """
        we do a poll() on all our bridges, components, workers and sub-agent,
        to check if they are still alive.  If any goes AWOL, we will begin to
        tear down this agent.
        """

        to_watch = list(self._components.iteritems()) \
                 + list(self._workers.iteritems())    \
                 + list(self._sub_agents.iteritems())

      # self._log.debug('watch: %s' % pprint.pformat(to_watch))

        self._log.debug('checking %s things' % len(to_watch))
        for name, thing in to_watch:
            state = thing['handle'].poll()
            if state == None:
                self._log.debug('%-30s: ok' % name)
            else:
                raise RuntimeError ('%s died - shutting down' % name)

        return True # always idle


    # --------------------------------------------------------------------------
    #
    def finalize_child(self):

        self._log.info("Agent finalizes")
        self._prof.prof('stop', uid=self._pilot_id)

        # tell other sub-agents get lost
        self.publish('command', {'cmd' : 'shutdown',
                                 'arg' : '%s finalization' % self.agent_name})

        # burn the bridges, burn EVERYTHING
        for name,sa in self._sub_agents.items():
            try:
                self._log.info("closing sub-agent %s", sa)
                sa['handle'].stop()
            except Exception as e:
                self._log.exception('ignore failing sub-agent terminate')

        for name,c in self._components.items():
            try:
                self._log.info("closing component %s", c)
                c['handle'].stop()
            except Exception as e:
                self._log.exception('ignore failing component terminate')

        for name,w in self._workers.items():
            try:
                self._log.info("closing worker %s", w)
                w['handle'].stop()
            except Exception as e:
                self._log.exception('ignore failing worker terminate')

        # communicate finalization to parent agent
        # -- if we have any parent...
        if self.agent_name != 'agent_0':
            self.publish('command', {'cmd' : 'final',
                                     'arg' : self.agent_name})

        self._log.info("Agent finalized")


    # --------------------------------------------------------------------------
    #
    def start_sub_agents(self):
        """
        For the list of sub_agents, get a launch command and launch that
        agent instance on the respective node.  We pass it to the seconds
        bootstrap level, there is no need to pass the first one again.
        """

        self._log.debug('start_sub_agents')

        sa_list = self._sub_cfg.get('sub_agents', [])

        if not sa_list:
            self._log.debug('start_sub_agents noop')
            return

        # the configs are written, and the sub-agents can be started.  To know
        # how to do that we create the agent launch method, have it creating
        # the respective command lines per agent instance, and run via
        # popen.
        #
        # actually, we only create the agent_lm once we really need it for
        # non-local sub_agents.
        agent_lm = None
        for sa in sa_list:
            target = self._cfg['agent_layout'][sa]['target']

            if target == 'local':

                # start agent locally
                cmdline = "/bin/sh -l %s/bootstrap_2.sh %s" % (os.getcwd(), sa)

            elif target == 'node':

                if not agent_lm:
                    agent_lm = LaunchMethod.create(
                        name   = self._cfg['agent_launch_method'],
                        cfg    = self._cfg,
                        logger = self._log)

                node = self._cfg['lrms_info']['agent_nodes'][sa]
                # start agent remotely, use launch method
                # NOTE:  there is some implicit assumption that we can use
                #        the 'agent_node' string as 'agent_string:0' and
                #        obtain a well format slot...
                # FIXME: it is actually tricky to translate the agent_node
                #        into a viable 'opaque_slots' structure, as that is
                #        usually done by the schedulers.  So we leave that
                #        out for the moment, which will make this unable to
                #        work with a number of launch methods.  Can the
                #        offset computation be moved to the LRMS?
                # FIXME: are we using the 'hop' correctly?
                ls_name = "%s/%s.sh" % (os.getcwd(), sa)
                opaque_slots = {
                        'task_slots'   : ['%s:0' % node],
                        'task_offsets' : [],
                        'lm_info'      : self._cfg['lrms_info']['lm_info']}
                agent_cmd = {
                        'opaque_slots' : opaque_slots,
                        'description'  : {
                            'cores'      : 1,
                            'executable' : "/bin/sh",
                            'arguments'  : ["%s/bootstrap_2.sh" % os.getcwd(), sa]
                            }
                        }
                cmd, hop = agent_lm.construct_command(agent_cmd,
                        launch_script_hop='/usr/bin/env RP_SPAWNER_HOP=TRUE "%s"' % ls_name)

                with open (ls_name, 'w') as ls:
                    # note that 'exec' only makes sense if we don't add any
                    # commands (such as post-processing) after it.
                    ls.write('#!/bin/sh\n\n')
                    ls.write("exec %s\n" % cmd)
                    st = os.stat(ls_name)
                    os.chmod(ls_name, st.st_mode | stat.S_IEXEC)

                if hop : cmdline = hop
                else   : cmdline = ls_name

            # spawn the sub-agent
            self._prof.prof("create", msg=sa, uid=self._pilot_id)
            self._log.info ("create sub-agent %s: %s" % (sa, cmdline))
            sa_out = open("%s.out" % sa, "w")
            sa_err = open("%s.err" % sa, "w")
            sa_proc = subprocess.Popen(args=cmdline.split(), stdout=sa_out, stderr=sa_err)

            # make sure we can stop the sa_proc
            sa_proc.stop = sa_proc.terminate

            self._sub_agents[sa] = {'handle': sa_proc,
                                    'out'   : sa_out,
                                    'err'   : sa_err,
                                    'pid'   : sa_proc.pid,
                                    'alive' : False}
            self._prof.prof("created", msg=sa, uid=self._pilot_id)

        self._log.debug('start_sub_agents done')

    # --------------------------------------------------------------------------
    #
    def start_components(self):
        """
        For all componants defined on this agent instance, create the required
        number of those.  Keep a handle around for shutting them down later.
        """

        self._log.debug("start_components")

        # We use a static map from component names to class types for now --
        # a factory might be more appropriate (FIXME)
        cmap = {
            "AgentStagingInputComponent"  : AgentStagingInputComponent,
            "AgentSchedulingComponent"    : AgentSchedulingComponent,
            "AgentExecutingComponent"     : AgentExecutingComponent,
            "AgentStagingOutputComponent" : AgentStagingOutputComponent
            }
        for cname, cnum in self._sub_cfg.get('components',{}).iteritems():
            for i in range(cnum):
                # each component gets its own copy of the config
                ccfg = copy.deepcopy(self._cfg)
                ccfg['number'] = i
                comp = cmap[cname].create(ccfg)
                comp.start()
                self._components[comp.childname] = {'handle' : comp,
                                                    'alive'  : False}
                self._log.info('created component %s (%s): %s', cname, cnum, comp.cname)

        # we also create *one* instance of every 'worker' type -- which are the
        # heartbeat and update worker.  To ensure this, we only create workers
        # in agent_0.
        # FIXME: make this configurable, both number and placement
        if self.agent_name == 'agent_0':
            wmap = {
                rp.AGENT_UPDATE_WORKER    : AgentUpdateWorker,
                rp.AGENT_HEARTBEAT_WORKER : AgentHeartbeatWorker
                }
            for wname in wmap:
                self._log.info('create worker %s', wname)
                wcfg   = copy.deepcopy(self._cfg)
                worker = wmap[wname].create(wcfg)
                worker.start()
                self._workers[worker.childname] = {'handle' : worker,
                                                   'alive'  : False}

        self._log.debug("start_components done")


    # --------------------------------------------------------------------------
    #
    def idle_cb(self):
        """
        This method will be driving all other agent components, in the sense
        that it will manage the connection to MongoDB to retrieve units, and
        then feed them to the respective component queues.
        """

        # only do something if configured to do so
        if not self._pull_units:
            self._log.debug('not configured to pull for units')
            return True  # fake work to avoid busy noops

        try:
            # check for new units
            return self.check_units()

        except Exception as e:
            # exception in the main loop is fatal
            pilot_FAILED(self._p, self._pilot_id, self._log,
                "ERROR in agent main loop: %s. %s" % (e, traceback.format_exc()))
            sys.exit(1)


    # --------------------------------------------------------------------------
    #
    def check_units(self):

        # Check if there are compute units waiting for input staging
        # and log that we pulled it.
        #
        # FIXME: Unfortunately, 'find_and_modify' is not bulkable, so we have
        # to use 'find'.  To avoid finding the same units over and over again,
        # we update the state *before* running the next find -- so we do it
        # right here...  No idea how to avoid that roundtrip...
        # This also blocks us from using multiple ingest threads, or from doing
        # late binding by unit pull :/
        cu_cursor = self._cu.find(spec  = {"pilot"   : self._pilot_id,
                                           'state'   : rp.AGENT_STAGING_INPUT_PENDING,
                                           'control' : 'umgr'})
        if not cu_cursor.count():
            # no units whatsoever...
            self._log.info("units pulled:    0")
            return False

        # update the unit states to avoid pulling them again next time.
        cu_list = list(cu_cursor)
        cu_uids = [cu['_id'] for cu in cu_list]

        self._cu.update(multi    = True,
                        spec     = {"_id"   : {"$in"     : cu_uids}},
                        document = {"$set"  : {"control" : 'agent'}})

        self._log.info("units pulled: %4d"   % len(cu_list))
        self._prof.prof('get', msg="bulk size: %d" % len(cu_list), uid=self._pilot_id)
        for cu in cu_list:
            self._prof.prof('get', msg="bulk size: %d" % len(cu_list), uid=cu['_id'])

        # now we really own the CUs, and can start working on them (ie. push
        # them into the pipeline).  We don't publish nor profile as advance,
        # since that happened already on the module side when the state was set.
        self.advance(cu_list, publish=False, push=True, prof=False)

        # indicate that we did some work (if we did...)
        return True



# ==============================================================================
#
# Agent bootstrap stage 3
#
# ==============================================================================
#
def start_bridges(cfg, log):
    """
    For all bridges defined on this agent instance, create that bridge.
    Keep a handle around for shutting them down later.
    """

    log.debug('start_bridges')

    # ----------------------------------------------------------------------
    # shortcut for bridge creation
    bridge_type = {rp.AGENT_STAGING_INPUT_QUEUE  : 'queue',
                   rp.AGENT_SCHEDULING_QUEUE     : 'queue',
                   rp.AGENT_EXECUTING_QUEUE      : 'queue',
                   rp.AGENT_STAGING_OUTPUT_QUEUE : 'queue',
                   rp.AGENT_UNSCHEDULE_PUBSUB    : 'pubsub',
                   rp.AGENT_RESCHEDULE_PUBSUB    : 'pubsub',
                   rp.AGENT_COMMAND_PUBSUB       : 'pubsub',
                   rp.AGENT_STATE_PUBSUB         : 'pubsub'}

    def _create_bridge(name):
        if bridge_type[name] == 'queue':
            return rpu.Queue.create(rpu.QUEUE_ZMQ, name, rpu.QUEUE_BRIDGE)
        elif bridge_type[name] == 'pubsub':
            return rpu.Pubsub.create(rpu.PUBSUB_ZMQ, name, rpu.PUBSUB_BRIDGE)
        else:
            raise ValueError('unknown bridge type for %s' % name)
    # ----------------------------------------------------------------------

    # create all bridges we need.  Use the default addresses,
    # ie. they will bind to all local interfacces on ports 10.000++.
    bridges = dict()
    sub_cfg = cfg['agent_layout']['agent_0']
    for b in sub_cfg.get('bridges', []):

        bridge     = _create_bridge(b)
        bridge_in  = bridge.bridge_in
        bridge_out = bridge.bridge_out
        bridges[b] = {'handle' : bridge,
                      'in'     : bridge_in,
                      'out'    : bridge_out,
                      'alive'  : True}  # no alive check done, yet
        log.info('created bridge %s: %s', b, bridge.name)

    log.debug('start_bridges done')

    return bridges


# --------------------------------------------------------------------------
#
def write_sub_configs(cfg, bridges, nodeip, log):
    """
    create a sub_config for each sub-agent we intent to spawn
    """

    # get bridge addresses from our bridges, and append them to the config
    if not 'bridge_addresses' in cfg:
        cfg['bridge_addresses'] = dict()

    for b in bridges:
        # to avoid confusion with component input and output, we call bridge
        # input a 'sink', and a bridge output a 'source' (from the component
        # perspective)
        sink   = ru.Url(bridges[b]['in'])
        source = ru.Url(bridges[b]['out'])

        # we replace the ip address with what we got from LRMS (nodeip).  The
        # bridge should be listening on all interfaces, but we want to make sure
        # the sub-agents connect on an IP which is accessible to them
        sink.host   = nodeip
        source.host = nodeip

        # keep the resultin URLs as strings, to be used as addresses
        cfg['bridge_addresses'][b] = dict()
        cfg['bridge_addresses'][b]['sink']   = str(sink)
        cfg['bridge_addresses'][b]['source'] = str(source)

    # write deep-copies of the config (with the corrected agent_name) for each
    # sub-agent (apart from agent_0, obviously)
    for sa in cfg.get('agent_layout'):
        if sa != 'agent_0':
            sa_cfg = copy.deepcopy(cfg)
            sa_cfg['agent_name'] = sa
            ru.write_json(sa_cfg, './%s.cfg' % sa)


# --------------------------------------------------------------------------
#
# avoid undefined vars on finalization / signal handling
bridges = dict()
agent   = None
lrms    = None

def bootstrap_3():
    """
    This method continues where the bootstrapper left off, but will quickly pass
    control to the Agent class which will spawn the functional components.

    Most of bootstrap_3 applies only to agent_0, in particular all mongodb
    interactions remains excluded for other sub-agent instances.

    The agent interprets a config file, which will specify in an agent_layout
    section:
      - what nodes should be used for sub-agent startup
      - what bridges should be started
      - what components should be started
      - what are the endpoints for bridges which are not started
    bootstrap_3 will create derived config files for all sub-agents.

    The agent master (agent_0) will collect information about the nodes required
    for all instances.  That is added to the config itself, for the benefit of
    the LRMS initialisation which is expected to block those nodes from the
    scheduler.
    """

    global lrms, agent, bridges

    # find out what agent instance name we have
    if len(sys.argv) != 2:
        raise RuntimeError('invalid number of parameters (%s)' % sys.argv)
    agent_name = sys.argv[1]

    # load the agent config, and overload the config dicts
    agent_cfg  = "%s/%s.cfg" % (os.getcwd(), agent_name)
    print "startup agent %s : %s" % (agent_name, agent_cfg)

    cfg = ru.read_json_str(agent_cfg)
    cfg['agent_name'] = agent_name
    pilot_id = cfg['pilot_id']

    # set up a logger and profiler
    prof = rpu.Profiler ('%s.bootstrap_3' % agent_name)
    prof.prof('sync ref', msg='agent start', uid=pilot_id)
    log  = ru.get_logger('%s.bootstrap_3' % agent_name,
                         '%s.bootstrap_3.log' % agent_name, 'DEBUG')  # FIXME?
    log.info('start')
    prof.prof('sync ref', msg='agent start')

    try:
        import setproctitle as spt
        spt.setproctitle('radical.pilot %s' % agent_name)
    except Exception as e:
        log.debug('no setproctitle: %s', e)

    log.setLevel(cfg.get('debug', 'INFO'))

    print "Agent config (%s):\n%s\n\n" % (agent_cfg, pprint.pformat(cfg))

    # quickly set up a mongodb handle so that we can report errors.
    # FIXME: signal handlers need mongo_p, but we won't have that until later
    if agent_name == 'agent_0':

        # Check for the RADICAL_PILOT_DB_HOSTPORT env var, which will hold the
        # address of the tunnelized DB endpoint.
        # If it exists, we overrule the agent config with it.
        hostport = os.environ.get('RADICAL_PILOT_DB_HOSTPORT')
        if hostport:
            dburl = ru.Url(cfg['mongodb_url'])
            dburl.host, dburl.port = hostport.split(':')
            cfg['mongodb_url'] = str(dburl)

        _, mongo_db, _, _, _  = ru.mongodb_connect(cfg['mongodb_url'])
        mongo_p = mongo_db["%s.p" % cfg['session_id']]

        if not mongo_p:
            raise RuntimeError('could not get a mongodb handle')


    # set up signal and exit handlers
    def exit_handler():
        global lrms, agent, bridges

        print 'atexit'
        if lrms:
            lrms.stop()
            lrms = None
        if bridges:
            for b in bridges:
                b.stop()
            bridges = dict()
        if agent:
            agent.stop()
            agent = None
        sys.exit(1)

    def sigint_handler(signum, frame):
        if agent_name == 'agent_0':
            pilot_FAILED(msg='Caught SIGINT. EXITING (%s)' % frame)
        print 'sigint'
        prof.prof('stop', msg='sigint_handler', uid=pilot_id)
        prof.close()
        sys.exit(2)

    def sigterm_handler(signum, frame):
        if agent_name == 'agent_0':
            pilot_FAILED(msg='Caught SIGTERM. EXITING (%s)' % frame)
        print 'sigterm'
        prof.prof('stop', msg='sigterm_handler %s' % os.getpid(), uid=pilot_id)
        prof.close()
        sys.exit(3)

    def sigalarm_handler(signum, frame):
        if agent_name == 'agent_0':
            pilot_FAILED(msg='Caught SIGALRM (Walltime limit?). EXITING (%s)' % frame)
        print 'sigalrm'
        prof.prof('stop', msg='sigalarm_handler', uid=pilot_id)
        prof.close()
        sys.exit(4)

    import atexit
    atexit.register(exit_handler)
    signal.signal(signal.SIGINT,  sigint_handler)
    signal.signal(signal.SIGTERM, sigterm_handler)
    signal.signal(signal.SIGALRM, sigalarm_handler)

    # if anything went wrong up to this point, we would have been unable to
    # report errors into mongodb.  From here on, any fatal error should result
    # in one of the above handlers or exit handlers being activated, thus
    # reporting the error dutifully.

    try:
        # ----------------------------------------------------------------------
        # des Pudels Kern: merge LRMS info into cfg and get the agent started

        if agent_name == 'agent_0':

            # only the master agent creates LRMS and sub-agent config files.
            # The LRMS which will give us the set of agent_nodes to use for
            # sub-agent startup.  Add the remaining LRMS information to the
            # config, for the benefit of the scheduler).

            lrms = LRMS.create(name   = cfg['lrms'],
                               cfg    = cfg,
                               logger = log)
            cfg['lrms_info'] = lrms.lrms_info


            # the master agent also is the only one which starts bridges.  It
            # has to do so before creating the AgentWorker instance, as that is
            # using the bridges already.

            bridges = start_bridges(cfg, log)
            # FIXME: make sure all communication channels are in place.  This could
            # be replaced with a proper barrier, but not sure if that is worth it...
            time.sleep (1)

            # after we started bridges, we'll add their in and out addresses
            # to the config, so that the communication channels can connect to
            # them.  At this point we also write configs for all sub-agents this
            # instance intents to spawn.
            #
            # FIXME: we should point the address to the node of the subagent
            #        which hosts the bridge, not the local IP.  Until this
            #        is fixed, bridges MUST run on agent_0 (which is what
            #        LRMS.hostip() below will point to).
            nodeip = LRMS.hostip(cfg.get('network_interface'))
            write_sub_configs(cfg, bridges, nodeip, log)

            # Store some runtime information into the session
            if 'version_info' in lrms.lm_info:
                mongo_p.update({"_id": pilot_id},
                               {"$set": {"lm_info": lrms.lm_info['version_info']}})

        # we now have correct bridge addresses added to the agent_0.cfg, and all
        # other agents will have picked that up from their config files -- we
        # can start the agent and all its components!
        agent = AgentWorker(cfg)
        agent.start()

        log.debug('waiting for agent %s to join' % agent_name)
        agent.join()
        log.debug('agent %s joined' % agent_name)

        # ----------------------------------------------------------------------

    except SystemExit:
        log.exception("Exit running agent: %s" % agent_name)
        if agent and not agent.final_cause:
            agent.final_cause = "sys.exit"

    except Exception as e:
        log.exception("Error running agent: %s" % agent_name)
        if agent and not agent.final_cause:
            agent.final_cause = "error"

    finally:

        # in all cases, make sure we perform an orderly shutdown.  I hope python
        # does not mind doing all those things in a finally clause of
        # (essentially) main...
        if agent:
            agent.stop()
            agent = None
        log.debug('agent %s finalized' % agent_name)

        # agent.stop will not tear down bridges -- we do that here at last
        for name,b in bridges.items():
            try:
                log.info("closing bridge %s", b)
                b['handle'].stop()
            except Exception as e:
                log.exception('ignore failing bridge terminate (%s)', e)
        bridges = dict()

        # make sure the lrms release whatever it acquired
        if lrms:
            lrms.stop()
            lrms = None

        # agent_0 will also report final pilot state to the DB
        if agent_name == 'agent_0':
            if agent and agent.final_cause == 'timeout':
                pilot_DONE(mongo_p, pilot_id, log, "TIMEOUT received. Terminating.")
            elif agent and agent.final_cause == 'cancel':
                pilot_CANCELED(mongo_p, pilot_id, log, "CANCEL received. Terminating.")
            elif agent and agent.final_cause == 'finalize':
                log.info('shutdown due to component finalization -- assuming error')
                pilot_FAILED(mongo_p, pilot_id, log, "FINALIZE received")
            elif agent:
                pilot_FAILED(mongo_p, pilot_id, log, "TERMINATE received")
            else:
                pilot_FAILED(mongo_p, pilot_id, log, "FAILED startup")

        log.info('stop')
        prof.prof('stop', msg='finally clause agent', uid=pilot_id)
        prof.close()


# ==============================================================================
#
if __name__ == "__main__":

    print "---------------------------------------------------------------------"
    print
    print "PYTHONPATH: %s"  % sys.path
    print "python: %s"      % sys.version
    print "utils : %-5s : %s" % (ru.version_detail, ru.__file__)
    print "saga  : %-5s : %s" % (rs.version_detail, rs.__file__)
    print "pilot : %-5s : %s" % (rp.version_detail, rp.__file__)
    print "        type  : multicore"
    print "        gitid : %s" % git_ident
    print
    print "---------------------------------------------------------------------"
    print

    bootstrap_3()

    print "bootstrap_3 done"

#
# ------------------------------------------------------------------------------
<|MERGE_RESOLUTION|>--- conflicted
+++ resolved
@@ -4349,12 +4349,7 @@
 
         # I will leave it for the moment because I have not found another way
         # to take the necessary value yet.
-<<<<<<< HEAD
         yarn_conf_output = subprocess.check_output(['yarn', 'node', '-list']).split('\n')
-=======
-        # FIXME: use subprocessing module
-        yarn_conf_output = commands.getstatusoutput('yarn node -list')[1].split('\n')
->>>>>>> 3c47f0e6
         for line in yarn_conf_output:
             if 'ResourceManager' in line:
                 settings = line.split('at ')[1]
