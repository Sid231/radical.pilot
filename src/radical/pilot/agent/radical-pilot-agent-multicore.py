#!/usr/bin/env python

"""
.. module:: radical.pilot.agent
   :platform: Unix
   :synopsis: The agent for RADICAL-Pilot.

   The agent gets CUs by means of the MongoDB.
   The execution of CUs by the Agent is (primarily) configured by the
   triplet (LRMS, LAUNCH_METHOD(s), SCHEDULER):
   - The LRMS detects and structures the information about the resources
     available to agent.
   - The Scheduler maps the execution requests of the LaunchMethods to a
     subset of the resources available to the Agent.
     It does not deal with the "presentation" of this subset.
   - The LaunchMethods configure how to execute (regular and MPI) tasks,
     and know about the specific format to specify the subset of resources.


   Structure:
   ----------
   This represents the planned architecture, which is not fully represented in
   code, yet.

     - class Agent
       - represents the whole thing
       - has a set of StageinWorkers  (threads or procs)
       - has a set of StageoutWorkers (threads or procs)
       - has a set of ExecWorkers     (threads or procs)
       - has a set of UpdateWorkers   (threads or procs)
       - has a HeartbeatMonitor       (threads or procs)
       - has a inputstaging  queue
       - has a outputstaging queue
       - has a execution queue
       - has a update queue
       - loops forever
       - in each iteration
         - pulls CU bulks from DB
         - pushes CUs into inputstaging queue or execution queue (based on
           obvious metric)

     class StageinWorker
       - competes for CU input staging requests from inputstaging queue
       - for each received CU
         - performs staging
         - pushes CU into execution queue
         - pushes stage change notification request into update queue

     class StageoutWorker
       - competes for CU output staging requests from outputstaging queue
       - for each received CU
         - performs staging
         - pushes stage change notification request into update queue

     class ExecWorker
       - manages a partition of the allocated cores
         (partition size == max cu size)
       - competes for CU execution reqeusts from execute queue
       - for each CU
         - prepares execution command
         - pushes command to ExecutionEnvironment
         - pushes stage change notification request into update queue

     class Spawner
       - executes CUs according to ExecWorker instruction
       - monitors CU execution (for completion)
       - gets CU execution reqeusts from ExecWorker
       - for each CU
         - executes CU command
         - monitors CU execution
         - on CU completion
           - pushes CU to outputstaging queue (if staging is needed)
           - pushes stage change notification request into update queue

     class UpdateWorker
       - competes for CU state update reqeusts from update queue
       - for each CU
         - pushes state update (collected into bulks if possible)
         - cleans CU workdir if CU is final and cleanup is requested

     Agent
       |
       +--------------------------------------------------------
       |           |              |              |             |
       |           |              |              |             |
       V           V              V              V             V
     ExecWorker* StageinWorker* StageoutWorker* UpdateWorker* HeartbeatMonitor
       |
       +-------------------------------------------------
       |     |               |                |         |
       |     |               |                |         |
       V     V               V                V         V
     LRMS  MPILaunchMethod TaskLaunchMethod Scheduler Spawner


    NOTE:
    -----
      - Units are progressing through the different worker threads, where, in
        general, the unit changes state when transitioning to the next thread.
        The unit ownership thus *defines* the unit state (its owned by the
        InputStagingWorker, it is in StagingInput state, etc), and the state
        update notifications to the DB are merely informational (and can thus be
        asynchron).  The updates need to be ordered though, to reflect valid and
        correct state transition history.


    TODO:
    -----

    - add option to scheduler to ignore core 0 (which hosts the agent process)
    - add LRMS.partition (n) to return a set of partitioned LRMS for partial
      ExecWorkers
    - publish pilot slot history once on shutdown?  Or once in a while when
      idle?  Or push continuously?
    - Schedulers, LRMSs, LaunchMethods, etc need to be made threadsafe, for the
      case where more than one execution worker threads are running.
    - move util functions to rp.utils or r.utils, and pull the from there
    - split the agent into logical components (classes?), and install along with
      RP.
    - add state asserts after `queue.get ()`
    - move mkdir etc from ingest thread to where its used (input staging or
      execution)
    - the structure of the base scheduler should be suitable for both, UMGR
      scheduling and Agent scheduling.  The algs will be different though,
      mostly because the pilots (as targets of the umgr scheduler) have a wait
      queue, but the cores (targets of the agent scheduler) have not.  Is it
      worthwhile to re-use the structure anyway?
    - all stop() method calls need to be replaced with commands which travel
      through the queues.  To deliver commands timely though we either need
      command prioritization (difficult), or need separate command queues...

"""

__copyright__ = "Copyright 2014, http://radical.rutgers.edu"
__license__   = "MIT"

import os
import copy
import math
import stat
import sys
import time
import errno
import Queue
import pprint
import signal
import shutil
import hostlist
import tempfile
import netifaces
import fractions
import threading
import traceback
import subprocess
import collections
import multiprocessing
import json
import urllib2 as ul

import saga                as rs
import radical.utils       as ru
import radical.pilot       as rp
import radical.pilot.utils as rpu



# ------------------------------------------------------------------------------
#
# http://stackoverflow.com/questions/9539052/python-dynamically-changing-base-classes-at-runtime-how-to
#
# Depending on agent architecture (which is specific to the resource type it
# runs on) can switch between different component types: using threaded (when
# running on the same node), multiprocessing (also for running on the same node,
# but avoiding python's threading problems, for the prices of slower queues),
# and remote processes (for running components on different nodes, using zeromq
# queues for communication).
#
# We do some trickery to keep the actual components independent from the actual
# schema:
#
#   - we wrap the different queue types into a rpu.Queue object
#   - we change the base class of the component dynamically to the respective type
#
# This requires components to adhere to the following restrictions:
#
#   - *only* communicate over queues -- no shared data with other components or
#     component instances.  Note that this also holds for example for the
#     scheduler!
#   - no shared data between the component class and it's run() method.  That
#     includes no sharing of queues.
#   - components inherit from base_component, and the constructor needs to
#     register all required component-internal and -external queues with that
#     base class -- the run() method can then transparently retrieve them from
#     there.
#

# this needs git attribute 'ident' set for this file
git_ident = "$Id$"


# ------------------------------------------------------------------------------
# CONSTANTS
#
# 'enum' for unit launch method types
LAUNCH_METHOD_APRUN         = 'APRUN'
LAUNCH_METHOD_CCMRUN        = 'CCMRUN'
LAUNCH_METHOD_DPLACE        = 'DPLACE'
LAUNCH_METHOD_FORK          = 'FORK'
LAUNCH_METHOD_IBRUN         = 'IBRUN'
LAUNCH_METHOD_MPIEXEC       = 'MPIEXEC'
LAUNCH_METHOD_MPIRUN_CCMRUN = 'MPIRUN_CCMRUN'
LAUNCH_METHOD_MPIRUN_DPLACE = 'MPIRUN_DPLACE'
LAUNCH_METHOD_MPIRUN        = 'MPIRUN'
LAUNCH_METHOD_MPIRUN_RSH    = 'MPIRUN_RSH'
LAUNCH_METHOD_ORTE          = 'ORTE'
LAUNCH_METHOD_POE           = 'POE'
LAUNCH_METHOD_RUNJOB        = 'RUNJOB'
LAUNCH_METHOD_SSH           = 'SSH'
LAUNCH_METHOD_YARN          = 'YARN'

# 'enum' for local resource manager types
LRMS_NAME_CCM               = 'CCM'
LRMS_NAME_FORK              = 'FORK'
LRMS_NAME_LOADLEVELER       = 'LOADL'
LRMS_NAME_LSF               = 'LSF'
LRMS_NAME_PBSPRO            = 'PBSPRO'
LRMS_NAME_SGE               = 'SGE'
LRMS_NAME_SLURM             = 'SLURM'
LRMS_NAME_TORQUE            = 'TORQUE'
LRMS_NAME_YARN              = 'YARN'

# 'enum' for pilot's unit scheduler types
SCHEDULER_NAME_CONTINUOUS   = "CONTINUOUS"
SCHEDULER_NAME_SCATTERED    = "SCATTERED"
SCHEDULER_NAME_TORUS        = "TORUS"
SCHEDULER_NAME_YARN         = "YARN"

# 'enum' for pilot's unit spawner types
SPAWNER_NAME_POPEN          = "POPEN"
SPAWNER_NAME_SHELL          = "SHELL"
SPAWNER_NAME_ABDS           = "ABDS"

# defines for pilot commands
COMMAND_CANCEL_PILOT        = "Cancel_Pilot"
COMMAND_CANCEL_COMPUTE_UNIT = "Cancel_Compute_Unit"
COMMAND_KEEP_ALIVE          = "Keep_Alive"
COMMAND_FIELD               = "commands"
COMMAND_TYPE                = "type"
COMMAND_ARG                 = "arg"
COMMAND_CANCEL              = "Cancel"
COMMAND_SCHEDULE            = "schedule"
COMMAND_RESCHEDULE          = "reschedule"
COMMAND_UNSCHEDULE          = "unschedule"
COMMAND_WAKEUP              = "wakeup"


# 'enum' for staging action operators
COPY     = 'Copy'     # local cp
LINK     = 'Link'     # local ln -s
MOVE     = 'Move'     # local mv
TRANSFER = 'Transfer' # saga remote transfer
                      # TODO: This might just be a special case of copy

# tri-state for unit spawn retval
OK       = 'OK'
FAIL     = 'FAIL'
RETRY    = 'RETRY'

# two-state for slot occupation.
FREE     = 'Free'
BUSY     = 'Busy'

# ----------------------------------------------------------------------------------
#
def rec_makedir(target):

    # recursive makedir which ignores errors if dir already exists

    try:
        os.makedirs(target)

    except OSError as e:
        # ignore failure on existing directory
        if e.errno == errno.EEXIST and os.path.isdir(os.path.dirname(target)):
            pass
        else:
            raise


# ------------------------------------------------------------------------------
#
def pilot_FAILED(mongo_p=None, pilot_uid=None, logger=None, msg=None):

    if logger:
        logger.error(msg)
        logger.error(ru.get_trace())

    print msg
    print ru.get_trace()

    if mongo_p and pilot_uid:

        now = rpu.timestamp()
        out = None
        err = None
        log = None

        try    : out = open('./agent.out', 'r').read()
        except : pass
        try    : err = open('./agent.err', 'r').read()
        except : pass
        try    : log = open('./agent.log', 'r').read()
        except : pass

        msg = [{"message": msg,              "timestamp": now},
               {"message": rpu.get_rusage(), "timestamp": now}]

        mongo_p.update({"_id": pilot_uid},
            {"$pushAll": {"log"         : msg},
             "$push"   : {"statehistory": {"state"     : rp.FAILED,
                                           "timestamp" : now}},
             "$set"    : {"state"       : rp.FAILED,
                          "stdout"      : rpu.tail(out),
                          "stderr"      : rpu.tail(err),
                          "logfile"     : rpu.tail(log),
                          "finished"    : now}
            })

    else:
        if logger:
            logger.error("cannot log error state in database!")

        print "cannot log error state in database!"


# ------------------------------------------------------------------------------
#
def pilot_CANCELED(mongo_p=None, pilot_uid=None, logger=None, msg=None):

    if logger:
        logger.warning(msg)

    print msg

    if mongo_p and pilot_uid:

        now = rpu.timestamp()
        out = None
        err = None
        log = None

        try    : out = open('./agent.out', 'r').read()
        except : pass
        try    : err = open('./agent.err', 'r').read()
        except : pass
        try    : log = open('./agent.log',    'r').read()
        except : pass

        msg = [{"message": msg,              "timestamp": now},
               {"message": rpu.get_rusage(), "timestamp": now}]

        mongo_p.update({"_id": pilot_uid},
            {"$pushAll": {"log"         : msg},
             "$push"   : {"statehistory": {"state"     : rp.CANCELED,
                                           "timestamp" : now}},
             "$set"    : {"state"       : rp.CANCELED,
                          "stdout"      : rpu.tail(out),
                          "stderr"      : rpu.tail(err),
                          "logfile"     : rpu.tail(log),
                          "finished"    : now}
            })

    else:
        if logger:
            logger.error("cannot log cancel state in database!")

        print "cannot log cancel state in database!"


# ------------------------------------------------------------------------------
#
def pilot_DONE(mongo_p=None, pilot_uid=None, logger=None, msg=None):

    if mongo_p and pilot_uid:

        now = rpu.timestamp()
        out = None
        err = None
        log = None

        try    : out = open('./agent.out', 'r').read()
        except : pass
        try    : err = open('./agent.err', 'r').read()
        except : pass
        try    : log = open('./agent.log',    'r').read()
        except : pass

        msg = [{"message": "pilot done",     "timestamp": now},
               {"message": rpu.get_rusage(), "timestamp": now}]

        mongo_p.update({"_id": pilot_uid},
            {"$pushAll": {"log"         : msg},
             "$push"   : {"statehistory": {"state"    : rp.DONE,
                                           "timestamp": now}},
             "$set"    : {"state"       : rp.DONE,
                          "stdout"      : rpu.tail(out),
                          "stderr"      : rpu.tail(err),
                          "logfile"     : rpu.tail(log),
                          "finished"    : now}
            })

    else:
        if logger:
            logger.error("cannot log cancel state in database!")

        print "cannot log cancel state in database!"



# ==============================================================================
#
# Schedulers
#
# ==============================================================================
#
class AgentSchedulingComponent(rpu.Component):

    # FIXME: clarify what can be overloaded by Scheduler classes

    # --------------------------------------------------------------------------
    #
    def __init__(self, cfg):

        rpu.Component.__init__(self, 'AgentSchedulingComponent', cfg)


    # --------------------------------------------------------------------------
    #
    def initialize_child(self):

      # self.declare_input (rp.AGENT_SCHEDULING_PENDING, rp.AGENT_SCHEDULING_QUEUE)
      # self.declare_worker(rp.AGENT_SCHEDULING_PENDING, self.work)

        self.declare_input (rp.ALLOCATING_PENDING, rp.AGENT_SCHEDULING_QUEUE)
        self.declare_worker(rp.ALLOCATING_PENDING, self.work)

        self.declare_output(rp.EXECUTING_PENDING,  rp.AGENT_EXECUTING_QUEUE)

        # we need unschedule updates to learn about units which free their
        # allocated cores.  Those updates need to be issued after execution, ie.
        # by the AgentExecutionComponent.
        self.declare_publisher ('state',      rp.AGENT_STATE_PUBSUB)
        self.declare_subscriber('unschedule', rp.AGENT_UNSCHEDULE_PUBSUB, self.unschedule_cb)

        # we create a pubsub pair for reschedule trigger
        self.declare_publisher ('reschedule', rp.AGENT_RESCHEDULE_PUBSUB)
        self.declare_subscriber('reschedule', rp.AGENT_RESCHEDULE_PUBSUB, self.reschedule_cb)

        # all components use the command channel for control messages
        self.declare_publisher ('command', rp.AGENT_COMMAND_PUBSUB)

        # we declare a clone and a drop callback, so that cores can be assigned
        # to clones, and can also be freed again.
        self.declare_clone_cb(self.clone_cb)
        self.declare_drop_cb (self.drop_cb)

        # when cloning, we fake scheduling via round robin over all cores.
        # These indexes keeps track of the last used core.
        self._clone_slot_idx = 0
        self._clone_core_idx = 0

        # The scheduler needs the LRMS information which have been collected
        # during agent startup.  We dig them out of the config at this point.
        self._pilot_id = self._cfg['pilot_id']
        self._lrms_lm_info        = self._cfg['lrms_info']['lm_info']
        self._lrms_node_list      = self._cfg['lrms_info']['node_list']
        self._lrms_cores_per_node = self._cfg['lrms_info']['cores_per_node']
        # FIXME: this information is insufficient for the torus scheduler!

        self._wait_pool = list()            # set of units which wait for the resource
        self._wait_lock = threading.RLock() # look on the above set
        self._slot_lock = threading.RLock() # look for slot allocation/deallocation

        # configure the scheduler instance
        self._configure()

        # communicate successful startup
        self.publish('command', {'cmd' : 'alive',
                                 'arg' : self.cname})


    # --------------------------------------------------------------------------
    #
    def finalize_child(self):

        # communicate finalization
        self.publish('command', {'cmd' : 'final',
                                 'arg' : self.cname})


    # --------------------------------------------------------------------------
    #
    # This class-method creates the appropriate sub-class for the Scheduler.
    #
    @classmethod
    def create(cls, cfg):

        # Make sure that we are the base-class!
        if cls != AgentSchedulingComponent:
            raise TypeError("Scheduler Factory only available to base class!")

        name = cfg['scheduler']

        try:
            impl = {
                SCHEDULER_NAME_CONTINUOUS : SchedulerContinuous,
                SCHEDULER_NAME_SCATTERED  : SchedulerScattered,
                SCHEDULER_NAME_TORUS      : SchedulerTorus,
                SCHEDULER_NAME_YARN       : SchedulerYarn
            }[name]

            impl = impl(cfg)
            return impl

        except KeyError:
            raise ValueError("Scheduler '%s' unknown or defunct" % name)


    # --------------------------------------------------------------------------
    #
    def _configure(self):
        raise NotImplementedError("_configure() not implemented for Scheduler '%s'." % self._cname)


    # --------------------------------------------------------------------------
    #
    def slot_status(self):
        raise NotImplementedError("slot_status() not implemented for Scheduler '%s'." % self._cname)


    # --------------------------------------------------------------------------
    #
    def _allocate_slot(self, cores_requested):
        raise NotImplementedError("_allocate_slot() not implemented for Scheduler '%s'." % self._cname)


    # --------------------------------------------------------------------------
    #
    def _release_slot(self, opaque_slots):
        raise NotImplementedError("_release_slot() not implemented for Scheduler '%s'." % self._cname)


    # --------------------------------------------------------------------------
    #
    def _try_allocation(self, cu):
        """
        Attempt to allocate cores for a specific CU.  If it succeeds, send the
        CU off to the ExecutionWorker.
        """

        # needs to be locked as we try to acquire slots, but slots are freed
        # in a different thread.  But we keep the lock duration short...
        with self._slot_lock :

            # schedule this unit, and receive an opaque handle that has meaning to
            # the LRMS, Scheduler and LaunchMethod.
            cu['opaque_slots'] = self._allocate_slot(cu['description']['cores'])

        if not cu['opaque_slots']:
            # signal the CU remains unhandled
            return False

        # got an allocation, go off and launch the process
        self._prof.prof('schedule', msg="allocated", uid=cu['_id'])
        self._log.info("slot status after allocated  : %s" % self.slot_status ())

        # FIXME: if allocation succeeded, then the unit will likely advance to
        #        executing soon.  Advance will do a blowup before puching -- but
        #        that will also *drop* units.  We need to unschedule those.
        #        self.unschedule(cu_dropped), and should probably do that right
        #        here?  Not sure if this is worth a dropping-hook on component
        #        level...
        return True


    # --------------------------------------------------------------------------
    #
    def reschedule_cb(self, topic, msg):
        # we ignore any passed CU.  In principle the cu info could be used to
        # determine which slots have been freed.  No need for that optimization
        # right now.  This will become interesting once reschedule becomes too
        # expensive.

        cu = msg

        self._prof.prof('reschedule', uid=self._pilot_id)
        self._log.info("slot status before reschedule: %s" % self.slot_status())

        # cycle through wait queue, and see if we get anything running now.  We
        # cycle over a copy of the list, so that we can modify the list on the
        # fly
        for cu in self._wait_pool[:]:

            if self._try_allocation(cu):

                # allocated cu -- advance it
                self.advance(cu, rp.EXECUTING_PENDING, publish=True, push=True)

                # remove it from the wait queue
                with self._wait_lock :
                    self._wait_pool.remove(cu)
                    self._prof.prof('unqueue', msg="re-allocation done", uid=cu['_id'])
            else:
                # Break out of this loop if we didn't manage to schedule a task
                break

        # Note: The extra space below is for visual alignment
        self._log.info("slot status after  reschedule: %s" % self.slot_status ())
        self._prof.prof('reschedule done')


    # --------------------------------------------------------------------------
    #
    def unschedule_cb(self, topic, msg):
        """
        release (for whatever reason) all slots allocated to this CU
        """

        cu = msg
        self._prof.prof('unschedule', uid=cu['_id'])

        if not cu['opaque_slots']:
            # Nothing to do -- how come?
            self._log.warn("cannot unschedule: %s (no slots)" % cu)
            return

        self._log.info("slot status before unschedule: %s" % self.slot_status ())

        # needs to be locked as we try to release slots, but slots are acquired
        # in a different thread....
        with self._slot_lock :
            self._release_slot(cu['opaque_slots'])
            self._prof.prof('unschedule', msg='released', uid=cu['_id'])

        # notify the scheduling thread, ie. trigger a reschedule to utilize
        # the freed slots
        # FIXME: we don't have a reschedule pubsub, yet.  A local queue
        #        should in principle suffice though.
        self.publish('reschedule', cu)

        # Note: The extra space below is for visual alignment
        self._log.info("slot status after  unschedule: %s" % self.slot_status ())


    # --------------------------------------------------------------------------
    #
    def clone_cb(self, unit, name=None, mode=None, prof=None, logger=None):

        if mode == 'output':

            # so, this is tricky: we want to clone the unit after scheduling,
            # but at the same time don't want to have all clones end up on the
            # same core -- so the clones should be scheduled to a different (set
            # of) core(s).  But also, we don't really want to schedule, that is
            # why we blow up on output, right?
            #
            # So we fake scheduling.  This assumes the 'self.slots' structure as
            # used by the continuous scheduler, wo will likely only work for
            # this one (FIXME): we walk our own index into the slot structure,
            # and simply assign that core, be it busy or not.
            #
            # FIXME: This method makes no attempt to set 'task_slots', so will
            # not work properly for some launch methods.
            #
            # This is awful.  I mean, really awful.  Like, nothing good can come
            # out of this.  Ticket #902 should be implemented, it will solve
            # this problem much cleaner...

            if prof: prof.prof      ('clone_cb', uid=unit['_id'])
            else   : self._prof.prof('clone_cb', uid=unit['_id'])

            slot = self.slots[self._clone_slot_idx]

<<<<<<< HEAD
            unit['opaque_slots']['task_slots'][0] = '%s:%d' % (slot['node'], self._clone_core_idx)
=======
            unit['opaque_slots']['task_slots'][0] = '%s:%d' \
                    % (slot['node'], self._clone_core_idx)
>>>>>>> fc047d98
          # self._log.debug(' === clone cb out : %s', unit['opaque_slots'])

            if (self._clone_core_idx +  1) < self._lrms_cores_per_node:
                self._clone_core_idx += 1
            else:
                self._clone_core_idx  = 0
                self._clone_slot_idx += 1

                if self._clone_slot_idx >= len(self.slots):
                    self._clone_slot_idx = 0


    # --------------------------------------------------------------------------
    #
    def drop_cb(self, unit, name=None, mode=None, prof=None, logger=None):

        if mode == 'output':
            # we only unscheduler *after* scheduling.  Duh!

            if prof:
                prof.prof('drop_cb', uid=unit['_id'])
            else:
                self._prof.prof('drop_cb', uid=unit['_id'])

            self.unschedule_cb(topic=None, msg=unit)



    # --------------------------------------------------------------------------
    #
    def work(self, cu):

      # self.advance(cu, rp.AGENT_SCHEDULING, publish=True, push=False)
        self.advance(cu, rp.ALLOCATING      , publish=True, push=False)

        # we got a new unit to schedule.  Either we can place it
        # straight away and move it to execution, or we have to
        # put it on the wait queue.
        if self._try_allocation(cu):
            self._prof.prof('schedule', msg="allocation succeeded", uid=cu['_id'])
            self.advance(cu, rp.EXECUTING_PENDING, publish=True, push=True)

        else:
            # No resources available, put in wait queue
            self._prof.prof('schedule', msg="allocation failed", uid=cu['_id'])
            with self._wait_lock :
                self._wait_pool.append(cu)



# ==============================================================================
#
class SchedulerContinuous(AgentSchedulingComponent):

    # --------------------------------------------------------------------------
    #
    def __init__(self, cfg):

        self.slots = None

        AgentSchedulingComponent.__init__(self, cfg)


    # --------------------------------------------------------------------------
    #
    def _configure(self):
        if not self._lrms_node_list:
            raise RuntimeError("LRMS %s didn't _configure node_list." % self._lrms.name)

        if not self._lrms_cores_per_node:
            raise RuntimeError("LRMS %s didn't _configure cores_per_node." % self._lrms.name)

        # Slots represents the internal process management structure.
        # The structure is as follows:
        # [
        #    {'node': 'node1', 'cores': [p_1, p_2, p_3, ... , p_cores_per_node]},
        #    {'node': 'node2', 'cores': [p_1, p_2, p_3. ... , p_cores_per_node]
        # ]
        #
        # We put it in a list because we care about (and make use of) the order.
        #
        self.slots = []
        for node in self._lrms_node_list:
            self.slots.append({
                'node': node,
                # TODO: Maybe use the real core numbers in the case of
                # non-exclusive host reservations?
                'cores': [FREE for _ in range(0, self._lrms_cores_per_node)]
            })


    # --------------------------------------------------------------------------
    #
    def slot_status(self):
        """Returns a multi-line string corresponding to slot status.
        """

        slot_matrix = ""
        for slot in self.slots:
            slot_matrix += "|"
            for core in slot['cores']:
                if core == FREE:
                    slot_matrix += "-"
                else:
                    slot_matrix += "+"
        slot_matrix += "|"
        return {'timestamp' : rpu.timestamp(),
                'slotstate' : slot_matrix}


    # --------------------------------------------------------------------------
    #
    def _allocate_slot(self, cores_requested):

        # TODO: single_node should be enforced for e.g. non-message passing
        #       tasks, but we don't have that info here.
        if cores_requested <= self._lrms_cores_per_node:
            single_node = True
        else:
            single_node = False

        # Given that we are the continuous scheduler, this is fixed.
        # TODO: Argument can be removed altogether?
        continuous = True

        # Switch between searching for continuous or scattered slots
        # Switch between searching for single or multi-node
        if single_node:
            if continuous:
                task_slots = self._find_slots_single_cont(cores_requested)
            else:
                raise NotImplementedError('No scattered single node scheduler implemented yet.')
        else:
            if continuous:
                task_slots = self._find_slots_multi_cont(cores_requested)
            else:
                raise NotImplementedError('No scattered multi node scheduler implemented yet.')

        if not task_slots:
            # allocation failed
            return {}

        self._change_slot_states(task_slots, BUSY)
        task_offsets = self.slots2offset(task_slots)

        return {'task_slots'   : task_slots,
                'task_offsets' : task_offsets,
                'lm_info'      : self._lrms_lm_info}


    # --------------------------------------------------------------------------
    #
    # Convert a set of slots into an index into the global slots list
    #
    def slots2offset(self, task_slots):
        # TODO: This assumes all hosts have the same number of cores

        first_slot = task_slots[0]
        # Get the host and the core part
        [first_slot_host, first_slot_core] = first_slot.split(':')
        # Find the entry in the the all_slots list based on the host
        slot_entry = (slot for slot in self.slots if slot["node"] == first_slot_host).next()
        # Transform it into an index in to the all_slots list
        all_slots_slot_index = self.slots.index(slot_entry)

        return all_slots_slot_index * self._lrms_cores_per_node + int(first_slot_core)


    # --------------------------------------------------------------------------
    #
    def _release_slot(self, opaque_slots):

        if not 'task_slots' in opaque_slots:
            raise RuntimeError('insufficient information to release slots via %s: %s' \
                    % (self.name, opaque_slots))

        self._change_slot_states(opaque_slots['task_slots'], FREE)


    # --------------------------------------------------------------------------
    #
    # Find a needle (continuous sub-list) in a haystack (list)
    #
    def _find_sublist(self, haystack, needle):
        n = len(needle)
        # Find all matches (returns list of False and True for every position)
        hits = [(needle == haystack[i:i+n]) for i in xrange(len(haystack)-n+1)]
        try:
            # Grab the first occurrence
            index = hits.index(True)
        except ValueError:
            index = None

        return index


    # --------------------------------------------------------------------------
    #
    # Transform the number of cores into a continuous list of "status"es,
    # and use that to find a sub-list.
    #
    def _find_cores_cont(self, slot_cores, cores_requested, status):
        return self._find_sublist(slot_cores, [status for _ in range(cores_requested)])


    # --------------------------------------------------------------------------
    #
    # Find an available continuous slot within node boundaries.
    #
    def _find_slots_single_cont(self, cores_requested):

        for slot in self.slots:
            slot_node = slot['node']
            slot_cores = slot['cores']

            slot_cores_offset = self._find_cores_cont(slot_cores, cores_requested, FREE)

            if slot_cores_offset is not None:
              # self._log.info('Node %s satisfies %d cores at offset %d',
              #               slot_node, cores_requested, slot_cores_offset)
                return ['%s:%d' % (slot_node, core) for core in
                        range(slot_cores_offset, slot_cores_offset + cores_requested)]

        return None


    # --------------------------------------------------------------------------
    #
    # Find an available continuous slot across node boundaries.
    #
    def _find_slots_multi_cont(self, cores_requested):

        # Convenience aliases
        cores_per_node = self._lrms_cores_per_node
        all_slots = self.slots

        # Glue all slot core lists together
        all_slot_cores = [core for node in [node['cores'] for node in all_slots] for core in node]
        # self._log.debug("all_slot_cores: %s", all_slot_cores)

        # Find the start of the first available region
        all_slots_first_core_offset = self._find_cores_cont(all_slot_cores, cores_requested, FREE)
        self._log.debug("all_slots_first_core_offset: %s", all_slots_first_core_offset)
        if all_slots_first_core_offset is None:
            return None

        # Determine the first slot in the slot list
        first_slot_index = all_slots_first_core_offset / cores_per_node
        self._log.debug("first_slot_index: %s", first_slot_index)
        # And the core offset within that node
        first_slot_core_offset = all_slots_first_core_offset % cores_per_node
        self._log.debug("first_slot_core_offset: %s", first_slot_core_offset)

        # Note: We subtract one here, because counting starts at zero;
        #       Imagine a zero offset and a count of 1, the only core used
        #       would be core 0.
        #       TODO: Verify this claim :-)
        all_slots_last_core_offset = (first_slot_index * cores_per_node) +\
                                     first_slot_core_offset + cores_requested - 1
        self._log.debug("all_slots_last_core_offset: %s", all_slots_last_core_offset)
        last_slot_index = (all_slots_last_core_offset) / cores_per_node
        self._log.debug("last_slot_index: %s", last_slot_index)
        last_slot_core_offset = all_slots_last_core_offset % cores_per_node
        self._log.debug("last_slot_core_offset: %s", last_slot_core_offset)

        # Convenience aliases
        last_slot = self.slots[last_slot_index]
        self._log.debug("last_slot: %s", last_slot)
        last_node = last_slot['node']
        self._log.debug("last_node: %s", last_node)
        first_slot = self.slots[first_slot_index]
        self._log.debug("first_slot: %s", first_slot)
        first_node = first_slot['node']
        self._log.debug("first_node: %s", first_node)

        # Collect all node:core slots here
        task_slots = []

        # Add cores from first slot for this unit
        # As this is a multi-node search, we can safely assume that we go
        # from the offset all the way to the last core.
        task_slots.extend(['%s:%d' % (first_node, core) for core in
                           range(first_slot_core_offset, cores_per_node)])

        # Add all cores from "middle" slots
        for slot_index in range(first_slot_index+1, last_slot_index):
            slot_node = all_slots[slot_index]['node']
            task_slots.extend(['%s:%d' % (slot_node, core) for core in range(0, cores_per_node)])

        # Add the cores of the last slot
        task_slots.extend(['%s:%d' % (last_node, core) for core in range(0, last_slot_core_offset+1)])

        return task_slots


    # --------------------------------------------------------------------------
    #
    # Change the reserved state of slots (FREE or BUSY)
    #
    def _change_slot_states(self, task_slots, new_state):

        # Convenience alias
        all_slots = self.slots

        # logger.debug("change_slot_states: unit slots: %s", task_slots)

        for slot in task_slots:
            # logger.debug("change_slot_states: slot content: %s", slot)
            # Get the node and the core part
            [slot_node, slot_core] = slot.split(':')
            # Find the entry in the the all_slots list
            slot_entry = (slot for slot in all_slots if slot["node"] == slot_node).next()
            # Change the state of the slot
            slot_entry['cores'][int(slot_core)] = new_state



# ==============================================================================
#
class SchedulerScattered(AgentSchedulingComponent):
    # FIXME: implement
    pass


# ==============================================================================
#
class SchedulerTorus(AgentSchedulingComponent):

    # TODO: Ultimately all BG/Q specifics should move out of the scheduler

    # --------------------------------------------------------------------------
    #
    # Offsets into block structure
    #
    TORUS_BLOCK_INDEX  = 0
    TORUS_BLOCK_COOR   = 1
    TORUS_BLOCK_NAME   = 2
    TORUS_BLOCK_STATUS = 3


    # --------------------------------------------------------------------------
    def __init__(self, cfg):

        self.slots            = None
        self._cores_per_node  = None

        AgentSchedulingComponent.__init__(self, cfg)


    # --------------------------------------------------------------------------
    #
    def _configure(self):
        if not self._lrms_cores_per_node:
            raise RuntimeError("LRMS %s didn't _configure cores_per_node." % self._lrms.name)

        self._cores_per_node = self._lrms_cores_per_node

        # TODO: get rid of field below
        self.slots = 'bogus'


    # --------------------------------------------------------------------------
    #
    def slot_status(self):
        """Returns a multi-line string corresponding to slot status.
        """

        slot_matrix = ""
        for slot in self._lrms.torus_block:
            slot_matrix += "|"
            if slot[self.TORUS_BLOCK_STATUS] == FREE:
                slot_matrix += "-" * self._lrms_cores_per_node
            else:
                slot_matrix += "+" * self._lrms_cores_per_node
        slot_matrix += "|"
        return {'timestamp': rpu.timestamp(),
                'slotstate': slot_matrix}


    # --------------------------------------------------------------------------
    #
    # Allocate a number of cores
    #
    # Currently only implements full-node allocation, so core count must
    # be a multiple of cores_per_node.
    #
    def _allocate_slot(self, cores_requested):

        block = self._lrms.torus_block
        sub_block_shape_table = self._lrms.shape_table

        self._log.info("Trying to allocate %d core(s).", cores_requested)

        if cores_requested % self._lrms_cores_per_node:
            num_cores = int(math.ceil(cores_requested / float(self._lrms_cores_per_node))) \
                        * self._lrms_cores_per_node
            self._log.error('Core not multiple of %d, increasing to %d!',
                           self._lrms_cores_per_node, num_cores)

        num_nodes = cores_requested / self._lrms_cores_per_node

        offset = self._alloc_sub_block(block, num_nodes)

        if offset is None:
            self._log.warning('No allocation made.')
            return

        # TODO: return something else than corner location? Corner index?
        sub_block_shape     = sub_block_shape_table[num_nodes]
        sub_block_shape_str = self._lrms.shape2str(sub_block_shape)
        corner              = block[offset][self.TORUS_BLOCK_COOR]
        corner_offset       = self.corner2offset(self._lrms.torus_block, corner)
        corner_node         = self._lrms.torus_block[corner_offset][self.TORUS_BLOCK_NAME]

        end = self.get_last_node(corner, sub_block_shape)
        self._log.debug('Allocating sub-block of %d node(s) with dimensions %s'
                       ' at offset %d with corner %s and end %s.',
                        num_nodes, sub_block_shape_str, offset,
                        self._lrms.loc2str(corner), self._lrms.loc2str(end))

        return {'cores_per_node'      : self._lrms_cores_per_node,
                'loadl_bg_block'      : self._lrms.loadl_bg_block,
                'sub_block_shape_str' : sub_block_shape_str,
                'corner_node'         : corner_node,
                'lm_info'             : self._lrms_lm_info}


    # --------------------------------------------------------------------------
    #
    # Allocate a sub-block within a block
    # Currently only works with offset that are exactly the sub-block size
    #
    def _alloc_sub_block(self, block, num_nodes):

        offset = 0
        # Iterate through all nodes with offset a multiple of the sub-block size
        while True:

            # Verify the assumption (needs to be an assert?)
            if offset % num_nodes != 0:
                msg = 'Sub-block needs to start at correct offset!'
                self._log.exception(msg)
                raise ValueError(msg)
                # TODO: If we want to workaround this, the coordinates need to overflow

            not_free = False
            # Check if all nodes from offset till offset+size are FREE
            for peek in range(num_nodes):
                try:
                    if block[offset+peek][self.TORUS_BLOCK_STATUS] == BUSY:
                        # Once we find the first BUSY node we can discard this attempt
                        not_free = True
                        break
                except IndexError:
                    self._log.exception('Block out of bound. Num_nodes: %d, offset: %d, peek: %d.',
                            num_nodes, offset, peek)

            if not_free == True:
                # No success at this offset
                self._log.info("No free nodes found at this offset: %d.", offset)

                # If we weren't the last attempt, then increase the offset and iterate again.
                if offset + num_nodes < self._block2num_nodes(block):
                    offset += num_nodes
                    continue
                else:
                    return

            else:
                # At this stage we have found a free spot!

                self._log.info("Free nodes found at this offset: %d.", offset)

                # Then mark the nodes busy
                for peek in range(num_nodes):
                    block[offset+peek][self.TORUS_BLOCK_STATUS] = BUSY

                return offset


    # --------------------------------------------------------------------------
    #
    # Return the number of nodes in a block
    #
    def _block2num_nodes(self, block):
        return len(block)


    # --------------------------------------------------------------------------
    #
    def _release_slot(self, (corner, shape)):
        self._free_cores(self._lrms.torus_block, corner, shape)


    # --------------------------------------------------------------------------
    #
    # Free up an allocation
    #
    def _free_cores(self, block, corner, shape):

        # Number of nodes to free
        num_nodes = self._shape2num_nodes(shape)

        # Location of where to start freeing
        offset = self.corner2offset(block, corner)

        self._log.info("Freeing %d nodes starting at %d.", num_nodes, offset)

        for peek in range(num_nodes):
            assert block[offset+peek][self.TORUS_BLOCK_STATUS] == BUSY, \
                'Block %d not Free!' % block[offset+peek]
            block[offset+peek][self.TORUS_BLOCK_STATUS] = FREE


    # --------------------------------------------------------------------------
    #
    # Follow coordinates to get the last node
    #
    def get_last_node(self, origin, shape):
        ret = {}
        for dim in self._lrms.torus_dimension_labels:
            ret[dim] = origin[dim] + shape[dim] -1
        return ret


    # --------------------------------------------------------------------------
    #
    # Return the number of nodes for the given block shape
    #
    def _shape2num_nodes(self, shape):

        nodes = 1
        for dim in self._lrms.torus_dimension_labels:
            nodes *= shape[dim]

        return nodes


    # --------------------------------------------------------------------------
    #
    # Return the offset into the node list from a corner
    #
    # TODO: Can this be determined instead of searched?
    #
    def corner2offset(self, block, corner):
        offset = 0

        for e in block:
            if corner == e[self.TORUS_BLOCK_COOR]:
                return offset
            offset += 1

        return offset

#===============================================================================
#
class SchedulerYarn(AgentSchedulingComponent):

    # FIXME: clarify what can be overloaded by Scheduler classes

    # --------------------------------------------------------------------------
    #
    def __init__(self, cfg):

        AgentSchedulingComponent.__init__(self, cfg)

    # --------------------------------------------------------------------------
    #
    def _configure(self):

        #-----------------------------------------------------------------------
        # Find out how many applications you can submit to YARN. And also keep
        # this check happened to update it accordingly


        #if 'rm_ip' not in self._cfg['lrms_info']:
        #    raise RuntimeError('rm_ip not in lm_info for %s' \
        #            % (self.name))

        self._log.info('Checking rm_ip %s' % self._cfg['lrms_info']['lm_info']['rm_ip'])
        self._rm_ip = self._cfg['lrms_info']['lm_info']['rm_ip']
        self._service_url = self._cfg['lrms_info']['lm_info']['service_url']
        self._rm_url = self._cfg['lrms_info']['lm_info']['rm_url']
        self._client_node = self._cfg['lrms_info']['lm_info']['nodename']

        sample_time = rpu.timestamp()
        yarn_status = ul.urlopen('http://{0}:8088/ws/v1/cluster/scheduler'.format(self._rm_ip))

        yarn_schedul_json = json.loads(yarn_status.read())

        max_num_app = yarn_schedul_json['scheduler']['schedulerInfo']['queues']['queue'][0]['maxApplications']
        num_app = yarn_schedul_json['scheduler']['schedulerInfo']['queues']['queue'][0]['numApplications']

        #-----------------------------------------------------------------------
        # Find out the cluster's resources
        cluster_metrics = ul.urlopen('http://{0}:8088/ws/v1/cluster/metrics'.format(self._rm_ip))

        metrics = json.loads(cluster_metrics.read())
        self._mnum_of_cores = metrics['clusterMetrics']['totalVirtualCores']
        self._mmem_size = metrics['clusterMetrics']['totalMB']
        self._num_of_cores = metrics['clusterMetrics']['allocatedVirtualCores']
        self._mem_size = metrics['clusterMetrics']['allocatedMB']

        self.avail_app = {'apps':max_num_app - num_app,'timestamp':sample_time}
        self.avail_cores = self._mnum_of_cores - self._num_of_cores
        self.avail_mem = self._mmem_size - self._mem_size

    # --------------------------------------------------------------------------
    #
    def slot_status(self):
        """
        Finds how many spots are left free in the YARN scheduler queue and also
        updates if it is needed..
        """
        #-------------------------------------------------------------------------
        # As it seems this part of the Scheduler is not according to the assumptions
        # made about slot status. Keeping the code commented just in case it is
        # needed later either as whole or art of it.
        sample = rpu.timestamp()
        yarn_status = ul.urlopen('http://{0}:8088/ws/v1/cluster/scheduler'.format(self._rm_ip))
        yarn_schedul_json = json.loads(yarn_status.read())

        max_num_app = yarn_schedul_json['scheduler']['schedulerInfo']['queues']['queue'][0]['maxApplications']
        num_app = yarn_schedul_json['scheduler']['schedulerInfo']['queues']['queue'][0]['numApplications']
        if (self.avail_app['timestamp'] - sample)>60 and \
           (self.avail_app['apps'] != max_num_app - num_app):
            self.avail_app['apps'] = max_num_app - num_app
            self.avail_app['timestamp']=sample

        return '{0} applications per user remaining. Free cores {1} Free Mem {2}'\
        .format(self.avail_app['apps'],self.avail_cores,self.avail_mem)


    # --------------------------------------------------------------------------
    #
    def _allocate_slot(self, cores_requested,mem_requested):
        """
        In this implementation it checks if the number of cores and memory size
        that exist in the YARN cluster are enough for an application to fit in it.
        """

        #-----------------------------------------------------------------------
        # If the application requests resources that exist in the cluster, not
        # necessarily free, then it returns true else it returns false
        #TODO: Add provision for memory request
        if (cores_requested+1) <= self.avail_cores and \
              mem_requested<=self.avail_mem and \
              self.avail_app['apps'] != 0:
            self.avail_cores -=cores_requested
            self.avail_mem -=mem_requested
            self.avail_app['apps']-=1
            return True
        else:
            return False


    # --------------------------------------------------------------------------
    #
    def _release_slot(self, opaque_slot):
        #-----------------------------------------------------------------------
        # One application has finished, increase the number of available slots.
        #with self._slot_lock:
        self._log.info('Releasing : {0} Cores, {1} RAM'.format(opaque_slot['task_slots'][0],opaque_slot['task_slots'][1]))
        self.avail_cores +=opaque_slot['task_slots'][0]
        self.avail_mem +=opaque_slot['task_slots'][1]
        self.avail_app['apps']+=1
        return True



    # --------------------------------------------------------------------------
    #
    def _try_allocation(self, cu):
        """
        Attempt to allocate cores for a specific CU.  If it succeeds, send the
        CU off to the ExecutionWorker.
        """
        #-----------------------------------------------------------------------
        # Check if the YARN scheduler queue has space to accept new CUs.
        # Check about racing conditions in the case that you allowed an
        # application to start executing and before the statistics in yarn have
        # refreshed, to send another one that does not fit.

        # TODO: Allocation should be based on the minimum memor allocation per
        # container. Each YARN application needs two containers, one for the
        # Application Master and one for the Container that will run.

        # needs to be locked as we try to acquire slots, but slots are freed
        # in a different thread.  But we keep the lock duration short...
        with self._slot_lock :

            self._log.info(self.slot_status())
            self._log.debug('YARN Service and RM URLs: {0} - {1}'.format(self._service_url,self._rm_url))

            # We also need the minimum memory of the YARN cluster. This is because
            # Java issues a JVM out of memory error when the YARN scheduler cannot
            # accept. It needs to go either from the configuration file or find a
            # way to take this value for the YARN scheduler config.

            cu['opaque_slots']={'lm_info':{'service_url':self._service_url,
                                            'rm_url':self._rm_url,
                                            'nodename':self._client_node},
                                'task_slots':[cu['description']['cores'],2048]
                                            }

            alloc = self._allocate_slot(cu['description']['cores'],2048)

        if not alloc:
            return False

        # got an allocation, go off and launch the process
        self._prof.prof('schedule', msg="allocated", uid=cu['_id'])
        self._log.info("slot status after allocated  : %s" % self.slot_status ())

        return True

    # --------------------------------------------------------------------------
    #
    def work(self, cu):

      # self.advance(cu, rp.AGENT_SCHEDULING, publish=True, push=False)
        self._log.info("Overiding Parent's class method")
        self.advance(cu, rp.ALLOCATING , publish=True, push=False)

        # we got a new unit to schedule.  Either we can place it
        # straight away and move it to execution, or we have to
        # put it on the wait queue.
        if self._try_allocation(cu):
            self._prof.prof('schedule', msg="allocation succeeded", uid=cu['_id'])
            self.advance(cu, rp.EXECUTING_PENDING, publish=False, push=True)

        else:
            # No resources available, put in wait queue
            self._prof.prof('schedule', msg="allocation failed", uid=cu['_id'])
            with self._wait_lock :
                self._wait_pool.append(cu)



# ==============================================================================
#
# Launch Methods
#
# ==============================================================================
#
class LaunchMethod(object):

    # List of environment variables that designated Launch Methods should export
    EXPORT_ENV_VARIABLES = [
        'LD_LIBRARY_PATH',
        'PATH',
        'PYTHONPATH',
        'PYTHON_DIR',
        'RADICAL_PILOT_PROFILE'
    ]

    # --------------------------------------------------------------------------
    #
    def __init__(self, cfg, logger):

        self.name = type(self).__name__
        self._cfg = cfg
        self._log = logger

        # A per-launch_method list of environment to remove from the CU environment
        self.env_removables = []

        self.launch_command = None
        self._configure()
        # TODO: This doesn't make too much sense for LM's that use multiple
        #       commands, perhaps this needs to move to per LM __init__.
        if self.launch_command is None:
            raise RuntimeError("Launch command not found for LaunchMethod '%s'" % self.name)

        logger.info("Discovered launch command: '%s'.", self.launch_command)


    # --------------------------------------------------------------------------
    #
    # This class-method creates the appropriate sub-class for the Launch Method.
    #
    @classmethod
    def create(cls, name, cfg, logger):

        # Make sure that we are the base-class!
        if cls != LaunchMethod:
            raise TypeError("LaunchMethod factory only available to base class!")

        # In case of undefined LM just return None
        if not name:
            return None

        try:
            impl = {
                LAUNCH_METHOD_APRUN         : LaunchMethodAPRUN,
                LAUNCH_METHOD_CCMRUN        : LaunchMethodCCMRUN,
                LAUNCH_METHOD_DPLACE        : LaunchMethodDPLACE,
                LAUNCH_METHOD_FORK          : LaunchMethodFORK,
                LAUNCH_METHOD_IBRUN         : LaunchMethodIBRUN,
                LAUNCH_METHOD_MPIEXEC       : LaunchMethodMPIEXEC,
                LAUNCH_METHOD_MPIRUN_CCMRUN : LaunchMethodMPIRUNCCMRUN,
                LAUNCH_METHOD_MPIRUN_DPLACE : LaunchMethodMPIRUNDPLACE,
                LAUNCH_METHOD_MPIRUN        : LaunchMethodMPIRUN,
                LAUNCH_METHOD_MPIRUN_RSH    : LaunchMethodMPIRUNRSH,
                LAUNCH_METHOD_ORTE          : LaunchMethodORTE,
                LAUNCH_METHOD_POE           : LaunchMethodPOE,
                LAUNCH_METHOD_RUNJOB        : LaunchMethodRUNJOB,
                LAUNCH_METHOD_SSH           : LaunchMethodSSH,
                LAUNCH_METHOD_YARN          : LaunchMethodYARN
            }[name]
            return impl(cfg, logger)

        except KeyError:
            logger.exception("LaunchMethod '%s' unknown or defunct" % name)

        except Exception as e:
            logger.exception("LaunchMethod cannot be used: %s!" % e)


    # --------------------------------------------------------------------------
    #
    @classmethod
    def lrms_config_hook(cls, name, cfg, lrms, logger):
        """
        This hook will allow the LRMS to perform launch methods specific
        configuration steps.  The LRMS layer MUST ensure that this hook is
        called exactly once (globally).  This will be a NOOP for LMs which do
        not overload this method.  Exceptions fall through to the LRMS.
        """

        # Make sure that we are the base-class!
        if cls != LaunchMethod:
            raise TypeError("LaunchMethod config hook only available to base class!")

        impl = {
            LAUNCH_METHOD_FORK          : LaunchMethodFORK,
            LAUNCH_METHOD_ORTE          : LaunchMethodORTE,
            LAUNCH_METHOD_YARN          : LaunchMethodYARN
        }.get(name)

        if not impl:
            logger.info('no LRMS config hook defined for LaunchMethod %s' % name)
            return None

        logger.info('call LRMS config hook for LaunchMethod %s: %s' % (name, impl))
        return impl.lrms_config_hook(name, cfg, lrms, logger)


    # --------------------------------------------------------------------------
    #
    @classmethod
    def lrms_shutdown_hook(cls, name, cfg, lrms, lm_info, logger):
        """
        This hook is symmetric to the config hook above, and is called during
        shutdown sequence, for the sake of freeing allocated resources.
        """

        # Make sure that we are the base-class!
        if cls != LaunchMethod:
            raise TypeError("LaunchMethod shutdown hook only available to base class!")

        impl = {
            LAUNCH_METHOD_ORTE          : LaunchMethodORTE,
            LAUNCH_METHOD_YARN          : LaunchMethodYARN
        }.get(name)

        if not impl:
            logger.info('no LRMS shutdown hook defined for LaunchMethod %s' % name)
            return None

        logger.info('call LRMS shutdown hook for LaunchMethod %s: %s' % (name, impl))
        return impl.lrms_shutdown_hook(name, cfg, lrms, lm_info, logger)


    # --------------------------------------------------------------------------
    #
    def _configure(self):
        raise NotImplementedError("_configure() not implemented for LaunchMethod: %s." % self.name)


    # --------------------------------------------------------------------------
    #
    def construct_command(self, cu, launch_script_hop):
        raise NotImplementedError("construct_command() not implemented for LaunchMethod: %s." % self.name)


    # --------------------------------------------------------------------------
    #
    @classmethod
    def _find_executable(cls, names):
        """Takes a (list of) name(s) and looks for an executable in the path.
        """

        if not isinstance(names, list):
            names = [names]

        for name in names:
            ret = cls._which(name)
            if ret is not None:
                return ret

        return None


    # --------------------------------------------------------------------------
    #
    @classmethod
    def _which(cls, program):
        """Finds the location of an executable.
        Taken from:
        http://stackoverflow.com/questions/377017/test-if-executable-exists-in-python
        """
        # ----------------------------------------------------------------------
        #
        def is_exe(fpath):
            return os.path.isfile(fpath) and os.access(fpath, os.X_OK)

        fpath, _ = os.path.split(program)
        if fpath:
            if is_exe(program):
                return program
        else:
            for path in os.environ["PATH"].split(os.pathsep):
                exe_file = os.path.join(path, program)
                if is_exe(exe_file):
                    return exe_file
        return None


    # --------------------------------------------------------------------------
    #
    @classmethod
    def _create_hostfile(cls, all_hosts, separator=' ', impaired=False):

        # Open appropriately named temporary file
        handle, filename = tempfile.mkstemp(prefix='rp_hostfile', dir=os.getcwd())

        if not impaired:
            #
            # Write "hostN x\nhostM y\n" entries
            #

            # Create a {'host1': x, 'host2': y} dict
            counter = collections.Counter(all_hosts)
            # Convert it into an ordered dict,
            # which hopefully resembles the original ordering
            count_dict = collections.OrderedDict(sorted(counter.items(), key=lambda t: t[0]))

            for (host, count) in count_dict.iteritems():
                os.write(handle, '%s%s%d\n' % (host, separator, count))

        else:
            #
            # Write "hostN\nhostM\n" entries
            #
            for host in all_hosts:
                os.write(handle, '%s\n' % host)

        # No longer need to write
        os.close(handle)

        # Return the filename, caller is responsible for cleaning up
        return filename


    # --------------------------------------------------------------------------
    #
    @classmethod
    def _compress_hostlist(cls, all_hosts):

        # Return gcd of a list of numbers
        def gcd_list(l):
            return reduce(fractions.gcd, l)

        # Create a {'host1': x, 'host2': y} dict
        count_dict = dict(collections.Counter(all_hosts))
        # Find the gcd of the host counts
        host_gcd = gcd_list(set(count_dict.values()))

        # Divide the host counts by the gcd
        for host in count_dict:
            count_dict[host] /= host_gcd

        # Recreate a list of hosts based on the normalized dict
        hosts = []
        [hosts.extend([host] * count)
                for (host, count) in count_dict.iteritems()]
        # Esthetically sort the list, as we lost ordering by moving to a dict/set
        hosts.sort()

        return hosts


    # --------------------------------------------------------------------------
    #
    def _create_arg_string(self, args):

        # unit Arguments (if any)
        arg_string = ''
        if args:
            for arg in args:
                if not arg:
                    # ignore empty args
                    continue

                arg = arg.replace('"', '\\"')    # Escape all double quotes
                if arg[0] == arg[-1] == "'" :    # If a string is between outer single quotes,
                    arg_string += '%s ' % arg    # ... pass it as is.
                else:
                    arg_string += '"%s" ' % arg  # Otherwise return between double quotes.

        return arg_string



# ==============================================================================
#
class LaunchMethodFORK(LaunchMethod):

    # --------------------------------------------------------------------------
    #
    def __init__(self, cfg, logger):

        LaunchMethod.__init__(self, cfg, logger)


    # --------------------------------------------------------------------------
    #
    def _configure(self):
        # "Regular" tasks
        self.launch_command = ''

    # --------------------------------------------------------------------------
    #
    @classmethod
    def lrms_config_hook(cls, name, cfg, lrms, logger):
        return {'version_info': {
            name: {'version': '0.42', 'version_detail': 'There is no spoon'}}}

    # --------------------------------------------------------------------------
    #
    def construct_command(self, cu, launch_script_hop):

        opaque_slots = cu['opaque_slots']
        cud          = cu['description']
        task_exec    = cud['executable']
        task_cores   = cud['cores']
        task_args    = cud.get('arguments') or []
        task_argstr  = self._create_arg_string(task_args)

        if task_argstr:
            command = "%s %s" % (task_exec, task_argstr)
        else:
            command = task_exec

        return command, None


# ==============================================================================
#
class LaunchMethodMPIRUN(LaunchMethod):

    # --------------------------------------------------------------------------
    #
    def __init__(self, cfg, logger):

        LaunchMethod.__init__(self, cfg, logger)


    # --------------------------------------------------------------------------
    #
    def _configure(self):
        self.launch_command = self._find_executable([
            'mpirun',            # General case
            'mpirun_rsh',        # Gordon @ SDSC
            'mpirun-mpich-mp',   # Mac OSX MacPorts
            'mpirun-openmpi-mp'  # Mac OSX MacPorts
        ])


    # --------------------------------------------------------------------------
    #
    def construct_command(self, cu, launch_script_hop):

        opaque_slots = cu['opaque_slots']
        cud          = cu['description']
        task_exec    = cud['executable']
        task_cores   = cud['cores']
        task_args    = cud.get('arguments') or []
        task_argstr  = self._create_arg_string(task_args)

        if not 'task_slots' in opaque_slots:
            raise RuntimeError('insufficient information to launch via %s: %s' \
                    % (self.name, opaque_slots))

        task_slots = opaque_slots['task_slots']

        if task_argstr:
            task_command = "%s %s" % (task_exec, task_argstr)
        else:
            task_command = task_exec

        # Construct the hosts_string
        hosts_string = ",".join([slot.split(':')[0] for slot in task_slots])

        export_vars = ' '.join(['-x ' + var for var in self.EXPORT_ENV_VARIABLES if var in os.environ])

        mpirun_command = "%s %s -np %s -host %s %s" % (
            self.launch_command, export_vars, task_cores, hosts_string, task_command)

        return mpirun_command, None


# ==============================================================================
#
class LaunchMethodSSH(LaunchMethod):

    # --------------------------------------------------------------------------
    #
    def __init__(self, cfg, logger):

        LaunchMethod.__init__(self, cfg, logger)

        # Instruct the ExecWorkers to unset this environment variable.
        # Otherwise this will break nested SSH with SHELL spawner, i.e. when
        # both the sub-agent and CUs are started using SSH.
        self.env_removables.extend(["RP_SPAWNER_HOP"])


    # --------------------------------------------------------------------------
    #
    def _configure(self):
        # Find ssh command
        command = self._which('ssh')

        if command is not None:

            # Some MPI environments (e.g. SGE) put a link to rsh as "ssh" into
            # the path.  We try to detect that and then use different arguments.
            if os.path.islink(command):

                target = os.path.realpath(command)

                if os.path.basename(target) == 'rsh':
                    self._log.info('Detected that "ssh" is a link to "rsh".')
                    return target

            command = '%s -o StrictHostKeyChecking=no' % command  # don't barf on new hosts
          # command = '%s -o ControlMaster=auto'       % command  # reuse channel if possible
          # command = '%s -o ControlPersist=1'         % command  # don't leave channels lingering

        self.launch_command = command


    # --------------------------------------------------------------------------
    #
    def construct_command(self, cu, launch_script_hop):

        opaque_slots = cu['opaque_slots']
        cud          = cu['description']
        task_exec    = cud['executable']
        task_cores   = cud['cores']
        task_args    = cud.get('arguments') or []
        task_argstr  = self._create_arg_string(task_args)

        if not 'task_slots' in opaque_slots:
            raise RuntimeError('insufficient information to launch via %s: %s' \
                    % (self.name, opaque_slots))

        task_slots = opaque_slots['task_slots']

        if not launch_script_hop :
            raise ValueError ("LaunchMethodSSH.construct_command needs launch_script_hop!")

        # Get the host of the first entry in the acquired slot
        host = task_slots[0].split(':')[0]

        if task_argstr:
            task_command = "%s %s" % (task_exec, task_argstr)
        else:
            task_command = task_exec

        # Pass configured and available environment variables to the remote shell
        export_vars = ' '.join(['%s=%s' % (var, os.environ[var]) for var in self.EXPORT_ENV_VARIABLES if var in os.environ])

        # Command line to execute launch script via ssh on host
        ssh_hop_cmd = "%s %s %s %s" % (self.launch_command, host, export_vars, launch_script_hop)

        # Special case, return a tuple that overrides the default command line.
        return task_command, ssh_hop_cmd


# ==============================================================================
#
class LaunchMethodMPIEXEC(LaunchMethod):

    # --------------------------------------------------------------------------
    #
    def __init__(self, cfg, logger):

        LaunchMethod.__init__(self, cfg, logger)


    # --------------------------------------------------------------------------
    #
    def _configure(self):
        # mpiexec (e.g. on SuperMUC)
        self.launch_command = self._find_executable([
            'mpiexec',            # General case
            'mpiexec-mpich-mp',   # Mac OSX MacPorts
            'mpiexec-openmpi-mp'  # Mac OSX MacPorts
        ])

    # --------------------------------------------------------------------------
    #
    def construct_command(self, cu, launch_script_hop):

        opaque_slots = cu['opaque_slots']
        cud          = cu['description']
        task_exec    = cud['executable']
        task_cores   = cud['cores']
        task_args    = cud.get('arguments') or []
        task_argstr  = self._create_arg_string(task_args)

        if not 'task_slots' in opaque_slots:
            raise RuntimeError('insufficient information to launch via %s: %s' \
                    % (self.name, opaque_slots))

        task_slots = opaque_slots['task_slots']

        # Extract all the hosts from the slots
        all_hosts = [slot.split(':')[0] for slot in task_slots]

        # Shorten the host list as much as possible
        hosts = self._compress_hostlist(all_hosts)

        # If we have a CU with many cores, and the compression didn't work
        # out, we will create a hostfile and pass  that as an argument
        # instead of the individual hosts
        if len(hosts) > 42:

            # Create a hostfile from the list of hosts
            hostfile = self._create_hostfile(all_hosts, separator=':')
            hosts_string = "-hostfile %s" % hostfile

        else:

            # Construct the hosts_string ('h1 h2 .. hN')
            hosts_string = "-host "+ ",".join(hosts)

        # Construct the executable and arguments
        if task_argstr:
            task_command = "%s %s" % (task_exec, task_argstr)
        else:
            task_command = task_exec

        mpiexec_command = "%s -n %s %s %s" % (
            self.launch_command, task_cores, hosts_string, task_command)

        return mpiexec_command, None


# ==============================================================================
#
class LaunchMethodAPRUN(LaunchMethod):

    # --------------------------------------------------------------------------
    #
    def __init__(self, cfg, logger):

        LaunchMethod.__init__(self, cfg, logger)


    # --------------------------------------------------------------------------
    #
    def _configure(self):
        # aprun: job launcher for Cray systems
        self.launch_command= self._which('aprun')

        # TODO: ensure that only one concurrent aprun per node is executed!


    # --------------------------------------------------------------------------
    #
    def construct_command(self, cu, launch_script_hop):

        opaque_slots = cu['opaque_slots']
        cud          = cu['description']
        task_exec    = cud['executable']
        task_cores   = cud['cores']
        task_mpi     = cud['mpi']
        task_args    = cud.get('arguments') or []
        task_argstr  = self._create_arg_string(task_args)

        if task_argstr:
            task_command = "%s %s" % (task_exec, task_argstr)
        else:
            task_command = task_exec

        if task_mpi:
            pes = task_cores
        else:
            pes = 1
        aprun_command = "%s -n %d %s" % (self.launch_command, pes, task_command)

        return aprun_command, None



# ==============================================================================
#
class LaunchMethodCCMRUN(LaunchMethod):

    # --------------------------------------------------------------------------
    #
    def __init__(self, cfg, logger):

        LaunchMethod.__init__(self, cfg, logger)


    # --------------------------------------------------------------------------
    #
    def _configure(self):
        # ccmrun: Cluster Compatibility Mode (CCM) job launcher for Cray systems
        self.launch_command= self._which('ccmrun')


    # --------------------------------------------------------------------------
    #
    def construct_command(self, cu, launch_script_hop):

        opaque_slots = cu['opaque_slots']
        cud          = cu['description']
        task_exec    = cud['executable']
        task_cores   = cud['cores']
        task_args    = cud.get('arguments') or []
        task_argstr  = self._create_arg_string(task_args)

        if task_argstr:
            task_command = "%s %s" % (task_exec, task_argstr)
        else:
            task_command = task_exec

        ccmrun_command = "%s -n %d %s" % (self.launch_command, task_cores, task_command)

        return ccmrun_command, None



# ==============================================================================
#
class LaunchMethodMPIRUNCCMRUN(LaunchMethod):
    # TODO: This needs both mpirun and ccmrun

    # --------------------------------------------------------------------------
    #
    def __init__(self, cfg, logger):

        LaunchMethod.__init__(self, cfg, logger)


    # --------------------------------------------------------------------------
    #
    def _configure(self):
        # ccmrun: Cluster Compatibility Mode job launcher for Cray systems
        self.launch_command= self._which('ccmrun')

        self.mpirun_command = self._which('mpirun')
        if not self.mpirun_command:
            raise RuntimeError("mpirun not found!")


    # --------------------------------------------------------------------------
    #
    def construct_command(self, cu, launch_script_hop):

        opaque_slots = cu['opaque_slots']
        cud          = cu['description']
        task_exec    = cud['executable']
        task_cores   = cud['cores']
        task_args    = cud.get('arguments') or []
        task_argstr  = self._create_arg_string(task_args)

        if not 'task_slots' in opaque_slots:
            raise RuntimeError('insufficient information to launch via %s: %s' \
                    % (self.name, opaque_slots))

        task_slots = opaque_slots['task_slots']

        if task_argstr:
            task_command = "%s %s" % (task_exec, task_argstr)
        else:
            task_command = task_exec

        # Construct the hosts_string
        # TODO: is there any use in using $HOME/.crayccm/ccm_nodelist.$JOBID?
        hosts_string = ",".join([slot.split(':')[0] for slot in task_slots])

        export_vars = ' '.join(['-x ' + var for var in self.EXPORT_ENV_VARIABLES if var in os.environ])

        mpirun_ccmrun_command = "%s %s %s -np %d -host %s %s" % (
            self.launch_command, self.mpirun_command, export_vars,
            task_cores, hosts_string, task_command)

        return mpirun_ccmrun_command, None



# ==============================================================================
#
class LaunchMethodRUNJOB(LaunchMethod):

    # --------------------------------------------------------------------------
    #
    def __init__(self, cfg, logger):

        LaunchMethod.__init__(self, cfg, logger)


    # --------------------------------------------------------------------------
    #
    def _configure(self):
        # runjob: job launcher for IBM BG/Q systems, e.g. Joule
        self.launch_command= self._which('runjob')

        raise NotImplementedError('RUNJOB LM needs to be decoupled from the scheduler/LRMS')


    # --------------------------------------------------------------------------
    #
    def construct_command(self, cu, launch_script_hop):

        opaque_slots = cu['opaque_slots']
        cud          = cu['description']
        task_exec    = cud['executable']
        task_cores   = cud['cores']
        task_args    = cud.get('arguments') or []
        task_argstr  = self._create_arg_string(task_args)

        if  'cores_per_node'      not in opaque_slots or\
            'loadl_bg_block'      not in opaque_slots or\
            'sub_block_shape_str' not in opaque_slots or\
            'corner_node'         not in opaque_slots :
            raise RuntimeError('insufficient information to launch via %s: %s' \
                    % (self.name, opaque_slots))

        cores_per_node      = opaque_slots['cores_per_node']
        loadl_bg_block      = opaque_slots['loadl_bg_block']
        sub_block_shape_str = opaque_slots['sub_block_shape_str']
        corner_node         = opaque_slots['corner_node']

        if task_cores % cores_per_node:
            msg = "Num cores (%d) is not a multiple of %d!" % (task_cores, cores_per_node)
            self._log.exception(msg)
            raise ValueError(msg)

        # Runjob it is!
        runjob_command = self.launch_command

        # Set the number of tasks/ranks per node
        # TODO: Currently hardcoded, this should be configurable,
        #       but I don't see how, this would be a leaky abstraction.
        runjob_command += ' --ranks-per-node %d' % min(cores_per_node, task_cores)

        # Run this subjob in the block communicated by LoadLeveler
        runjob_command += ' --block %s'  % loadl_bg_block
        runjob_command += ' --corner %s' % corner_node

        # convert the shape
        runjob_command += ' --shape %s' % sub_block_shape_str

        # runjob needs the full path to the executable
        if os.path.basename(task_exec) == task_exec:
            # Use `which` with back-ticks as the executable,
            # will be expanded in the shell script.
            task_exec = '`which %s`' % task_exec
            # Note: We can't use the expansion from here,
            #       as the pre-execs of the CU aren't run yet!!

        # And finally add the executable and the arguments
        # usage: runjob <runjob flags> : /bin/hostname -f
        runjob_command += ' : %s' % task_exec
        if task_argstr:
            runjob_command += ' %s' % task_argstr

        return runjob_command, None


# ==============================================================================
#
class LaunchMethodDPLACE(LaunchMethod):

    # --------------------------------------------------------------------------
    #
    def __init__(self, cfg, logger):

        LaunchMethod.__init__(self, cfg, logger)


    # --------------------------------------------------------------------------
    #
    def _configure(self):
        # dplace: job launcher for SGI systems (e.g. on Blacklight)
        self.launch_command = self._which('dplace')


    # --------------------------------------------------------------------------
    #
    def construct_command(self, cu, launch_script_hop):

        opaque_slots = cu['opaque_slots']
        cud          = cu['description']
        task_exec    = cud['executable']
        task_cores   = cud['cores']
        task_args    = cud.get('arguments') or []
        task_argstr  = self._create_arg_string(task_args)

        if 'task_offsets' not in opaque_slots :
            raise RuntimeError('insufficient information to launch via %s: %s' \
                    % (self.name, opaque_slots))

        task_offsets = opaque_slots['task_offsets']

        if task_argstr:
            task_command = "%s %s" % (task_exec, task_argstr)
        else:
            task_command = task_exec

        dplace_offset = task_offsets

        dplace_command = "%s -c %d-%d %s" % (
            self.launch_command, dplace_offset,
            dplace_offset+task_cores-1, task_command)

        return dplace_command, None


# ==============================================================================
#
class LaunchMethodMPIRUNRSH(LaunchMethod):

    # --------------------------------------------------------------------------
    #
    def __init__(self, cfg, logger):

        LaunchMethod.__init__(self, cfg, logger)

    # --------------------------------------------------------------------------
    #
    def _configure(self):

        # mpirun_rsh (e.g. on Gordon@SDSC, Stampede@TACC)
        if not self._which('mpirun_rsh'):
            raise Exception("mpirun_rsh could not be found")

        # We don't use the full pathname as the user might load a different
        # compiler / MPI library suite from his CU pre_exec that requires
        # the launcher from that version, as experienced on stampede in #572.
        self.launch_command = 'mpirun_rsh'

    # --------------------------------------------------------------------------
    #
    def construct_command(self, cu, launch_script_hop):

        opaque_slots = cu['opaque_slots']
        cud          = cu['description']
        task_exec    = cud['executable']
        task_cores   = cud['cores']
        task_args    = cud.get('arguments') or []
        task_argstr  = self._create_arg_string(task_args)

        if not 'task_slots' in opaque_slots:
            raise RuntimeError('insufficient information to launch via %s: %s' \
                    % (self.name, opaque_slots))

        task_slots = opaque_slots['task_slots']

        if task_argstr:
            task_command = "%s %s" % (task_exec, task_argstr)
        else:
            task_command = task_exec

        # Extract all the hosts from the slots
        hosts = [slot.split(':')[0] for slot in task_slots]

        # If we have a CU with many cores, we will create a hostfile and pass
        # that as an argument instead of the individual hosts
        if len(hosts) > 42:

            # Create a hostfile from the list of hosts
            hostfile = self._create_hostfile(hosts, impaired=True)
            hosts_string = "-hostfile %s" % hostfile

        else:

            # Construct the hosts_string ('h1 h2 .. hN')
            hosts_string = " ".join(hosts)

        export_vars = ' '.join([var+"=$"+var for var in self.EXPORT_ENV_VARIABLES if var in os.environ])

        mpirun_rsh_command = "%s -np %d %s %s %s" % (
            self.launch_command, task_cores, hosts_string, export_vars, task_command)

        return mpirun_rsh_command, None


# ==============================================================================
#
class LaunchMethodMPIRUNDPLACE(LaunchMethod):
    # TODO: This needs both mpirun and dplace

    # --------------------------------------------------------------------------
    #
    def __init__(self, cfg, logger):

        LaunchMethod.__init__(self, cfg, logger)


    # --------------------------------------------------------------------------
    #
    def _configure(self):
        # dplace: job launcher for SGI systems (e.g. on Blacklight)
        self.launch_command = self._which('dplace')
        self.mpirun_command = self._which('mpirun')


    # --------------------------------------------------------------------------
    #
    def construct_command(self, cu, launch_script_hop):

        opaque_slots = cu['opaque_slots']
        cud          = cu['description']
        task_exec    = cud['executable']
        task_cores   = cud['cores']
        task_args    = cud.get('arguments') or []
        task_argstr  = self._create_arg_string(task_args)

        if not 'task_offsets' in opaque_slots:
            raise RuntimeError('insufficient information to launch via %s: %s' \
                    % (self.name, opaque_slots))

        task_offsets = opaque_slots['task_offsets']

        if task_argstr:
            task_command = "%s %s" % (task_exec, task_argstr)
        else:
            task_command = task_exec

        dplace_offset = task_offsets

        mpirun_dplace_command = "%s -np %d %s -c %d-%d %s" % \
            (self.mpirun_command, task_cores, self.launch_command,
             dplace_offset, dplace_offset+task_cores-1, task_command)

        return mpirun_dplace_command, None



# ==============================================================================
#
class LaunchMethodIBRUN(LaunchMethod):
    # NOTE: Don't think that with IBRUN it is possible to have
    # processes != cores ...

    # --------------------------------------------------------------------------
    #
    def __init__(self, cfg, logger):

        LaunchMethod.__init__(self, cfg, logger)


    # --------------------------------------------------------------------------
    #
    def _configure(self):
        # ibrun: wrapper for mpirun at TACC
        self.launch_command = self._which('ibrun')


    # --------------------------------------------------------------------------
    #
    def construct_command(self, cu, launch_script_hop):

        opaque_slots = cu['opaque_slots']
        cud          = cu['description']
        task_exec    = cud['executable']
        task_cores   = cud['cores']
        task_args    = cud.get('arguments') or []
        task_argstr  = self._create_arg_string(task_args)

        if not 'task_offsets' in opaque_slots:
            raise RuntimeError('insufficient information to launch via %s: %s' \
                    % (self.name, opaque_slots))

        task_offsets = opaque_slots['task_offsets']

        if task_argstr:
            task_command = "%s %s" % (task_exec, task_argstr)
        else:
            task_command = task_exec

        ibrun_offset = task_offsets

        ibrun_command = "%s -n %s -o %d %s" % \
                        (self.launch_command, task_cores,
                         ibrun_offset, task_command)

        return ibrun_command, None



# ==============================================================================
#
# NOTE: This requires a development version of Open MPI available.
#
class LaunchMethodORTE(LaunchMethod):

    # --------------------------------------------------------------------------
    #
    def __init__(self, cfg, logger):

        LaunchMethod.__init__(self, cfg, logger)

        # We remove all ORTE related environment variables from the launcher
        # environment, so that we can use ORTE for both launch of the
        # (sub-)agent and CU execution.
        self.env_removables.extend(["OMPI_", "OPAL_", "PMIX_"])

    # --------------------------------------------------------------------------
    #
    @classmethod
    def lrms_config_hook(cls, name, cfg, lrms, logger):
        """
        FIXME: this config hook will manipulate the LRMS nodelist.  Not a nice
               thing to do, but hey... :P
               What really should be happening is that the LRMS digs information
               on node reservation out of the config and configures the node
               list accordingly.  This config hook should be limited to starting
               the DVM.
        """

        dvm_command = cls._which('orte-dvm')
        if not dvm_command:
            raise Exception("Couldn't find orte-dvm")

        # Now that we found the orte-dvm, get ORTE version
        orte_info = {}
        oi_output = subprocess.check_output(['orte-info|grep "Open RTE"'], shell=True)
        oi_lines = oi_output.split('\n')
        for line in oi_lines:
            if not line:
                continue
            key, val = line.split(':')
            if 'Open RTE' == key.strip():
                orte_info['version'] = val.strip()
            elif  'Open RTE repo revision' == key.strip():
                orte_info['version_detail'] = val.strip()
        logger.info("Found Open RTE: %s / %s",
                    orte_info['version'], orte_info['version_detail'])

        # Use (g)stdbuf to disable buffering.
        # We need this to get the "DVM ready",
        # without waiting for orte-dvm to complete.
        # The command seems to be generally available on our Cray's,
        # if not, we can code some home-coooked pty stuff.
        stdbuf_cmd =  cls._find_executable(['stdbuf', 'gstdbuf'])
        if not stdbuf_cmd:
            raise Exception("Couldn't find (g)stdbuf")
        stdbuf_arg = "-oL"

        # Base command = (g)stdbuf <args> + orte-dvm + debug_args
        dvm_args = [stdbuf_cmd, stdbuf_arg, dvm_command]

        # Additional (debug) arguments to orte-dvm
        debug_strings = [
            #'--debug-devel',
            #'--mca odls_base_verbose 100',
            #'--mca rml_base_verbose 100',
        ]
        # Split up the debug strings into args and add them to the dvm_args
        [dvm_args.extend(ds.split()) for ds in debug_strings]

        vm_size = len(lrms.node_list)
        logger.info("Starting ORTE DVM on %d nodes with '%s' ...", vm_size, ' '.join(dvm_args))
        dvm_process = subprocess.Popen(dvm_args, stdout=subprocess.PIPE, stderr=subprocess.STDOUT)

        dvm_uri = None
        while True:

            line = dvm_process.stdout.readline().strip()

            if line.startswith('VMURI:'):

                if len(line.split(' ')) != 2:
                    raise Exception("Unknown VMURI format: %s" % line)

                label, dvm_uri = line.split(' ', 1)

                if label != 'VMURI:':
                    raise Exception("Unknown VMURI format: %s" % line)

                logger.info("ORTE DVM URI: %s" % dvm_uri)

            elif line == 'DVM ready':

                if not dvm_uri:
                    raise Exception("VMURI not found!")

                logger.info("ORTE DVM startup successful!")
                break

            else:

                # Check if the process is still around,
                # and log output in debug mode.
                if None == dvm_process.poll():
                    logger.debug("ORTE: %s" % line)
                else:
                    # Process is gone: fatal!
                    raise Exception("ORTE DVM process disappeared")

        # ----------------------------------------------------------------------
        def _watch_dvm(dvm_process):

            logger.info('starting DVM watcher')

            while dvm_process.poll() is None:
                line = dvm_process.stdout.readline().strip()
                if line:
                    logger.debug('dvm output: %s' % line)
                else:
                    time.sleep(1.0)

            logger.info('DVM stopped (%d)' % dvm_process.returncode)
            # TODO: Tear down everything?
        # ----------------------------------------------------------------------

        dvm_watcher = threading.Thread(target=_watch_dvm, args=(dvm_process,),
                                       name="DVMWatcher")
        dvm_watcher.daemon = True
        dvm_watcher.start()

        lm_info = {'dvm_uri'     : dvm_uri,
                   'version_info': {name: orte_info}}

        # we need to inform the actual LM instance about the DVM URI.  So we
        # pass it back to the LRMS which will keep it in an 'lm_info', which
        # will then be passed as part of the opaque_slots via the scheduler
        return lm_info


    # --------------------------------------------------------------------------
    #
    @classmethod
    def lrms_shutdown_hook(cls, name, cfg, lrms, lm_info, logger):
        """
        This hook is symmetric to the config hook above, and is called during
        shutdown sequence, for the sake of freeing allocated resources.
        """

        if 'dvm_uri' in lm_info:
            try:
                logger.info('terminating dvm')
                orte_submit = cls._which('orte-submit')
                if not orte_submit:
                    raise Exception("Couldn't find orte-submit")
                subprocess.Popen([orte_submit, "--hnp", lm_info['dvm_uri'], "--terminate"])
            except Exception as e:
                logger.exception('dmv termination failed')


    # --------------------------------------------------------------------------
    #
    def _configure(self):

        self.launch_command = self._which('orte-submit')


    # --------------------------------------------------------------------------
    #
    def construct_command(self, cu, launch_script_hop):

        opaque_slots = cu['opaque_slots']
        cud          = cu['description']
        task_exec    = cud['executable']
        task_cores   = cud['cores']
        task_args    = cud.get('arguments') or []
        task_argstr  = self._create_arg_string(task_args)

        if 'task_slots' not in opaque_slots:
            raise RuntimeError('No task_slots to launch via %s: %s' \
                               % (self.name, opaque_slots))

        if 'lm_info' not in opaque_slots:
            raise RuntimeError('No lm_info to launch via %s: %s' \
                    % (self.name, opaque_slots))

        if not opaque_slots['lm_info']:
            raise RuntimeError('lm_info missing for %s: %s' \
                               % (self.name, opaque_slots))

        if 'dvm_uri' not in opaque_slots['lm_info']:
            raise RuntimeError('dvm_uri not in lm_info for %s: %s' \
                    % (self.name, opaque_slots))

        task_slots = opaque_slots['task_slots']
        dvm_uri    = opaque_slots['lm_info']['dvm_uri']

        if task_argstr:
            task_command = "%s %s" % (task_exec, task_argstr)
        else:
            task_command = task_exec

        # Construct the hosts_string, env vars
        # On some Crays, like on ARCHER, the hostname is "archer_N".
        # In that case we strip off the part upto and including the underscore.
        #
        # TODO: If this ever becomes a problem, i.e. we encounter "real" hostnames
        #       with underscores in it, or other hostname mangling, we need to turn
        #       this into a system specific regexp or so.
        #
        hosts_string = ",".join([slot.split(':')[0].rsplit('_', 1)[-1] for slot in task_slots])
        export_vars  = ' '.join(['-x ' + var for var in self.EXPORT_ENV_VARIABLES if var in os.environ])

        # Additional (debug) arguments to orte-submit
        debug_strings = [
            #'--debug-devel',
            #'--mca oob_base_verbose 100',
            #'--mca rml_base_verbose 100'
        ]
        orte_command = '%s %s --hnp "%s" %s -np %s -host %s %s' % (
            self.launch_command, ' '.join(debug_strings), dvm_uri, export_vars, task_cores, hosts_string, task_command)

        return orte_command, None


# ==============================================================================
#
class LaunchMethodPOE(LaunchMethod):

    # --------------------------------------------------------------------------
    #
    def __init__(self, cfg, logger):

        LaunchMethod.__init__(self, cfg, logger)


    # --------------------------------------------------------------------------
    #
    def _configure(self):
        # poe: LSF specific wrapper for MPI (e.g. yellowstone)
        self.launch_command = self._which('poe')


    # --------------------------------------------------------------------------
    #
    def construct_command(self, cu, launch_script_hop):

        opaque_slots = cu['opaque_slots']
        cud          = cu['description']
        task_exec    = cud['executable']
        task_cores   = cud['cores']
        task_args    = cud.get('arguments') or []
        task_argstr  = self._create_arg_string(task_args)

        if not 'task_slots' in opaque_slots:
            raise RuntimeError('insufficient information to launch via %s: %s' \
                    % (self.name, opaque_slots))

        task_slots = opaque_slots['task_slots']

        # Count slots per host in provided slots description.
        hosts = {}
        for slot in task_slots:
            host = slot.split(':')[0]
            if host not in hosts:
                hosts[host] = 1
            else:
                hosts[host] += 1

        # Create string with format: "hostX N host
        hosts_string = ''
        for host in hosts:
            hosts_string += '%s %d ' % (host, hosts[host])

        if task_argstr:
            task_command = "%s %s" % (task_exec, task_argstr)
        else:
            task_command = task_exec

        # Override the LSB_MCPU_HOSTS env variable as this is set by
        # default to the size of the whole pilot.
        poe_command = 'LSB_MCPU_HOSTS="%s" %s %s' % (
            hosts_string, self.launch_command, task_command)

        return poe_command, None


# ==============================================================================
#
# The Launch Method Implementation for Running YARN applications
#
class LaunchMethodYARN(LaunchMethod):

    # --------------------------------------------------------------------------
    #
    def __init__(self, cfg, logger):

        LaunchMethod.__init__(self, cfg, logger)


    # --------------------------------------------------------------------------
    #
    @classmethod
    def lrms_config_hook(cls, name, cfg, lrms, logger):
        """
        FIXME: this config hook will inspect the LRMS nodelist and, if needed,
               will start the YRN cluster on node[0].
        """

        logger.info('Hook called by YARN LRMS with the name %s'%lrms.name)

        def config_core_site(node):

            core_site_file = open(os.getcwd()+'/hadoop/etc/hadoop/core-site.xml','r')
            lines = core_site_file.readlines()
            core_site_file.close()

            prop_str  = '<property>\n'
            prop_str += '  <name>fs.default.name</name>\n'
            prop_str += '    <value>hdfs://%s:54170</value>\n'%node
            prop_str += '</property>\n'

            lines.insert(-1,prop_str)

            core_site_file = open(os.getcwd()+'/hadoop/etc/hadoop/core-site.xml','w')
            for line in lines:
                core_site_file.write(line)
            core_site_file.close()

        def config_hdfs_site(nodes):

            hdfs_site_file = open(os.getcwd()+'/hadoop/etc/hadoop/hdfs-site.xml','r')
            lines = hdfs_site_file.readlines()
            hdfs_site_file.close()

            prop_str  = '<property>\n'
            prop_str += ' <name>dfs.replication</name>\n'
            prop_str += ' <value>1</value>\n'
            prop_str += '</property>\n'

            prop_str += '<property>\n'
            prop_str += '  <name>dfs.name.dir</name>\n'
            prop_str += '    <value>file:///tmp/hadoop/hadoopdata/hdfs/namenode</value>\n'
            prop_str += '</property>\n'

            prop_str += '<property>\n'
            prop_str += '  <name>dfs.data.dir</name>\n'
            prop_str += '    <value>file:///tmp/hadoop/hadoopdata/hdfs/datanode</value>\n'
            prop_str += '</property>\n'

            lines.insert(-1,prop_str)

            hdfs_site_file = open(os.getcwd()+'/hadoop/etc/hadoop/hdfs-site.xml','w')
            for line in lines:
                hdfs_site_file.write(line)
            hdfs_site_file.close()

        def config_mapred_site():

            mapred_site_file = open(os.getcwd()+'/hadoop/etc/hadoop/mapred-site.xml.template','r')
            lines = mapred_site_file.readlines()
            mapred_site_file.close()

            prop_str  = ' <property>\n'
            prop_str += '  <name>mapreduce.framework.name</name>\n'
            prop_str += '   <value>yarn</value>\n'
            prop_str += ' </property>\n'

            lines.insert(-1,prop_str)

            mapred_site_file = open(os.getcwd()+'/hadoop/etc/hadoop/mapred-site.xml','w')
            for line in lines:
                mapred_site_file.write(line)
            mapred_site_file.close()

        def config_yarn_site():

            yarn_site_file = open(os.getcwd()+'/hadoop/etc/hadoop/yarn-site.xml','r')
            lines = yarn_site_file.readlines()
            yarn_site_file.close()

            prop_str  = ' <property>\n'
            prop_str += '  <name>yarn.nodemanager.aux-services</name>\n'
            prop_str += '    <value>mapreduce_shuffle</value>\n'
            prop_str += ' </property>\n'

            lines.insert(-1,prop_str)

            yarn_site_file = open(os.getcwd()+'/hadoop/etc/hadoop/yarn-site.xml','w')
            for line in lines:
                yarn_site_file.write(line)
            yarn_site_file.close()

        # If the LRMS used is not YARN the namenode url is going to be
        # the first node in the list and the port is the default one, else
        # it is the one that the YARN LRMS returns
        hadoop_home = None
        if lrms.name == 'YARNLRMS':
            logger.info('Hook called by YARN LRMS')
            logger.info('NameNode: {0}'.format(lrms.namenode_url))
            service_url    = lrms.namenode_url
            rm_url         = "%s:%s" % (lrms.rm_ip, lrms.rm_port)
            rm_ip          = lrms.rm_ip
            launch_command = cls._which('yarn')

        else:
            # Here are the necessary commands to start the cluster.
            if lrms.node_list[0] == 'localhost':
                #Download the tar file
                node_name = lrms.node_list[0]
                stat = os.system("wget http://apache.claz.org/hadoop/common/hadoop-2.6.0/hadoop-2.6.0.tar.gz")
                stat = os.system('tar xzf hadoop-2.6.0.tar.gz;mv hadoop-2.6.0 hadoop;rm -rf hadoop-2.6.0.tar.gz')
            else:
                node = subprocess.check_output('/bin/hostname')
                logger.info('Entered Else creation')
                node_name = node.split('\n')[0]
                stat = os.system("wget http://apache.claz.org/hadoop/common/hadoop-2.6.0/hadoop-2.6.0.tar.gz")
                stat = os.system('tar xzf hadoop-2.6.0.tar.gz;mv hadoop-2.6.0 hadoop;rm -rf hadoop-2.6.0.tar.gz')
                # TODO: Decide how the agent will get Hadoop tar ball.

                # this was formerly
                #   def set_env_vars():
                # but we are in a class method, and don't have self -- and we don't need
                # it anyway...

            hadoop_home        = os.getcwd() + '/hadoop'
            hadoop_install     = hadoop_home
            hadoop_mapred_home = hadoop_home
            hadoop_common_home = hadoop_home
            hadoop_hdfs_home   = hadoop_home
            yarn_home          = hadoop_home

            hadoop_common_lib_native_dir = hadoop_home + '/lib/native'

            #-------------------------------------------------------------------
            # Solution to find Java's home folder:
            # http://stackoverflow.com/questions/1117398/java-home-directory

            jpos = subprocess.check_output(['readlink','-f', '/usr/bin/java']).split('bin')
            if jpos[0].find('jre') != -1:
                java_home = jpos[0][:jpos[0].find('jre')]
            else:
                java_home = jpos[0]

            hadoop_env_file = open(hadoop_home+'/etc/hadoop/hadoop-env.sh','r')
            hadoop_env_file_lines = hadoop_env_file.readlines()
            hadoop_env_file.close()
            hadoop_env_file_lines[24] = 'export JAVA_HOME=%s'%java_home
            hadoop_env_file = open(hadoop_home+'/etc/hadoop/hadoop-env.sh','w')
            for line in hadoop_env_file_lines:
                hadoop_env_file.write(line)
            hadoop_env_file.close()

            # set_env_vars() ended here

            config_core_site(node_name)
            config_hdfs_site(lrms.node_list)
            config_mapred_site()
            config_yarn_site()

            logger.info('Start Formatting DFS')
            namenode_format = os.system(hadoop_home + '/bin/hdfs namenode -format -force')
            logger.info('DFS Formatted. Starting DFS.')
            hadoop_start = os.system(hadoop_home + '/sbin/start-dfs.sh')
            logger.info('Starting YARN')
            yarn_start = os.system(hadoop_home + '/sbin/start-yarn.sh')

            #-------------------------------------------------------------------
            # Creating user's HDFS home folder
            logger.debug('Running: %s/bin/hdfs dfs -mkdir /user'%hadoop_home)
            os.system('%s/bin/hdfs dfs -mkdir /user'%hadoop_home)
            uname = subprocess.check_output('whoami').split('\n')[0]
            logger.debug('Running: %s/bin/hdfs dfs -mkdir /user/%s'%(hadoop_home,uname))
            os.system('%s/bin/hdfs dfs -mkdir /user/%s'%(hadoop_home,uname))
            check = subprocess.check_output(['%s/bin/hdfs'%hadoop_home,'dfs', '-ls', '/user'])
            logger.info(check)
            # FIXME YARN: why was the scheduler configure called here?  Configure
            #             is already called during scheduler instantiation
            # self._scheduler._configure()

            service_url = node_name + ':54170'
            rm_url      = node_name
            launch_command = yarn_home + '/bin/yarn'
            rm_ip = node_name


        # The LRMS instance is only available here -- everything which is later
        # needed by the scheduler or launch method is stored in an 'lm_info'
        # dict.  That lm_info dict will be attached to the scheduler's lrms_info
        # dict, and will be passed around as part of the opaque_slots structure,
        # so it is available on all LM create_command calls.
        lm_info = {'service_url'   : service_url,
                   'rm_url'        : rm_url,
                   'hadoop_home'   : hadoop_home,
                   'rm_ip'         : rm_ip,
                   'name'          : lrms.name,
                   'launch_command': launch_command,
                   'nodename'      : lrms.node_list[0] }

        return lm_info


    # --------------------------------------------------------------------------
    #
    @classmethod
    def lrms_shutdown_hook(cls, name, cfg, lrms, lm_info, logger):
        if 'name' not in lm_info:
            raise RuntimeError('name not in lm_info for %s' % name)

        if lm_info['name'] != 'YARNLRMS':
            logger.info('Stoping YARN')
            os.system(lm_info['hadoop_home'] + '/sbin/stop-yarn.sh')

            logger.info('Stoping DFS.')
            os.system(lm_info['hadoop_home'] + '/sbin/stop-dfs.sh')

            logger.info("Deleting HADOOP files from temp")
            os.system('rm -rf /tmp/hadoop*')
            os.system('rm -rf /tmp/Jetty*')
            os.system('rm -rf /tmp/hsperf*')


    # --------------------------------------------------------------------------
    #
    def _configure(self):

        # Single Node configuration
        # TODO : Multinode config
        self._log.info('Getting YARN app')
        os.system('wget https://dl.dropboxusercontent.com/u/28410803/Pilot-YARN-0.1-jar-with-dependencies.jar')
        self._log.info(self._cfg['lrms_info']['lm_info'])
        self.launch_command = self._cfg['lrms_info']['lm_info']['launch_command']
        self._log.info('YARN was called')


    # --------------------------------------------------------------------------
    #
    def construct_command(self, cu, launch_script_hop):

        opaque_slots = cu['opaque_slots']
        work_dir     = cu['workdir']
        cud          = cu['description']
        task_exec    = cud['executable']
        task_cores   = cud['cores']
        task_env     = cud.get('environment') or {}
        task_args    = cud.get('arguments')   or []
        task_argstr  = self._create_arg_string(task_args)

        # Construct the args_string which is the arguments given as input to the
        # shell script. Needs to be a string
        self._log.debug("Constructing YARN command")
        self._log.debug('Opaque Slots {0}'.format(opaque_slots))

        if 'lm_info' not in opaque_slots:
            raise RuntimeError('No lm_info to launch via %s: %s' \
                    % (self.name, opaque_slots))

        if not opaque_slots['lm_info']:
            raise RuntimeError('lm_info missing for %s: %s' \
                               % (self.name, opaque_slots))

        if 'service_url' not in opaque_slots['lm_info']:
            raise RuntimeError('service_url not in lm_info for %s: %s' \
                    % (self.name, opaque_slots))

        if 'rm_url' not in opaque_slots['lm_info']:
            raise RuntimeError('rm_url not in lm_info for %s: %s' \
                    % (self.name, opaque_slots))


        if 'nodename' not in opaque_slots['lm_info']:
            raise RuntimeError('nodename not in lm_info for %s: %s' \
                    % (self.name, opaque_slots))

        service_url = opaque_slots['lm_info']['service_url']
        rm_url      = opaque_slots['lm_info']['rm_url']
        client_node = opaque_slots['lm_info']['nodename']

        #-----------------------------------------------------------------------
        # Create YARN script
        # This funcion creates the necessary script for the execution of the
        # CU's workload in a YARN application. The function is responsible
        # to set all the necessary variables, stage in, stage out and create
        # the execution command that will run in the distributed shell that
        # the YARN application provides. There reason for staging out is
        # because after the YARN application has finished everything will be
        # deleted.

        print_str ="echo '#!/usr/bin/env bash'>>ExecScript.sh\n"
        print_str+="echo ''>>ExecScript.sh\n"
        print_str+="echo ''>>ExecScript.sh\n"
        print_str+="echo '#---------------------------------------------------------'>>ExecScript.sh\n"
        print_str+="echo '# Staging Input Files'>>ExecScript.sh\n"

        self._log.debug('Creating input staging')
        if cud['input_staging']:
            scp_input_files='"'
            for InputFile in cud['input_staging']:
                scp_input_files+='%s/%s '%(work_dir,InputFile['target'])
            scp_input_files+='"'
            print_str+="echo 'scp $YarnUser@%s:%s .'>>ExecScript.sh\n"%(client_node,scp_input_files)

        print_str+="echo ''>>ExecScript.sh\n"
        print_str+="echo ''>>ExecScript.sh\n"
        print_str+="echo '#---------------------------------------------------------'>>ExecScript.sh\n"
        print_str+="echo '# Creating Executing Command'>>ExecScript.sh\n"
        
        print_str+="echo '%s %s 1>Ystdout 2>Ystderr'>>ExecScript.sh\n"%(cud['executable'],task_argstr)

        print_str+="echo ''>>ExecScript.sh\n"
        print_str+="echo ''>>ExecScript.sh\n"
        print_str+="echo '#---------------------------------------------------------'>>ExecScript.sh\n"
        print_str+="echo '# Staging Output Files'>>ExecScript.sh\n"
        print_str+="echo 'YarnUser=$(whoami)'>>ExecScript.sh\n"
        scp_output_files='Ystderr Ystdout'

        if cud['output_staging']:
            for OutputFile in cud['output_staging']:
                scp_output_files+=' %s'%(OutputFile['source'])
        print_str+="echo 'scp -v %s $YarnUser@%s:%s'>>ExecScript.sh\n"%(scp_output_files,client_node,work_dir)

        print_str+="echo ''>>ExecScript.sh\n"
        print_str+="echo ''>>ExecScript.sh\n"
        print_str+="echo '#End of File'>>ExecScript.sh\n\n\n"

        env_string = ''
        for key,val in task_env.iteritems():
            env_string+= '-shell_env '+key+'='+str(val)+' '

        #app_name = '-appname '+ cud['_id']
        # Construct the ncores_string which is the number of cores used by the
        # container to run the script
        if task_cores:
            ncores_string = '-container_vcores '+str(task_cores)
        else:
            ncores_string = ''

        # Construct the nmem_string which is the size of memory used by the
        # container to run the script
        #if task_nummem:
        #    nmem_string = '-container_memory '+task_nummem
        #else:
        #    nmem_string = ''

        #Getting the namenode's address.
        service_url = 'yarn://%s?fs=hdfs://%s'%(rm_url, service_url)

        yarn_command = '%s -jar ../Pilot-YARN-0.1-jar-with-dependencies.jar'\
                       ' com.radical.pilot.Client -jar ../Pilot-YARN-0.1-jar-with-dependencies.jar'\
                       ' -shell_script ExecScript.sh %s %s -service_url %s\ncat Ystdout' % (self.launch_command,
                        env_string, ncores_string,service_url)

        self._log.debug("Yarn Command %s"%yarn_command)

        return print_str+yarn_command, None



# ==============================================================================
#
# Base class for LRMS implementations.
#
# ==============================================================================
#
class LRMS(object):
    """
    The Local Resource Manager (LRMS -- where does the 's' come from, actually?)
    provide three fundamental information:

      LRMS.node_list      : a list of node names
      LRMS.agent_node_list: the list of nodes reserved for agent execution
      LRMS.cores_per_node : the number of cores each node has available

    Schedulers can rely on these information to be available.  Specific LRMS
    incarnation may have additional information available -- but schedulers
    relying on those are invariably bound to the specific LRMS.  An example is
    the Torus Scheduler which relies on detailed torus layout information from
    the LoadLevelerLRMS (which describes the BG/Q).

    The LRMS will reserve nodes for the agent execution, by deriving the
    respectively required node count from the config's agent_layout section.
    Those nodes will be listed in LRMS.agent_node_list. Schedulers MUST NOT use
    the agent_node_list to place compute units -- CUs are limited to the nodes
    in LRMS.node_list.

    Additionally, the LRMS can inform the agent about the current hostname
    (LRMS.hostname()) and ip (LRMS.hostip()).  Once we start to spread the agent
    over some compute nodes, we may want to block the respective nodes on LRMS
    level, so that is only reports the remaining nodes to the scheduler.
    """

    # TODO: Core counts dont have to be the same number for all hosts.

    # TODO: We might not have reserved the whole node.

    # TODO: Given that the Agent can determine the real core count, in
    #       principle we could just ignore the config and use as many as we
    #       have to our availability (taken into account that we might not
    #       have the full node reserved of course)
    #       Answer: at least on Yellowstone this doesnt work for MPI,
    #               as you can't spawn more tasks then the number of slots.


    # --------------------------------------------------------------------------
    #
    def __init__(self, cfg, logger):

        self.name            = type(self).__name__
        self._cfg            = cfg
        self._log            = logger
        self.requested_cores = self._cfg['cores']

        self._log.info("Configuring LRMS %s.", self.name)

        self.lm_info         = dict()
        self.lrms_info       = dict()
        self.slot_list       = list()
        self.node_list       = list()
        self.agent_nodes     = {}
        self.cores_per_node  = None

        # The LRMS will possibly need to reserve nodes for the agent, according to the
        # agent layout.  We dig out the respective requirements from the config
        # right here.
        self._agent_reqs = []
        layout = self._cfg['agent_layout']
        # FIXME: this loop iterates over all agents *defined* in the layout, not
        #        over all agents which are to be actually executed, thus
        #        potentially reserving too many nodes.
        for worker in layout:
            target = layout[worker].get('target')
            # make sure that the target either 'local', which we will ignore,
            # or 'node'.
            if target == 'local':
                pass # ignore that one
            elif target == 'node':
                self._agent_reqs.append(worker)
            else :
                raise ValueError("ill-formatted agent target '%s'" % target)

        # We are good to get rolling, and to detect the runtime environment of
        # the local LRMS.
        self._configure()
        logger.info("Discovered execution environment: %s", self.node_list)

        # Make sure we got a valid nodelist and a valid setting for
        # cores_per_node
        if not self.node_list or self.cores_per_node < 1:
            raise RuntimeError('LRMS configuration invalid (%s)(%s)' % \
                    (self.node_list, self.cores_per_node))

        # Check if the LRMS implementation reserved agent nodes.  If not, pick
        # the first couple of nodes from the nodelist as a fallback.
        if self._agent_reqs and not self.agent_nodes:
            self._log.info('Determine list of agent nodes generically.')
            for worker in self._agent_reqs:
                # Get a node from the end of the node list
                self.agent_nodes[worker] = self.node_list.pop()
                # If all nodes are taken by workers now, we can safely stop,
                # and let the raise below do its thing.
                if not self.node_list:
                    break

        if self.agent_nodes:
            self._log.info('Reserved agent node(s): %s' % self.agent_nodes.values())
            self._log.info('Agent(s) running on node(s): %s' % self.agent_nodes.keys())
            self._log.info('Remaining work node(s): %s' % self.node_list)

        # Check if we can do any work
        if not self.node_list:
            raise RuntimeError('LRMS has no nodes left to run units')

        # After LRMS configuration, we call any existing config hooks on the
        # launch methods.  Those hooks may need to adjust the LRMS settings
        # (hello ORTE).  We only call LM hooks *once*
        launch_methods = set() # set keeps entries unique
        if 'mpi_launch_method' in self._cfg:
            launch_methods.add(self._cfg['mpi_launch_method'])
        launch_methods.add(self._cfg['task_launch_method'])
        launch_methods.add(self._cfg['agent_launch_method'])

        for lm in launch_methods:
            if lm:
                try:
                    ru.dict_merge(self.lm_info,
                            LaunchMethod.lrms_config_hook(lm, self._cfg, self, self._log))
                except Exception as e:
                    self._log.exception("lrms config hook failed")
                    raise

                self._log.info("lrms config hook succeeded (%s)" % lm)

        # For now assume that all nodes have equal amount of cores
        cores_avail = (len(self.node_list) + len(self.agent_nodes)) * self.cores_per_node
        if 'RADICAL_PILOT_PROFILE' not in os.environ:
            if cores_avail < int(self.requested_cores):
                raise ValueError("Not enough cores available (%s) to satisfy allocation request (%s)." \
                                % (str(cores_avail), str(self.requested_cores)))

        # NOTE: self.lrms_info is what scheduler and launch method can
        # ultimately use, as it is included into the cfg passed to all
        # components.
        #
        # four elements are well defined:
        #   lm_info:        the dict received via the LM's lrms_config_hook
        #   node_list:      a list of node names to be used for unit execution
        #   cores_per_node: as the name says
        #   agent_nodes:    list of node names reserved for agent execution
        #
        # That list may turn out to be insufficient for some schedulers.  Yarn
        # for example may need to communicate YARN service endpoints etc.  an
        # LRMS can thus expand this dict, but is then likely bound to a specific
        # scheduler which can interpret the additional information.
        self.lrms_info['lm_info']        = self.lm_info
        self.lrms_info['node_list']      = self.node_list
        self.lrms_info['cores_per_node'] = self.cores_per_node
        self.lrms_info['agent_nodes']    = self.agent_nodes


    # --------------------------------------------------------------------------
    #
    # This class-method creates the appropriate sub-class for the LRMS.
    #
    @classmethod
    def create(cls, name, cfg, logger):

        # Make sure that we are the base-class!
        if cls != LRMS:
            raise TypeError("LRMS Factory only available to base class!")

        try:
            impl = {
                LRMS_NAME_CCM         : CCMLRMS,
                LRMS_NAME_FORK        : ForkLRMS,
                LRMS_NAME_LOADLEVELER : LoadLevelerLRMS,
                LRMS_NAME_LSF         : LSFLRMS,
                LRMS_NAME_PBSPRO      : PBSProLRMS,
                LRMS_NAME_SGE         : SGELRMS,
                LRMS_NAME_SLURM       : SLURMLRMS,
                LRMS_NAME_TORQUE      : TORQUELRMS,
                LRMS_NAME_YARN        : YARNLRMS
            }[name]
            return impl(cfg, logger)

        except KeyError:
            logger.exception('lrms construction error')
            raise RuntimeError("LRMS type '%s' unknown or defunct" % name)


    # --------------------------------------------------------------------------
    #
    def stop(self):

        # During LRMS termination, we call any existing shutdown hooks on the
        # launch methods.  We only call LM shutdown hooks *once*
        launch_methods = set() # set keeps entries unique
        if 'mpi_launch_method' in self._cfg:
            launch_methods.add(self._cfg['mpi_launch_method'])
        launch_methods.add(self._cfg['task_launch_method'])
        launch_methods.add(self._cfg['agent_launch_method'])

        for lm in launch_methods:
            if lm:
                try:
                    LaunchMethod.lrms_shutdown_hook(lm, self._cfg, self,
                                                    self.lm_info, self._log)
                except Exception as e:
                    self._log.exception("lrms shutdown hook failed")
                    raise

                self._log.info("lrms shutdown hook succeeded (%s)" % lm)


    # --------------------------------------------------------------------------
    #
    def _configure(self):
        raise NotImplementedError("_Configure not implemented for LRMS type: %s." % self.name)


    # --------------------------------------------------------------------------
    #
    @staticmethod
    def hostip(req=None, logger=None):
        """
        Look up the ip number for a given requested interface name.
        If interface is not given, do some magic.
        """

        # List of interfaces that we probably dont want to bind to by default
        black_list = ['lo', 'sit0']

        # Known intefaces in preferred order
        sorted_preferred = [
            'ipogif0', # Cray's
            'br0', # SuperMIC
            'eth0'
        ]

        # Get a list of all network interfaces
        all = netifaces.interfaces()

        logger.debug("Network interfaces detected: %s", all)

        pref = None
        # If we got a request, see if it is in the list that we detected
        if req and req in all:
            # Requested is available, set it
            pref = req
        else:
            # No requested or request not found, create preference list
            potentials = [iface for iface in all if iface not in black_list]

        # If we didn't select an interface already
        if not pref:
            # Go through the sorted list and see if it is available
            for iface in sorted_preferred:
                if iface in all:
                    # Found something, get out of here
                    pref = iface
                    break

        # If we still didn't find something, grab the first one from the
        # potentials if it has entries
        if not pref and potentials:
            pref = potentials[0]

        # If there were no potentials, see if we can find one in the blacklist
        if not pref:
            for iface in black_list:
                if iface in all:
                    pref = iface

        # Use IPv4, because, we can ...
        af = netifaces.AF_INET
        ip = netifaces.ifaddresses(pref)[af][0]['addr']

        return ip



# ==============================================================================
#
class CCMLRMS(LRMS):
    # --------------------------------------------------------------------------
    #
    def __init__(self, cfg, logger):

        LRMS.__init__(self, cfg, logger)


    # --------------------------------------------------------------------------
    #
    def _configure(self):

        self._log.info("Configured to run on system with %s.", self.name)

        CCM_NODEFILE_DIR = os.path.expanduser('~/.crayccm')

        ccm_nodefile_list = filter(lambda x: x.startswith('ccm_nodelist'),
                                   os.listdir(CCM_NODEFILE_DIR))
        if not ccm_nodefile_list:
            raise Exception("No CCM nodefiles found in: %s." % CCM_NODEFILE_DIR)

        ccm_nodefile_name = max(ccm_nodefile_list, key=lambda x:
                              os.stat(os.path.join(CCM_NODEFILE_DIR, x)).st_mtime)
        ccm_nodefile = os.path.join(CCM_NODEFILE_DIR, ccm_nodefile_name)

        hostname = os.uname()[1]
        if not hostname in open(ccm_nodefile).read():
            raise RuntimeError("Using the most recent CCM nodefile (%s),"
                               " but I (%s) am not in it!" % (ccm_nodefile, hostname))

        # Parse the CCM nodefile
        ccm_nodes = [line.strip() for line in open(ccm_nodefile)]
        self._log.info("Found CCM nodefile: %s.", ccm_nodefile)

        # Get the number of raw entries
        ccm_nodes_length = len(ccm_nodes)

        # Unique nodes
        ccm_node_list = list(set(ccm_nodes))
        ccm_node_list_length = len(ccm_node_list)

        # Some simple arithmetic
        self.cores_per_node = ccm_nodes_length / ccm_node_list_length

        self.node_list = ccm_node_list


# ==============================================================================
#
class TORQUELRMS(LRMS):

    # --------------------------------------------------------------------------
    #
    def __init__(self, cfg, logger):

        LRMS.__init__(self, cfg, logger)


    # --------------------------------------------------------------------------
    #
    def _configure(self):

        self._log.info("Configured to run on system with %s.", self.name)

        torque_nodefile = os.environ.get('PBS_NODEFILE')
        if torque_nodefile is None:
            msg = "$PBS_NODEFILE not set!"
            self._log.error(msg)
            raise RuntimeError(msg)

        # Parse PBS the nodefile
        torque_nodes = [line.strip() for line in open(torque_nodefile)]
        self._log.info("Found Torque PBS_NODEFILE %s: %s", torque_nodefile, torque_nodes)

        # Number of cpus involved in allocation
        val = os.environ.get('PBS_NCPUS')
        if val:
            torque_num_cpus = int(val)
        else:
            msg = "$PBS_NCPUS not set! (new Torque version?)"
            torque_num_cpus = None
            self._log.warning(msg)

        # Number of nodes involved in allocation
        val = os.environ.get('PBS_NUM_NODES')
        if val:
            torque_num_nodes = int(val)
        else:
            msg = "$PBS_NUM_NODES not set! (old Torque version?)"
            torque_num_nodes = None
            self._log.warning(msg)

        # Number of cores (processors) per node
        val = os.environ.get('PBS_NUM_PPN')
        if val:
            torque_cores_per_node = int(val)
        else:
            msg = "$PBS_NUM_PPN is not set!"
            torque_cores_per_node = None
            self._log.warning(msg)

        if torque_cores_per_node in [None, 1]:
            # lets see if SAGA has been forthcoming with some information
            self._log.warning("fall back to $SAGA_PPN : %s", os.environ.get ('SAGA_PPN', None))
            torque_cores_per_node = int(os.environ.get('SAGA_PPN', torque_cores_per_node))

        # Number of entries in nodefile should be PBS_NUM_NODES * PBS_NUM_PPN
        torque_nodes_length = len(torque_nodes)
        torque_node_list = []
        [torque_node_list.append(i) for i in torque_nodes if not torque_node_list.count(i)]

      # if torque_num_nodes and torque_cores_per_node and \
      #     torque_nodes_length < torque_num_nodes * torque_cores_per_node:
      #     msg = "Number of entries in $PBS_NODEFILE (%s) does not match with $PBS_NUM_NODES*$PBS_NUM_PPN (%s*%s)" % \
      #           (torque_nodes_length, torque_num_nodes,  torque_cores_per_node)
      #     raise RuntimeError(msg)

        # only unique node names
        torque_node_list_length = len(torque_node_list)
        self._log.debug("Node list: %s(%d)", torque_node_list, torque_node_list_length)

        if torque_num_nodes and torque_cores_per_node:
            # Modern style Torque
            self.cores_per_node = torque_cores_per_node
        elif torque_num_cpus:
            # Blacklight style (TORQUE-2.3.13)
            self.cores_per_node = torque_num_cpus
        else:
            # Old style Torque (Should we just use this for all versions?)
            self.cores_per_node = torque_nodes_length / torque_node_list_length
        self.node_list = torque_node_list


# ==============================================================================
#
class PBSProLRMS(LRMS):

    # --------------------------------------------------------------------------
    #
    def __init__(self, cfg, logger):

        LRMS.__init__(self, cfg, logger)


    # --------------------------------------------------------------------------
    #
    def _configure(self):
        # TODO: $NCPUS?!?! = 1 on archer

        pbspro_nodefile = os.environ.get('PBS_NODEFILE')

        if pbspro_nodefile is None:
            msg = "$PBS_NODEFILE not set!"
            self._log.error(msg)
            raise RuntimeError(msg)

        self._log.info("Found PBSPro $PBS_NODEFILE %s." % pbspro_nodefile)

        # Dont need to parse the content of nodefile for PBSPRO, only the length
        # is interesting, as there are only duplicate entries in it.
        pbspro_nodes_length = len([line.strip() for line in open(pbspro_nodefile)])

        # Number of Processors per Node
        val = os.environ.get('NUM_PPN')
        if val:
            pbspro_num_ppn = int(val)
        else:
            msg = "$NUM_PPN not set!"
            self._log.error(msg)
            raise RuntimeError(msg)

        # Number of Nodes allocated
        val = os.environ.get('NODE_COUNT')
        if val:
            pbspro_node_count = int(val)
        else:
            msg = "$NODE_COUNT not set!"
            self._log.error(msg)
            raise RuntimeError(msg)

        # Number of Parallel Environments
        val = os.environ.get('NUM_PES')
        if val:
            pbspro_num_pes = int(val)
        else:
            msg = "$NUM_PES not set!"
            self._log.error(msg)
            raise RuntimeError(msg)

        pbspro_vnodes = self._parse_pbspro_vnodes()

        # Verify that $NUM_PES == $NODE_COUNT * $NUM_PPN == len($PBS_NODEFILE)
        if not (pbspro_node_count * pbspro_num_ppn == pbspro_num_pes == pbspro_nodes_length):
            self._log.warning("NUM_PES != NODE_COUNT * NUM_PPN != len($PBS_NODEFILE)")

        self.cores_per_node = pbspro_num_ppn
        self.node_list = pbspro_vnodes


    # --------------------------------------------------------------------------
    #
    def _parse_pbspro_vnodes(self):

        # PBS Job ID
        val = os.environ.get('PBS_JOBID')
        if val:
            pbspro_jobid = val
        else:
            msg = "$PBS_JOBID not set!"
            self._log.error(msg)
            raise RuntimeError(msg)

        # Get the output of qstat -f for this job
        output = subprocess.check_output(["qstat", "-f", pbspro_jobid])

        # Get the (multiline) 'exec_vnode' entry
        vnodes_str = ''
        for line in output.splitlines():
            # Detect start of entry
            if 'exec_vnode = ' in line:
                vnodes_str += line.strip()
            elif vnodes_str:
                # Find continuing lines
                if " = " not in line:
                    vnodes_str += line.strip()
                else:
                    break

        # Get the RHS of the entry
        rhs = vnodes_str.split('=',1)[1].strip()
        self._log.debug("input: %s", rhs)

        nodes_list = []
        # Break up the individual node partitions into vnode slices
        while True:
            idx = rhs.find(')+(')

            node_str = rhs[1:idx]
            nodes_list.append(node_str)
            rhs = rhs[idx+2:]

            if idx < 0:
                break

        vnodes_list = []
        cpus_list = []
        # Split out the slices into vnode name and cpu count
        for node_str in nodes_list:
            slices = node_str.split('+')
            for _slice in slices:
                vnode, cpus = _slice.split(':')
                cpus = int(cpus.split('=')[1])
                self._log.debug("vnode: %s cpus: %s", vnode, cpus)
                vnodes_list.append(vnode)
                cpus_list.append(cpus)

        self._log.debug("vnodes: %s", vnodes_list)
        self._log.debug("cpus: %s", cpus_list)

        cpus_list = list(set(cpus_list))
        min_cpus = int(min(cpus_list))

        if len(cpus_list) > 1:
            self._log.debug("Detected vnodes of different sizes: %s, the minimal is: %d.", cpus_list, min_cpus)

        node_list = []
        for vnode in vnodes_list:
            # strip the last _0 of the vnodes to get the node name
            node_list.append(vnode.rsplit('_', 1)[0])

        # only unique node names
        node_list = list(set(node_list))
        self._log.debug("Node list: %s", node_list)

        # Return the list of node names
        return node_list



# ==============================================================================
#
class SLURMLRMS(LRMS):

    # --------------------------------------------------------------------------
    #
    def __init__(self, cfg, logger):

        LRMS.__init__(self, cfg, logger)


    # --------------------------------------------------------------------------
    #
    def _configure(self):

        slurm_nodelist = os.environ.get('SLURM_NODELIST')
        if slurm_nodelist is None:
            msg = "$SLURM_NODELIST not set!"
            self._log.error(msg)
            raise RuntimeError(msg)

        # Parse SLURM nodefile environment variable
        slurm_nodes = hostlist.expand_hostlist(slurm_nodelist)
        self._log.info("Found SLURM_NODELIST %s. Expanded to: %s", slurm_nodelist, slurm_nodes)

        # $SLURM_NPROCS = Total number of cores allocated for the current job
        slurm_nprocs_str = os.environ.get('SLURM_NPROCS')
        if slurm_nprocs_str is None:
            msg = "$SLURM_NPROCS not set!"
            self._log.error(msg)
            raise RuntimeError(msg)
        else:
            slurm_nprocs = int(slurm_nprocs_str)

        # $SLURM_NNODES = Total number of (partial) nodes in the job's resource allocation
        slurm_nnodes_str = os.environ.get('SLURM_NNODES')
        if slurm_nnodes_str is None:
            msg = "$SLURM_NNODES not set!"
            self._log.error(msg)
            raise RuntimeError(msg)
        else:
            slurm_nnodes = int(slurm_nnodes_str)

        # $SLURM_CPUS_ON_NODE = Number of cores per node (physically)
        slurm_cpus_on_node_str = os.environ.get('SLURM_CPUS_ON_NODE')
        if slurm_cpus_on_node_str is None:
            msg = "$SLURM_CPUS_ON_NODE not set!"
            self._log.error(msg)
            raise RuntimeError(msg)
        else:
            slurm_cpus_on_node = int(slurm_cpus_on_node_str)

        # Verify that $SLURM_NPROCS <= $SLURM_NNODES * $SLURM_CPUS_ON_NODE
        if not slurm_nprocs <= slurm_nnodes * slurm_cpus_on_node:
            self._log.warning("$SLURM_NPROCS(%d) <= $SLURM_NNODES(%d) * $SLURM_CPUS_ON_NODE(%d)",
                            slurm_nprocs, slurm_nnodes, slurm_cpus_on_node)

        # Verify that $SLURM_NNODES == len($SLURM_NODELIST)
        if slurm_nnodes != len(slurm_nodes):
            self._log.error("$SLURM_NNODES(%d) != len($SLURM_NODELIST)(%d)",
                           slurm_nnodes, len(slurm_nodes))

        # Report the physical number of cores or the total number of cores
        # in case of a single partial node allocation.
        self.cores_per_node = min(slurm_cpus_on_node, slurm_nprocs)

        self.node_list = slurm_nodes



# ==============================================================================
#
class SGELRMS(LRMS):

    # --------------------------------------------------------------------------
    #
    def __init__(self, cfg, logger):

        LRMS.__init__(self, cfg, logger)


    # --------------------------------------------------------------------------
    #
    def _configure(self):

        sge_hostfile = os.environ.get('PE_HOSTFILE')
        if sge_hostfile is None:
            msg = "$PE_HOSTFILE not set!"
            self._log.error(msg)
            raise RuntimeError(msg)

        # SGE core configuration might be different than what multiprocessing
        # announces
        # Alternative: "qconf -sq all.q|awk '/^slots *[0-9]+$/{print $2}'"

        # Parse SGE hostfile for nodes
        sge_node_list = [line.split()[0] for line in open(sge_hostfile)]
        # Keep only unique nodes
        sge_nodes = list(set(sge_node_list))
        self._log.info("Found PE_HOSTFILE %s. Expanded to: %s", sge_hostfile, sge_nodes)

        # Parse SGE hostfile for cores
        sge_cores_count_list = [int(line.split()[1]) for line in open(sge_hostfile)]
        sge_core_counts = list(set(sge_cores_count_list))
        sge_cores_per_node = min(sge_core_counts)
        self._log.info("Found unique core counts: %s Using: %d", sge_core_counts, sge_cores_per_node)

        self.node_list = sge_nodes
        self.cores_per_node = sge_cores_per_node



# ==============================================================================
#
class LSFLRMS(LRMS):

    # --------------------------------------------------------------------------
    #
    def __init__(self, cfg, logger):

        LRMS.__init__(self, cfg, logger)


    # --------------------------------------------------------------------------
    #
    def _configure(self):

        lsf_hostfile = os.environ.get('LSB_DJOB_HOSTFILE')
        if lsf_hostfile is None:
            msg = "$LSB_DJOB_HOSTFILE not set!"
            self._log.error(msg)
            raise RuntimeError(msg)

        lsb_mcpu_hosts = os.environ.get('LSB_MCPU_HOSTS')
        if lsb_mcpu_hosts is None:
            msg = "$LSB_MCPU_HOSTS not set!"
            self._log.error(msg)
            raise RuntimeError(msg)

        # parse LSF hostfile
        # format:
        # <hostnameX>
        # <hostnameX>
        # <hostnameY>
        # <hostnameY>
        #
        # There are in total "-n" entries (number of tasks)
        # and "-R" entries per host (tasks per host).
        # (That results in "-n" / "-R" unique hosts)
        #
        lsf_nodes = [line.strip() for line in open(lsf_hostfile)]
        self._log.info("Found LSB_DJOB_HOSTFILE %s. Expanded to: %s",
                      lsf_hostfile, lsf_nodes)
        lsf_node_list = list(set(lsf_nodes))

        # Grab the core (slot) count from the environment
        # Format: hostX N hostY N hostZ N
        lsf_cores_count_list = map(int, lsb_mcpu_hosts.split()[1::2])
        lsf_core_counts = list(set(lsf_cores_count_list))
        lsf_cores_per_node = min(lsf_core_counts)
        self._log.info("Found unique core counts: %s Using: %d",
                      lsf_core_counts, lsf_cores_per_node)

        self.node_list = lsf_node_list
        self.cores_per_node = lsf_cores_per_node



# ==============================================================================
#
class LoadLevelerLRMS(LRMS):

    # --------------------------------------------------------------------------
    #
    # BG/Q Topology of Nodes within a Board
    #
    BGQ_BOARD_TOPO = {
        0: {'A': 29, 'B':  3, 'C':  1, 'D': 12, 'E':  7},
        1: {'A': 28, 'B':  2, 'C':  0, 'D': 13, 'E':  6},
        2: {'A': 31, 'B':  1, 'C':  3, 'D': 14, 'E':  5},
        3: {'A': 30, 'B':  0, 'C':  2, 'D': 15, 'E':  4},
        4: {'A': 25, 'B':  7, 'C':  5, 'D':  8, 'E':  3},
        5: {'A': 24, 'B':  6, 'C':  4, 'D':  9, 'E':  2},
        6: {'A': 27, 'B':  5, 'C':  7, 'D': 10, 'E':  1},
        7: {'A': 26, 'B':  4, 'C':  6, 'D': 11, 'E':  0},
        8: {'A': 21, 'B': 11, 'C':  9, 'D':  4, 'E': 15},
        9: {'A': 20, 'B': 10, 'C':  8, 'D':  5, 'E': 14},
        10: {'A': 23, 'B':  9, 'C': 11, 'D':  6, 'E': 13},
        11: {'A': 22, 'B':  8, 'C': 10, 'D':  7, 'E': 12},
        12: {'A': 17, 'B': 15, 'C': 13, 'D':  0, 'E': 11},
        13: {'A': 16, 'B': 14, 'C': 12, 'D':  1, 'E': 10},
        14: {'A': 19, 'B': 13, 'C': 15, 'D':  2, 'E':  9},
        15: {'A': 18, 'B': 12, 'C': 14, 'D':  3, 'E':  8},
        16: {'A': 13, 'B': 19, 'C': 17, 'D': 28, 'E': 23},
        17: {'A': 12, 'B': 18, 'C': 16, 'D': 29, 'E': 22},
        18: {'A': 15, 'B': 17, 'C': 19, 'D': 30, 'E': 21},
        19: {'A': 14, 'B': 16, 'C': 18, 'D': 31, 'E': 20},
        20: {'A':  9, 'B': 23, 'C': 21, 'D': 24, 'E': 19},
        21: {'A':  8, 'B': 22, 'C': 20, 'D': 25, 'E': 18},
        22: {'A': 11, 'B': 21, 'C': 23, 'D': 26, 'E': 17},
        23: {'A': 10, 'B': 20, 'C': 22, 'D': 27, 'E': 16},
        24: {'A':  5, 'B': 27, 'C': 25, 'D': 20, 'E': 31},
        25: {'A':  4, 'B': 26, 'C': 24, 'D': 21, 'E': 30},
        26: {'A':  7, 'B': 25, 'C': 27, 'D': 22, 'E': 29},
        27: {'A':  6, 'B': 24, 'C': 26, 'D': 23, 'E': 28},
        28: {'A':  1, 'B': 31, 'C': 29, 'D': 16, 'E': 27},
        29: {'A':  0, 'B': 30, 'C': 28, 'D': 17, 'E': 26},
        30: {'A':  3, 'B': 29, 'C': 31, 'D': 18, 'E': 25},
        31: {'A':  2, 'B': 28, 'C': 30, 'D': 19, 'E': 24},
        }

    # --------------------------------------------------------------------------
    #
    # BG/Q Config
    #
    BGQ_CORES_PER_NODE      = 16
    BGQ_NODES_PER_BOARD     = 32 # NODE == Compute Card == Chip module
    BGQ_BOARDS_PER_MIDPLANE = 16 # NODE BOARD == NODE CARD
    BGQ_MIDPLANES_PER_RACK  = 2


    # --------------------------------------------------------------------------
    #
    # Default mapping = "ABCDE(T)"
    #
    # http://www.redbooks.ibm.com/redbooks/SG247948/wwhelp/wwhimpl/js/html/wwhelp.htm
    #
    BGQ_MAPPING = "ABCDE"


    # --------------------------------------------------------------------------
    #
    # Board labels (Rack, Midplane, Node)
    #
    BGQ_BOARD_LABELS = ['R', 'M', 'N']


    # --------------------------------------------------------------------------
    #
    # Dimensions of a (sub-)block
    #
    BGQ_DIMENSION_LABELS = ['A', 'B', 'C', 'D', 'E']


    # --------------------------------------------------------------------------
    #
    # Supported sub-block sizes (number of nodes).
    # This influences the effectiveness of mixed-size allocations
    # (and might even be a hard requirement from a topology standpoint).
    #
    # TODO: Do we actually need to restrict our sub-block sizes to this set?
    #
    BGQ_SUPPORTED_SUB_BLOCK_SIZES = [1, 2, 4, 8, 16, 32, 64, 128, 256, 512]


    # --------------------------------------------------------------------------
    #
    # Mapping of starting corners.
    #
    # "board" -> "node"
    #
    # Ordering: ['E', 'D', 'DE', etc.]
    #
    # TODO: Is this independent of the mapping?
    #
    BGQ_BLOCK_STARTING_CORNERS = {
        0:  0,
        4: 29,
        8:  4,
        12: 25
    }


    # --------------------------------------------------------------------------
    #
    # BG/Q Topology of Boards within a Midplane
    #
    BGQ_MIDPLANE_TOPO = {
        0: {'A':  4, 'B':  8, 'C':  1, 'D':  2},
        1: {'A':  5, 'B':  9, 'C':  0, 'D':  3},
        2: {'A':  6, 'B': 10, 'C':  3, 'D':  0},
        3: {'A':  7, 'B': 11, 'C':  2, 'D':  1},
        4: {'A':  0, 'B': 12, 'C':  5, 'D':  6},
        5: {'A':  1, 'B': 13, 'C':  4, 'D':  7},
        6: {'A':  2, 'B': 14, 'C':  7, 'D':  4},
        7: {'A':  3, 'B': 15, 'C':  6, 'D':  5},
        8: {'A': 12, 'B':  0, 'C':  9, 'D': 10},
        9: {'A': 13, 'B':  1, 'C':  8, 'D': 11},
        10: {'A': 14, 'B':  2, 'C': 11, 'D':  8},
        11: {'A': 15, 'B':  3, 'C': 10, 'D':  9},
        12: {'A':  8, 'B':  4, 'C': 13, 'D': 14},
        13: {'A':  9, 'B':  5, 'C': 12, 'D': 15},
        14: {'A': 10, 'B':  6, 'C': 15, 'D': 12},
        15: {'A': 11, 'B':  7, 'C': 14, 'D': 13},
        }

    # --------------------------------------------------------------------------
    #
    # Shape of whole BG/Q Midplane
    #
    BGQ_MIDPLANE_SHAPE = {'A': 4, 'B': 4, 'C': 4, 'D': 4, 'E': 2} # '4x4x4x4x2'


    # --------------------------------------------------------------------------
    #
    def __init__(self, cfg, logger):

        self.torus_block            = None
        self.loadl_bg_block         = None
        self.shape_table            = None
        self.torus_dimension_labels = None

        LRMS.__init__(self, cfg, logger)

    # --------------------------------------------------------------------------
    #
    def _configure(self):

        loadl_node_list = None
        loadl_cpus_per_node = None

        # Determine method for determining hosts,
        # either through hostfile or BG/Q environment.
        loadl_hostfile = os.environ.get('LOADL_HOSTFILE')
        self.loadl_bg_block = os.environ.get('LOADL_BG_BLOCK')
        if loadl_hostfile is None and self.loadl_bg_block is None:
            msg = "Neither $LOADL_HOSTFILE or $LOADL_BG_BLOCK set!"
            self._log.error(msg)
            raise RuntimeError(msg)

        # Determine the size of the pilot allocation
        if loadl_hostfile is not None:
            # Non Blue Gene Load Leveler installation.

            loadl_total_tasks_str = os.environ.get('LOADL_TOTAL_TASKS')
            if loadl_total_tasks_str is None:
                msg = "$LOADL_TOTAL_TASKS not set!"
                self._log.error(msg)
                raise RuntimeError(msg)
            else:
                loadl_total_tasks = int(loadl_total_tasks_str)

            # Construct the host list
            loadl_nodes = [line.strip() for line in open(loadl_hostfile)]
            self._log.info("Found LOADL_HOSTFILE %s. Expanded to: %s",
                          loadl_hostfile, loadl_nodes)
            loadl_node_list = list(set(loadl_nodes))

            # Verify that $LLOAD_TOTAL_TASKS == len($LOADL_HOSTFILE)
            if loadl_total_tasks != len(loadl_nodes):
                self._log.error("$LLOAD_TOTAL_TASKS(%d) != len($LOADL_HOSTFILE)(%d)",
                               loadl_total_tasks, len(loadl_nodes))

            # Determine the number of cpus per node.  Assume:
            # cores_per_node = lenght(nodefile) / len(unique_nodes_in_nodefile)
            loadl_cpus_per_node = len(loadl_nodes) / len(loadl_node_list)

        elif self.loadl_bg_block is not None:
            # Blue Gene specific.
            loadl_bg_midplane_list_str = None
            loadl_bg_block_size_str = None

            loadl_job_name = os.environ.get('LOADL_JOB_NAME')
            if loadl_job_name is None:
                msg = "$LOADL_JOB_NAME not set!"
                self._log.error(msg)
                raise RuntimeError(msg)

            # Get the board list and block shape from 'llq -l' output
            output = subprocess.check_output(["llq", "-l", loadl_job_name])
            loadl_bg_board_list_str = None
            loadl_bg_block_shape_str = None
            for line in output.splitlines():
                # Detect BG board list
                if "BG Node Board List: " in line:
                    loadl_bg_board_list_str = line.split(':')[1].strip()
                elif "BG Midplane List: " in line:
                    loadl_bg_midplane_list_str = line.split(':')[1].strip()
                elif "BG Shape Allocated: " in line:
                    loadl_bg_block_shape_str = line.split(':')[1].strip()
                elif "BG Size Allocated: " in line:
                    loadl_bg_block_size_str = line.split(':')[1].strip()
            if not loadl_bg_board_list_str:
                msg = "No board list found in llq output!"
                self._log.error(msg)
                raise RuntimeError(msg)
            self._log.debug("BG Node Board List: %s" % loadl_bg_board_list_str)
            if not loadl_bg_midplane_list_str:
                msg = "No midplane list found in llq output!"
                self._log.error(msg)
                raise RuntimeError(msg)
            self._log.debug("BG Midplane List: %s" % loadl_bg_midplane_list_str)
            if not loadl_bg_block_shape_str:
                msg = "No board shape found in llq output!"
                self._log.error(msg)
                raise RuntimeError(msg)
            self._log.debug("BG Shape Allocated: %s" % loadl_bg_block_shape_str)
            if not loadl_bg_block_size_str:
                msg = "No board size found in llq output!"
                self._log.error(msg)
                raise RuntimeError(msg)
            loadl_bg_block_size = int(loadl_bg_block_size_str)
            self._log.debug("BG Size Allocated: %d" % loadl_bg_block_size)

            # Build nodes data structure to be handled by Torus Scheduler
            try:
                self.torus_block = self._bgq_construct_block(
                    loadl_bg_block_shape_str, loadl_bg_board_list_str,
                    loadl_bg_block_size, loadl_bg_midplane_list_str)
            except Exception as e:
                msg = "Couldn't construct block: %s" % e.message
                self._log.error(msg)
                raise RuntimeError(msg)
            self._log.debug("Torus block constructed:")
            for e in self.torus_block:
                self._log.debug("%s %s %s %s" %
                                (e[0], [e[1][key] for key in sorted(e[1])], e[2], e[3]))

            try:
                loadl_node_list = [entry[SchedulerTorus.TORUS_BLOCK_NAME] for entry in self.torus_block]
            except Exception as e:
                msg = "Couldn't construct node list."
                self._log.error(msg)
                raise RuntimeError(msg)
            #self._log.debug("Node list constructed: %s" % loadl_node_list)

            # Construct sub-block table
            try:
                self.shape_table = self._bgq_create_sub_block_shape_table(loadl_bg_block_shape_str)
            except Exception as e:
                msg = "Couldn't construct shape table: %s" % e.message
                self._log.error(msg)
                raise RuntimeError(msg)
            self._log.debug("Shape table constructed: ")
            for (size, dim) in [(key, self.shape_table[key]) for key in sorted(self.shape_table)]:
                self._log.debug("%s %s" % (size, [dim[key] for key in sorted(dim)]))

            # Determine the number of cpus per node
            loadl_cpus_per_node = self.BGQ_CORES_PER_NODE

            # BGQ Specific Torus labels
            self.torus_dimension_labels = self.BGQ_DIMENSION_LABELS

        self.node_list = loadl_node_list
        self.cores_per_node = loadl_cpus_per_node

        self._log.debug("Sleeping for #473 ...")
        time.sleep(5)
        self._log.debug("Configure done")


    # --------------------------------------------------------------------------
    #
    # Walk the block and return the node name for the given location
    #
    def _bgq_nodename_by_loc(self, midplanes, board, location):

        self._log.debug("Starting nodebyname - midplanes:%s, board:%d" % (midplanes, board))

        node = self.BGQ_BLOCK_STARTING_CORNERS[board]

        # TODO: Does the order of walking matter?
        #       It might because of the starting blocks ...
        for dim in self.BGQ_DIMENSION_LABELS: # [::-1]:
            max_length = location[dim]
            self._log.debug("Within dim loop dim:%s, max_length: %d" % (dim, max_length))

            cur_length = 0
            # Loop while we are not at the final depth
            while cur_length < max_length:
                self._log.debug("beginning of while loop, cur_length: %d" % cur_length)

                if cur_length % 2 == 0:
                    # Stay within the board
                    node = self.BGQ_BOARD_TOPO[node][dim]

                else:
                    # We jump to another board.
                    self._log.debug("jumping to new board from board: %d, dim: %s)" % (board, dim))
                    board = self.BGQ_MIDPLANE_TOPO[board][dim]
                    self._log.debug("board is now: %d" % board)

                    # If we switch boards in the B dimension,
                    # we seem to "land" at the opposite E dimension.
                    if dim  == 'B':
                        node = self.BGQ_BOARD_TOPO[node]['E']

                self._log.debug("node is now: %d" % node)

                # Increase the length for the next iteration
                cur_length += 1

            self._log.debug("Wrapping inside dim loop dim:%s" % (dim))

        # TODO: This will work for midplane expansion in one dimension only
        midplane_idx = max(location.values()) / 4
        rack = midplanes[midplane_idx]['R']
        midplane = midplanes[midplane_idx]['M']

        nodename = 'R%.2d-M%.1d-N%.2d-J%.2d' % (rack, midplane, board, node)
        self._log.debug("from location %s constructed node name: %s, left at board: %d" % (self.loc2str(location), nodename, board))

        return nodename


    # --------------------------------------------------------------------------
    #
    # Convert the board string as given by llq into a board structure
    #
    # E.g. 'R00-M1-N08,R00-M1-N09,R00-M1-N10,R00-M0-N11' =>
    # [{'R': 0, 'M': 1, 'N': 8}, {'R': 0, 'M': 1, 'N': 9},
    #  {'R': 0, 'M': 1, 'N': 10}, {'R': 0, 'M': 0, 'N': 11}]
    #
    def _bgq_str2boards(self, boards_str):

        boards = boards_str.split(',')

        board_dict_list = []

        for board in boards:
            elements = board.split('-')

            board_dict = {}
            for l, e in zip(self.BGQ_BOARD_LABELS, elements):
                board_dict[l] = int(e.split(l)[1])

            board_dict_list.append(board_dict)

        return board_dict_list


    # --------------------------------------------------------------------------
    #
    # Convert the midplane string as given by llq into a midplane structure
    #
    # E.g. 'R04-M0,R04-M1' =>
    # [{'R': 4, 'M': 0}, {'R': 4, 'M': 1}]
    #
    #
    def _bgq_str2midplanes(self, midplane_str):

        midplanes = midplane_str.split(',')

        midplane_dict_list = []
        for midplane in midplanes:
            elements = midplane.split('-')

            midplane_dict = {}
            # Take the first two labels
            for l, e in zip(self.BGQ_BOARD_LABELS[:2], elements):
                midplane_dict[l] = int(e.split(l)[1])

            midplane_dict_list.append(midplane_dict)

        return midplane_dict_list


    # --------------------------------------------------------------------------
    #
    # Convert the string as given by llq into a block shape structure:
    #
    # E.g. '1x2x3x4x5' => {'A': 1, 'B': 2, 'C': 3, 'D': 4, 'E': 5}
    #
    def _bgq_str2shape(self, shape_str):

        # Get the lengths of the shape
        shape_lengths = shape_str.split('x', 4)

        shape_dict = {}
        for dim, length in zip(self.BGQ_DIMENSION_LABELS, shape_lengths):
            shape_dict[dim] = int(length)

        return shape_dict


    # --------------------------------------------------------------------------
    #
    # Multiply two shapes
    #
    def _multiply_shapes(self, shape1, shape2):

        result = {}

        for dim in self.BGQ_DIMENSION_LABELS:
            try:
                val1 = shape1[dim]
            except KeyError:
                val1 = 1

            try:
                val2 = shape2[dim]
            except KeyError:
                val2 = 1

            result[dim] = val1 * val2

        return result


    # --------------------------------------------------------------------------
    #
    # Convert location dict into a tuple string
    # E.g. {'A': 1, 'C': 4, 'B': 1, 'E': 2, 'D': 4} => '(1,4,1,2,4)'
    #
    def loc2str(self, loc):
        return str(tuple(loc[dim] for dim in self.BGQ_DIMENSION_LABELS))


    # --------------------------------------------------------------------------
    #
    # Convert a shape dict into string format
    #
    # E.g. {'A': 1, 'C': 4, 'B': 1, 'E': 2, 'D': 4} => '1x4x1x2x4'
    #
    def shape2str(self, shape):

        shape_str = ''
        for l in self.BGQ_DIMENSION_LABELS:

            # Get the corresponding count
            shape_str += str(shape[l])

            # Add an 'x' behind all but the last label
            if l in self.BGQ_DIMENSION_LABELS[:-1]:
                shape_str += 'x'

        return shape_str


    # --------------------------------------------------------------------------
    #
    # Return list of nodes that make up the block
    #
    # Format: [(index, location, nodename, status), (i, c, n, s), ...]
    #
    # TODO: This function and _bgq_nodename_by_loc should be changed so that we
    #       only walk the torus once?
    #
    def _bgq_get_block(self, midplanes, board, shape):

        self._log.debug("Shape: %s", shape)

        nodes = []
        index = 0

        for a in range(shape['A']):
            for b in range(shape['B']):
                for c in range(shape['C']):
                    for d in range(shape['D']):
                        for e in range(shape['E']):
                            location = {'A': a, 'B': b, 'C': c, 'D': d, 'E': e}
                            nodename = self._bgq_nodename_by_loc(midplanes, board, location)
                            nodes.append([index, location, nodename, FREE])
                            index += 1

        return nodes


    # --------------------------------------------------------------------------
    #
    # Use block shape and board list to construct block structure
    #
    # The 5 dimensions are denoted by the letters A, B, C, D, and E, T for the core (0-15).
    # The latest dimension E is always 2, and is contained entirely within a midplane.
    # For any compute block, compute nodes (as well midplanes for large blocks) are combined in 4 dimensions,
    # only 4 dimensions need to be considered.
    #
    #  128 nodes: BG Shape Allocated: 2x2x4x4x2
    #  256 nodes: BG Shape Allocated: 4x2x4x4x2
    #  512 nodes: BG Shape Allocated: 1x1x1x1
    #  1024 nodes: BG Shape Allocated: 1x1x1x2
    #
    def _bgq_construct_block(self, block_shape_str, boards_str,
                            block_size, midplane_list_str):

        llq_shape = self._bgq_str2shape(block_shape_str)

        # TODO: Could check this, but currently _shape2num is part of the other class
        #if self._shape2num_nodes(llq_shape) != block_size:
        #    self._log.error("Block Size doesn't match Block Shape")

        # If the block is equal to or greater than a Midplane,
        # then there is no board list provided.
        # But because at that size, we have only full midplanes,
        # we can construct it.

        if block_size >= 1024:
            #raise NotImplementedError("Currently multiple midplanes are not yet supported.")

            # BG Size: 1024, BG Shape: 1x1x1x2, BG Midplane List: R04-M0,R04-M1
            midplanes = self._bgq_str2midplanes(midplane_list_str)

            # Start of at the "lowest" available rack/midplane/board
            # TODO: No other explanation than that this seems to be the convention?
            # TODO: Can we safely assume that they are sorted?
            #rack = midplane_dict_list[0]['R']
            #midplane = midplane_dict_list[0]['M']
            board = 0

            # block_shape = llq_shape * BGQ_MIDPLANE_SHAPE
            block_shape = self._multiply_shapes(self.BGQ_MIDPLANE_SHAPE, llq_shape)
            self._log.debug("Resulting shape after multiply: %s" % block_shape)

        elif block_size == 512:
            # Full midplane

            # BG Size: 1024, BG Shape: 1x1x1x2, BG Midplane List: R04-M0,R04-M1
            midplanes = self._bgq_str2midplanes(midplane_list_str)

            # Start of at the "lowest" available rack/midplane/board
            # TODO: No other explanation than that this seems to be the convention?
            #rack = midplane_dict_list[0]['R'] # Assume they are all equal
            #midplane = min([entry['M'] for entry in midplane_dict_list])
            board = 0

            block_shape = self.BGQ_MIDPLANE_SHAPE

        else:
            # Within single midplane, < 512 nodes

            board_dict_list = self._bgq_str2boards(boards_str)
            self._log.debug("Board dict list:\n%s", '\n'.join([str(x) for x in board_dict_list]))

            midplanes = [{'R': board_dict_list[0]['R'],
                          'M': board_dict_list[0]['M']}]

            # Start of at the "lowest" available board.
            # TODO: No other explanation than that this seems to be the convention?
            board = min([entry['N'] for entry in board_dict_list])

            block_shape = llq_shape

        # From here its all equal (assuming our walker does the walk and not just the talk!)
        block = self._bgq_get_block(midplanes, board, block_shape)

        # TODO: Check returned block:
        #       - Length
        #       - No duplicates

        return block


    # --------------------------------------------------------------------------
    #
    # Construction of sub-block shapes based on overall block allocation.
    #
    # Depending on the size of the total allocated block, the maximum size
    # of a subblock can be 512 nodes.
    #
    #
    def _bgq_create_sub_block_shape_table(self, shape_str):

        # Convert the shape string into dict structure
        #
        # For < 512 nodes: the dimensions within a midplane (AxBxCxDxE)
        # For >= 512 nodes: the dimensions between the midplanes (AxBxCxD)
        #
        if len(shape_str.split('x')) == 5:
            block_shape = self._bgq_str2shape(shape_str)
        elif len(shape_str.split('x')) == 4:
            block_shape = self.BGQ_MIDPLANE_SHAPE
        else:
            raise ValueError('Invalid shape string: %s' % shape_str)

        # Dict to store the results
        table = {}

        # Create a sub-block dict with shape 1x1x1x1x1
        sub_block_shape = {}
        for l in self.BGQ_DIMENSION_LABELS:
            sub_block_shape[l] = 1

        # Look over all the dimensions starting at the most right
        for dim in self.BGQ_MAPPING[::-1]:
            while True:

                # Calculate the number of nodes for the current shape
                from operator import mul
                num_nodes = reduce(mul, filter(lambda length: length != 0, sub_block_shape.values()))

                if num_nodes in self.BGQ_SUPPORTED_SUB_BLOCK_SIZES:
                    table[num_nodes] = copy.copy(sub_block_shape)
                else:
                    self._log.warning("Non supported sub-block size: %d.", num_nodes)

                # Done with iterating this dimension
                if sub_block_shape[dim] >= block_shape[dim]:
                    break

                # Increase the length in this dimension for the next iteration.
                if sub_block_shape[dim] == 1:
                    sub_block_shape[dim] = 2
                elif sub_block_shape[dim] == 2:
                    sub_block_shape[dim] = 4

        return table



# ==============================================================================
#
class ForkLRMS(LRMS):

    # --------------------------------------------------------------------------
    #
    def __init__(self, cfg, logger):

        LRMS.__init__(self, cfg, logger)


    # --------------------------------------------------------------------------
    #
    def _configure(self):

        self._log.info("Using fork on localhost.")

        # For the fork LRMS (ie. on localhost), we fake an infinite number of
        # cores, so don't perform any sanity checks.
        detected_cpus = multiprocessing.cpu_count()

        if detected_cpus != self.requested_cores:
            self._log.info("using %d instead of physically available %d cores.",
                    self.requested_cores, detected_cpus)

        # if cores_per_node is set in the agent config, we slice the number of
        # cores into that many virtual nodes.  cpn defaults to requested_cores,
        # to preserve the previous behavior (1 node).
        self.cores_per_node = self._cfg.get('cores_per_node')
        if not self.cores_per_node:
            self.cores_per_node = self.requested_cores

        requested_nodes = int(math.ceil(float(self.requested_cores) / float(self.cores_per_node)))
        self.node_list  = list()
        for i in range(requested_nodes):
            self.node_list.append("localhost")

        self._log.debug('configure localhost to behave as %s nodes with %s cores each.',
                len(self.node_list), self.cores_per_node)



# ==============================================================================
#
class YARNLRMS(LRMS):

    # --------------------------------------------------------------------------
    #
    def __init__(self, cfg, logger):

        LRMS.__init__(self, cfg, logger)


    # --------------------------------------------------------------------------
    #
    def _configure(self):

        self._log.info("Using YARN on localhost.")

        selected_cpus = self.requested_cores

        # when we profile the agent, we fake any number of cores, so don't
        # perform any sanity checks.  Otherwise we use at most all available
        # cores (and informa about unused ones)
        if 'RADICAL_PILOT_PROFILE' not in os.environ:

            detected_cpus = multiprocessing.cpu_count()

            if detected_cpus < selected_cpus:
                self._log.warn("insufficient cores: using available %d instead of requested %d.",
                        detected_cpus, selected_cpus)
                selected_cpus = detected_cpus

            elif detected_cpus > selected_cpus:
                self._log.warn("more cores available: using requested %d instead of available %d.",
                        selected_cpus, detected_cpus)

        hdfs_conf_output =subprocess.check_output(['hdfs', 'getconf', '-nnRpcAddresses']).split('\n')[0]
        self._log.debug('Namenode URL = {0}'.format(hdfs_conf_output))
        self.namenode_url = hdfs_conf_output


        self._log.debug('Namenode URL = {0}'.format(self.namenode_url))

        # I will leave it for the moment because I have not found another way
        # to take the necessary value yet.
        yarn_conf_output = subprocess.check_output(['yarn', 'node', '-list'], stderr=subprocess.STDOUT).split('\n')
        for line in yarn_conf_output:
            if 'ResourceManager' in line:
                settings = line.split('at ')[1]
                if '/' in settings:
                    rm_url=settings.split('/')[1]
                    self.rm_ip=rm_url.split(':')[0]
                    self.rm_port=rm_url.split(':')[1]

                else:
                    self.rm_ip=settings.split(':')[0]
                    self.rm_port=settings.split(':')[1]

        hostname = os.environ.get('HOSTNAME')

        if hostname == None:
            self.node_list = ['localhost']
        else:
            self.node_list = [hostname]
        self.cores_per_node = selected_cpus



# ==============================================================================
#
# Worker Classes
#
# ==============================================================================
#
class AgentExecutingComponent(rpu.Component):
    """
    Manage the creation of CU processes, and watch them until they are completed
    (one way or the other).  The spawner thus moves the unit from
    PendingExecution to Executing, and then to a final state (or PendingStageOut
    of course).
    """

    # --------------------------------------------------------------------------
    #
    def __init__(self, cfg):

        rpu.Component.__init__(self, 'AgentExecutingComponent', cfg)


    # --------------------------------------------------------------------------
    #
    # This class-method creates the appropriate sub-class for the Spawner
    #
    @classmethod
    def create(cls, cfg):

        # Make sure that we are the base-class!
        if cls != AgentExecutingComponent:
            raise TypeError("Factory only available to base class!")

        name   = cfg['spawner']

        try:
            impl = {
                SPAWNER_NAME_POPEN : AgentExecutingComponent_POPEN,
                SPAWNER_NAME_SHELL : AgentExecutingComponent_SHELL,
                SPAWNER_NAME_ABDS  : AgentExecutingComponent_ABDS
            }[name]

            impl = impl(cfg)
            return impl

        except KeyError:
            raise ValueError("AgentExecutingComponent '%s' unknown or defunct" % name)



# ==============================================================================
#
class AgentExecutingComponent_POPEN (AgentExecutingComponent) :

    # --------------------------------------------------------------------------
    #
    def __init__(self, cfg):

        AgentExecutingComponent.__init__ (self, cfg)


    # --------------------------------------------------------------------------
    #
    def initialize_child(self):

      # self.declare_input (rp.AGENT_EXECUTING_PENDING, rp.AGENT_EXECUTING_QUEUE)
      # self.declare_worker(rp.AGENT_EXECUTING_PENDING, self.work)

        self.declare_input (rp.EXECUTING_PENDING, rp.AGENT_EXECUTING_QUEUE)
        self.declare_worker(rp.EXECUTING_PENDING, self.work)

        self.declare_output(rp.AGENT_STAGING_OUTPUT_PENDING, rp.AGENT_STAGING_OUTPUT_QUEUE)

        self.declare_publisher ('unschedule', rp.AGENT_UNSCHEDULE_PUBSUB)
        self.declare_publisher ('state',      rp.AGENT_STATE_PUBSUB)

        # all components use the command channel for control messages
        self.declare_publisher ('command', rp.AGENT_COMMAND_PUBSUB)
        self.declare_subscriber('command', rp.AGENT_COMMAND_PUBSUB, self.command_cb)

        self._cancel_lock    = threading.RLock()
        self._cus_to_cancel  = list()
        self._cus_to_watch   = list()
        self._watch_queue    = Queue.Queue ()

        self._pilot_id = self._cfg['pilot_id']

        # run watcher thread
        self._terminate = threading.Event()
        self._watcher   = threading.Thread(target=self._watch, name="Watcher")
        self._watcher.daemon = True
        self._watcher.start ()

        # The AgentExecutingComponent needs the LaunchMethods to construct
        # commands.
        self._task_launcher = LaunchMethod.create(
                name   = self._cfg.get('task_launch_method'),
                cfg    = self._cfg,
                logger = self._log)

        self._mpi_launcher = LaunchMethod.create(
                name   = self._cfg.get('mpi_launch_method'),
                cfg    = self._cfg,
                logger = self._log)

        # communicate successful startup
        self.publish('command', {'cmd' : 'alive',
                                 'arg' : self.cname})

        self._cu_environment = self._populate_cu_environment()

        self.tmpdir = tempfile.gettempdir()


    # --------------------------------------------------------------------------
    #
    def finalize_child(self):

        # terminate watcher thread
        self._terminate.set()
        self._watcher.join()

        # communicate finalization
        self.publish('command', {'cmd' : 'final',
                                 'arg' : self.cname})


    # --------------------------------------------------------------------------
    #
    def command_cb(self, topic, msg):

        cmd = msg['cmd']
        arg = msg['arg']

        if cmd == 'cancel_unit':

            self._log.info("cancel unit command (%s)" % arg)
            with self._cancel_lock:
                self._cus_to_cancel.append(arg)


    # --------------------------------------------------------------------------
    #
    def _populate_cu_environment(self):
        """Derive the environment for the cu's from our own environment."""

        # Get the environment of the agent
        new_env = copy.deepcopy(os.environ)

        #
        # Mimic what virtualenv's "deactivate" would do
        #
        old_path = new_env.pop('_OLD_VIRTUAL_PATH', None)
        if old_path:
            new_env['PATH'] = old_path

        old_home = new_env.pop('_OLD_VIRTUAL_PYTHONHOME', None)
        if old_home:
            new_env['PYTHON_HOME'] = old_home

        old_ps = new_env.pop('_OLD_VIRTUAL_PS1', None)
        if old_ps:
            new_env['PS1'] = old_ps

        new_env.pop('VIRTUAL_ENV', None)

        # Remove the configured set of environment variables from the
        # environment that we pass to Popen.
        for e in new_env.keys():
            env_removables = list()
            if self._mpi_launcher : env_removables += self._mpi_launcher.env_removables
            if self._task_launcher: env_removables += self._task_launcher.env_removables
            for r in  env_removables:
                if e.startswith(r):
                    new_env.pop(e, None)

        return new_env


    # --------------------------------------------------------------------------
    #
    def work(self, cu):

      # self.advance(cu, rp.AGENT_EXECUTING, publish=True, push=False)
        self.advance(cu, rp.EXECUTING, publish=True, push=False)

        try:
            if cu['description']['mpi']:
                launcher = self._mpi_launcher
            else :
                launcher = self._task_launcher

            if not launcher:
                raise RuntimeError("no launcher (mpi=%s)" % cu['description']['mpi'])

            self._log.debug("Launching unit with %s (%s).", launcher.name, launcher.launch_command)

            assert(cu['opaque_slots']) # FIXME: no assert, but check
            self._prof.prof('exec', msg='unit launch', uid=cu['_id'])

            # Start a new subprocess to launch the unit
            self.spawn(launcher=launcher, cu=cu)

        except Exception as e:
            # append the startup error to the units stderr.  This is
            # not completely correct (as this text is not produced
            # by the unit), but it seems the most intuitive way to
            # communicate that error to the application/user.
            self._log.exception("error running CU")
            cu['stderr'] += "\nPilot cannot start compute unit:\n%s\n%s" \
                            % (str(e), traceback.format_exc())

            # Free the Slots, Flee the Flots, Ree the Frots!
            if cu['opaque_slots']:
                self.publish('unschedule', cu)

            self.advance(cu, rp.FAILED, publish=True, push=False)


    # --------------------------------------------------------------------------
    #
    def spawn(self, launcher, cu):

        self._prof.prof('spawn', msg='unit spawn', uid=cu['_id'])

        if False:
            cu_tmpdir = '%s/%s' % (self.tmpdir, cu['_id'])
        else:
            cu_tmpdir = cu['workdir']

        rec_makedir(cu_tmpdir)
        launch_script_name = '%s/radical_pilot_cu_launch_script.sh' % cu_tmpdir
        self._log.debug("Created launch_script: %s", launch_script_name)

        with open(launch_script_name, "w") as launch_script:
            launch_script.write('#!/bin/sh\n\n')

            if 'RADICAL_PILOT_PROFILE' in os.environ:
                launch_script.write("echo script start_script `%s` >> %s/PROF\n" % (cu['gtod'], cu_tmpdir))
            launch_script.write('\n# Change to working directory for unit\ncd %s\n' % cu_tmpdir)
            if 'RADICAL_PILOT_PROFILE' in os.environ:
                launch_script.write("echo script after_cd `%s` >> %s/PROF\n" % (cu['gtod'], cu_tmpdir))

            # Before the Big Bang there was nothing
            if cu['description']['pre_exec']:
                pre_exec_string = ''
                if isinstance(cu['description']['pre_exec'], list):
                    for elem in cu['description']['pre_exec']:
                        pre_exec_string += "%s\n" % elem
                else:
                    pre_exec_string += "%s\n" % cu['description']['pre_exec']
                # Note: extra spaces below are for visual alignment
                launch_script.write("# Pre-exec commands\n")
                if 'RADICAL_PILOT_PROFILE' in os.environ:
                    launch_script.write("echo pre  start `%s` >> %s/PROF\n" % (cu['gtod'], cu_tmpdir))
                launch_script.write(pre_exec_string)
                if 'RADICAL_PILOT_PROFILE' in os.environ:
                    launch_script.write("echo pre  stop `%s` >> %s/PROF\n" % (cu['gtod'], cu_tmpdir))

            # Create string for environment variable setting
            env_string = 'export'
            if cu['description']['environment']:
                for key,val in cu['description']['environment'].iteritems():
                    env_string += ' %s=%s' % (key, val)
            env_string += " RP_SESSION_ID=%s" % self._cfg['session_id']
            env_string += " RP_PILOT_ID=%s"   % self._cfg['pilot_id']
            env_string += " RP_AGENT_ID=%s"   % self._cfg['agent_name']
            env_string += " RP_SPAWNER_ID=%s" % self.cname
            env_string += " RP_UNIT_ID=%s"    % cu['_id']
            launch_script.write('# Environment variables\n%s\n' % env_string)

            # The actual command line, constructed per launch-method
            try:
                launch_command, hop_cmd = launcher.construct_command(cu, launch_script_name)

                if hop_cmd : cmdline = hop_cmd
                else       : cmdline = launch_script_name

            except Exception as e:
                msg = "Error in spawner (%s)" % e
                self._log.exception(msg)
                raise RuntimeError(msg)

            launch_script.write("# The command to run\n")
            launch_script.write("%s\n" % launch_command)
            launch_script.write("RETVAL=$?\n")
            if 'RADICAL_PILOT_PROFILE' in os.environ:
                launch_script.write("echo script after_exec `%s` >> %s/PROF\n" % (cu['gtod'], cu_tmpdir))

            # After the universe dies the infrared death, there will be nothing
            if cu['description']['post_exec']:
                post_exec_string = ''
                if isinstance(cu['description']['post_exec'], list):
                    for elem in cu['description']['post_exec']:
                        post_exec_string += "%s\n" % elem
                else:
                    post_exec_string += "%s\n" % cu['description']['post_exec']
                launch_script.write("# Post-exec commands\n")
                if 'RADICAL_PILOT_PROFILE' in os.environ:
                    launch_script.write("echo post start `%s` >> %s/PROF\n" % (cu['gtod'], cu_tmpdir))
                launch_script.write('%s\n' % post_exec_string)
                if 'RADICAL_PILOT_PROFILE' in os.environ:
                    launch_script.write("echo post stop  `%s` >> %s/PROF\n" % (cu['gtod'], cu_tmpdir))

            launch_script.write("# Exit the script with the return code from the command\n")
            launch_script.write("exit $RETVAL\n")

        # done writing to launch script, get it ready for execution.
        st = os.stat(launch_script_name)
        os.chmod(launch_script_name, st.st_mode | stat.S_IEXEC)
        self._prof.prof('command', msg='launch script constructed', uid=cu['_id'])

        _stdout_file_h = open(cu['stdout_file'], "w")
        _stderr_file_h = open(cu['stderr_file'], "w")
        self._prof.prof('command', msg='stdout and stderr files created', uid=cu['_id'])

        self._log.info("Launching unit %s via %s in %s", cu['_id'], cmdline, cu_tmpdir)

        proc = subprocess.Popen(args               = cmdline,
                                bufsize            = 0,
                                executable         = None,
                                stdin              = None,
                                stdout             = _stdout_file_h,
                                stderr             = _stderr_file_h,
                                preexec_fn         = None,
                                close_fds          = True,
                                shell              = True,
                                cwd                = cu_tmpdir,
                                env                = self._cu_environment,
                                universal_newlines = False,
                                startupinfo        = None,
                                creationflags      = 0)

        self._prof.prof('spawn', msg='spawning passed to popen', uid=cu['_id'])

        cu['started'] = rpu.timestamp()
        cu['proc']    = proc

        self._watch_queue.put(cu)


    # --------------------------------------------------------------------------
    #
    def _watch(self):

        self._prof.prof('run', uid=self._pilot_id)
        try:

            while not self._terminate.is_set():

                cus = list()

                try:

                    # we don't want to only wait for one CU -- then we would
                    # pull CU state too frequently.  OTOH, we also don't want to
                    # learn about CUs until all slots are filled, because then
                    # we may not be able to catch finishing CUs in time -- so
                    # there is a fine balance here.  Balance means 100 (FIXME).
                  # self._prof.prof('ExecWorker popen watcher pull cu from queue')
                    MAX_QUEUE_BULKSIZE = 100
                    while len(cus) < MAX_QUEUE_BULKSIZE :
                        cus.append (self._watch_queue.get_nowait())

                except Queue.Empty:

                    # nothing found -- no problem, see if any CUs finished
                    pass

                # add all cus we found to the watchlist
                for cu in cus :

                    self._prof.prof('passed', msg="ExecWatcher picked up unit", uid=cu['_id'])
                    self._cus_to_watch.append (cu)

                # check on the known cus.
                action = self._check_running()

                if not action and not cus :
                    # nothing happened at all!  Zzz for a bit.
                    time.sleep(self._cfg['db_poll_sleeptime'])

        except Exception as e:
            self._log.exception("Error in ExecWorker watch loop (%s)" % e)
            # FIXME: this should signal the ExecWorker for shutdown...


    # --------------------------------------------------------------------------
    # Iterate over all running tasks, check their status, and decide on the
    # next step.  Also check for a requested cancellation for the tasks.
    def _check_running(self):

        action = 0

        for cu in self._cus_to_watch:

            # poll subprocess object
            exit_code = cu['proc'].poll()
            now       = rpu.timestamp()

            if exit_code is None:
                # Process is still running

                if cu['_id'] in self._cus_to_cancel:

                    # FIXME: there is a race condition between the state poll
                    # above and the kill command below.  We probably should pull
                    # state after kill again?

                    # We got a request to cancel this cu
                    action += 1
                    cu['proc'].kill()
                    cu['proc'].wait() # make sure proc is collected

                    with self._cancel_lock:
                        self._cus_to_cancel.remove(cu['_id'])

                    self._prof.prof('final', msg="execution canceled", uid=cu['_id'])

                    del(cu['proc'])  # proc is not json serializable
                    self.publish('unschedule', cu)
                    self.advance(cu, rp.CANCELED, publish=True, push=False)

                    # we don't need to watch canceled CUs
                    self._cus_to_watch.remove(cu)

            else:
                self._prof.prof('exec', msg='execution complete', uid=cu['_id'])

                # make sure proc is collected
                cu['proc'].wait()

                # we have a valid return code -- unit is final
                action += 1
                self._log.info("Unit %s has return code %s.", cu['_id'], exit_code)

                cu['exit_code'] = exit_code
                cu['finished']  = now

                # Free the Slots, Flee the Flots, Ree the Frots!
                self._cus_to_watch.remove(cu)
                del(cu['proc'])  # proc is not json serializable
                self.publish('unschedule', cu)

                if exit_code != 0:
                    # The unit failed - fail after staging output
                    self._prof.prof('final', msg="execution failed", uid=cu['_id'])
                    cu['target_state'] = rp.FAILED

                else:
                    # The unit finished cleanly, see if we need to deal with
                    # output data.  We always move to stageout, even if there are no
                    # directives -- at the very least, we'll upload stdout/stderr
                    self._prof.prof('final', msg="execution succeeded", uid=cu['_id'])
                    cu['target_state'] = rp.DONE

                self.advance(cu, rp.AGENT_STAGING_OUTPUT_PENDING, publish=True, push=True)

        return action


# ==============================================================================
#
class AgentExecutingComponent_SHELL(AgentExecutingComponent):


    # --------------------------------------------------------------------------
    #
    def __init__(self, cfg):

        AgentExecutingComponent.__init__ (self, cfg)


    # --------------------------------------------------------------------------
    #
    def initialize_child(self):

        self.declare_input (rp.EXECUTING_PENDING, rp.AGENT_EXECUTING_QUEUE)
        self.declare_worker(rp.EXECUTING_PENDING, self.work)

        self.declare_output(rp.AGENT_STAGING_OUTPUT_PENDING, rp.AGENT_STAGING_OUTPUT_QUEUE)

        self.declare_publisher ('unschedule', rp.AGENT_UNSCHEDULE_PUBSUB)
        self.declare_publisher ('state',      rp.AGENT_STATE_PUBSUB)

        # all components use the command channel for control messages
        self.declare_publisher ('command', rp.AGENT_COMMAND_PUBSUB)
        self.declare_subscriber('command', rp.AGENT_COMMAND_PUBSUB, self.command_cb)

        # Mimic what virtualenv's "deactivate" would do
        self._deactivate = "# deactivate pilot virtualenv\n"

        old_path = os.environ.get('_OLD_VIRTUAL_PATH',       None)
        old_home = os.environ.get('_OLD_VIRTUAL_PYTHONHOME', None)
        old_ps1  = os.environ.get('_OLD_VIRTUAL_PS1',        None)

        if old_path: self._deactivate += 'export PATH="%s"\n'        % old_path
        if old_home: self._deactivate += 'export PYTHON_HOME="%s"\n' % old_home
        if old_ps1:  self._deactivate += 'export PS1="%s"\n'         % old_ps1

        self._deactivate += 'unset VIRTUAL_ENV\n\n'

        # FIXME: we should not alter the environment of the running agent, but
        #        only make sure that the CU finds a pristine env.  That also
        #        holds for the unsetting below -- AM
        if old_path: os.environ['PATH']        = old_path
        if old_home: os.environ['PYTHON_HOME'] = old_home
        if old_ps1:  os.environ['PS1']         = old_ps1

        if 'VIRTUAL_ENV' in os.environ :
            del(os.environ['VIRTUAL_ENV'])

        # simplify shell startup / prompt detection
        os.environ['PS1'] = '$ '

        # FIXME:
        #
        # The AgentExecutingComponent needs the LaunchMethods to construct
        # commands.  Those need the scheduler for some lookups and helper
        # methods, and the scheduler needs the LRMS.  The LRMS can in general
        # only initialized in the original agent environment -- which ultimately
        # limits our ability to place the CU execution on other nodes.
        #
        # As a temporary workaround we pass a None-Scheduler -- this will only
        # work for some launch methods, and specifically not for ORTE, DPLACE
        # and RUNJOB.
        #
        # The clean solution seems to be to make sure that, on 'allocating', the
        # scheduler derives all information needed to use the allocation and
        # attaches them to the CU, so that the launch methods don't need to look
        # them up again.  This will make the 'opaque_slots' more opaque -- but
        # that is the reason of their existence (and opaqueness) in the first
        # place...

        self._task_launcher = LaunchMethod.create(
                name   = self._cfg['task_launch_method'],
                cfg    = self._cfg,
                logger = self._log)

        self._mpi_launcher = LaunchMethod.create(
                name   = self._cfg['mpi_launch_method'],
                cfg    = self._cfg,
                logger = self._log)

        # TODO: test that this actually works
        # Remove the configured set of environment variables from the
        # environment that we pass to Popen.
        for e in os.environ.keys():
            env_removables = list()
            if self._mpi_launcher : env_removables += self._mpi_launcher.env_removables
            if self._task_launcher: env_removables += self._task_launcher.env_removables
            for r in  env_removables:
                if e.startswith(r):
                    os.environ.pop(e, None)

        # the registry keeps track of units to watch, indexed by their shell
        # spawner process ID.  As the registry is shared between the spawner and
        # watcher thread, we use a lock while accessing it.
        self._registry      = dict()
        self._registry_lock = threading.RLock()

        self._cus_to_cancel  = list()
        self._cancel_lock    = threading.RLock()

        self._cached_events = list() # keep monitoring events for pid's which
                                     # are not yet known

        # get some threads going -- those will do all the work.
        import saga.utils.pty_shell as sups
        self.launcher_shell = sups.PTYShell("fork://localhost/")
        self.monitor_shell  = sups.PTYShell("fork://localhost/")

        # run the spawner on the shells
        # tmp = tempfile.gettempdir()
        # Moving back to shared file system again, until it reaches maturity,
        # as this breaks launch methods with a hop, e.g. ssh.
        tmp = os.getcwd() # FIXME: see #658
        self._pilot_id    = self._cfg['pilot_id']
        self._spawner_tmp = "/%s/%s-%s" % (tmp, self._pilot_id, self._cname)

        ret, out, _  = self.launcher_shell.run_sync \
                           ("/bin/sh %s/agent/radical-pilot-spawner.sh %s" \
                           % (os.path.dirname (rp.__file__), self._spawner_tmp))
        if  ret != 0 :
            raise RuntimeError ("failed to bootstrap launcher: (%s)(%s)", ret, out)

        ret, out, _  = self.monitor_shell.run_sync \
                           ("/bin/sh %s/agent/radical-pilot-spawner.sh %s" \
                           % (os.path.dirname (rp.__file__), self._spawner_tmp))
        if  ret != 0 :
            raise RuntimeError ("failed to bootstrap monitor: (%s)(%s)", ret, out)

        # run watcher thread
        self._terminate = threading.Event()
        self._watcher   = threading.Thread(target=self._watch, name="Watcher")
        self._watcher.daemon = True
        self._watcher.start ()

        self._prof.prof('run setup done', uid=self._pilot_id)

        # communicate successful startup
        self.publish('command', {'cmd' : 'alive',
                                 'arg' : self.cname})


    # --------------------------------------------------------------------------
    #
    def finalize_child(self):

        # communicate finalization
        self.publish('command', {'cmd' : 'final',
                                 'arg' : self.cname})


    # --------------------------------------------------------------------------
    #
    def command_cb(self, topic, msg):

        cmd = msg['cmd']
        arg = msg['arg']

        if cmd == 'cancel_unit':

            self._log.info("cancel unit command (%s)" % arg)
            with self._cancel_lock:
                self._cus_to_cancel.append(arg)


    # --------------------------------------------------------------------------
    #
    def work(self, cu):

        # check that we don't start any units which need cancelling
        if cu['_id'] in self._cus_to_cancel:

            with self._cancel_lock:
                self._cus_to_cancel.remove(cu['_id'])

            self.publish('unschedule', cu)
            self.advance(cu, rp.CANCELED, publish=True, push=False)
            return True

        # otherwise, check if we have any active units to cancel
        # FIXME: this should probably go into a separate idle callback
        if self._cus_to_cancel:

            # NOTE: cu cancellation is costly: we keep a potentially long list
            # of cancel candidates, perform one inversion and n lookups on the
            # registry, and lock the registry for that complete time span...

            with self._registry_lock :
                # inverse registry for quick lookups:
                inv_registry = {v: k for k, v in self._registry.items()}

                for cu_uid in self._cus_to_cancel:
                    pid = inv_registry.get(cu_uid)
                    if pid:
                        # we own that cu, cancel it!
                        ret, out, _ = self.launcher_shell.run_sync ('CANCEL %s\n' % pid)
                        if  ret != 0 :
                            self._log.error ("failed to cancel unit '%s': (%s)(%s)" \
                                            , (cu_uid, ret, out))
                        # successful or not, we only try once
                        del(self._registry[pid])

                        with self._cancel_lock:
                            self._cus_to_cancel.remove(cu_uid)

            # The state advance will be managed by the watcher, which will pick
            # up the cancel notification.
            # FIXME: We could optimize a little by publishing the unschedule
            #        right here...


      # self.advance(cu, rp.AGENT_EXECUTING, publish=True, push=False)
        self.advance(cu, rp.EXECUTING, publish=True, push=False)

        try:
            if cu['description']['mpi']:
                launcher = self._mpi_launcher
            else :
                launcher = self._task_launcher

            if not launcher:
                raise RuntimeError("no launcher (mpi=%s)" % cu['description']['mpi'])

            self._log.debug("Launching unit with %s (%s).", launcher.name, launcher.launch_command)

            assert(cu['opaque_slots']) # FIXME: no assert, but check
            self._prof.prof('exec', msg='unit launch', uid=cu['_id'])

            # Start a new subprocess to launch the unit
            self.spawn(launcher=launcher, cu=cu)

        except Exception as e:
            # append the startup error to the units stderr.  This is
            # not completely correct (as this text is not produced
            # by the unit), but it seems the most intuitive way to
            # communicate that error to the application/user.
            self._log.exception("error running CU")
            cu['stderr'] += "\nPilot cannot start compute unit:\n%s\n%s" \
                            % (str(e), traceback.format_exc())

            # Free the Slots, Flee the Flots, Ree the Frots!
            if cu['opaque_slots']:
                self.publish('unschedule', cu)

            self.advance(cu, rp.FAILED, publish=True, push=False)


    # --------------------------------------------------------------------------
    #
    def _cu_to_cmd (self, cu, launcher) :

        # ----------------------------------------------------------------------
        def quote_args (args) :

            ret = list()
            for arg in args :

                if not arg:
                    continue

                # if string is between outer single quotes,
                #    pass it as is.
                # if string is between outer double quotes,
                #    pass it as is.
                # otherwise (if string is not quoted)
                #    escape all double quotes

                if  arg[0] == arg[-1]  == "'" :
                    ret.append (arg)
                elif arg[0] == arg[-1] == '"' :
                    ret.append (arg)
                else :
                    arg = arg.replace ('"', '\\"')
                    ret.append ('"%s"' % arg)

            return  ret

        # ----------------------------------------------------------------------

        args  = ""
        env   = self._deactivate
        cwd   = ""
        pre   = ""
        post  = ""
        io    = ""
        cmd   = ""
        descr = cu['description']

        if  cu['workdir'] :
            cwd  += "# CU workdir\n"
            cwd  += "mkdir -p %s\n" % cu['workdir']
            # TODO: how do we align this timing with the mkdir with POPEN? (do we at all?)
            cwd  += "cd       %s\n" % cu['workdir']
            if 'RADICAL_PILOT_PROFILE' in os.environ:
                cwd  += "echo script after_cd `%s` >> %s/PROF\n" % (cu['gtod'], cu['workdir'])
            cwd  += "\n"

        env  += "# CU environment\n"
        if descr['environment']:
            for e in descr['environment'] :
                env += "export %s=%s\n"  %  (e, descr['environment'][e])
        env  += "export RP_SESSION_ID=%s\n" % self._cfg['session_id']
        env  += "export RP_PILOT_ID=%s\n"   % self._cfg['pilot_id']
        env  += "export RP_AGENT_ID=%s\n"   % self._cfg['agent_name']
        env  += "export RP_SPAWNER_ID=%s\n" % self.cname
        env  += "export RP_UNIT_ID=%s\n"    % cu['_id']
        env  += "\n"

        if  descr['pre_exec'] :
            pre  += "# CU pre-exec\n"
            if 'RADICAL_PILOT_PROFILE' in os.environ:
                pre  += "echo pre  start `%s` >> %s/PROF\n" % (cu['gtod'], cu['workdir'])
            pre  += '\n'.join(descr['pre_exec' ])
            pre  += "\n"
            if 'RADICAL_PILOT_PROFILE' in os.environ:
                pre  += "echo pre  stop  `%s` >> %s/PROF\n" % (cu['gtod'], cu['workdir'])
            pre  += "\n"

        if  descr['post_exec'] :
            post += "# CU post-exec\n"
            if 'RADICAL_PILOT_PROFILE' in os.environ:
                post += "echo post start `%s` >> %s/PROF\n" % (cu['gtod'], cu['workdir'])
            post += '\n'.join(descr['post_exec' ])
            post += "\n"
            if 'RADICAL_PILOT_PROFILE' in os.environ:
                post += "echo post stop  `%s` >> %s/PROF\n" % (cu['gtod'], cu['workdir'])
            post += "\n"

        if  descr['arguments']  :
            args  = ' ' .join (quote_args (descr['arguments']))

      # if  descr['stdin']  : io  += "<%s "  % descr['stdin']
      # else                : io  += "<%s "  % '/dev/null'
        if  descr['stdout'] : io  += "1>%s " % descr['stdout']
        else                : io  += "1>%s " %       'STDOUT'
        if  descr['stderr'] : io  += "2>%s " % descr['stderr']
        else                : io  += "2>%s " %       'STDERR'

        cmd, hop_cmd  = launcher.construct_command(cu, '/usr/bin/env RP_SPAWNER_HOP=TRUE "$0"')

        script = ''
        if 'RADICAL_PILOT_PROFILE' in os.environ:
            script += "echo script start_script `%s` >> %s/PROF\n" % (cu['gtod'], cu['workdir'])

        if hop_cmd :
            # the script will itself contain a remote callout which calls again
            # the script for the invokation of the real workload (cmd) -- we
            # thus introduce a guard for the first execution.  The hop_cmd MUST
            # set RP_SPAWNER_HOP to some value for the startup to work

            script += "# ------------------------------------------------------\n"
            script += '# perform one hop for the actual command launch\n'
            script += 'if test -z "$RP_SPAWNER_HOP"\n'
            script += 'then\n'
            script += '    %s\n' % hop_cmd
            script += '    exit\n'
            script += 'fi\n\n'

        script += "# ------------------------------------------------------\n"
        script += "%s"        %  cwd
        script += "%s"        %  env
        script += "%s"        %  pre
        script += "# CU execution\n"
        script += "%s %s\n\n" % (cmd, io)
        script += "RETVAL=$?\n"
        if 'RADICAL_PILOT_PROFILE' in os.environ:
            script += "echo script after_exec `%s` >> %s/PROF\n" % (cu['gtod'], cu['workdir'])
        script += "%s"        %  post
        script += "exit $RETVAL\n"
        script += "# ------------------------------------------------------\n\n"

      # self._log.debug ("execution script:\n%s\n" % script)

        return script


    # --------------------------------------------------------------------------
    #
    def spawn(self, launcher, cu):

        uid = cu['_id']

        self._prof.prof('spawn', msg='unit spawn', uid=uid)

        # we got an allocation: go off and launch the process.  we get
        # a multiline command, so use the wrapper's BULK/LRUN mode.
        cmd       = self._cu_to_cmd (cu, launcher)
        run_cmd   = "BULK\nLRUN\n%s\nLRUN_EOT\nBULK_RUN\n" % cmd

        self._prof.prof('command', msg='launch script constructed', uid=cu['_id'])

      # TODO: Remove this commented out block?
      # if  self.lrms.target_is_macos :
      #     run_cmd = run_cmd.replace ("\\", "\\\\\\\\") # hello MacOS

        ret, out, _ = self.launcher_shell.run_sync (run_cmd)

        if  ret != 0 :
            self._log.error ("failed to run unit '%s': (%s)(%s)" \
                            , (run_cmd, ret, out))
            return FAIL

        lines = filter (None, out.split ("\n"))

        self._log.debug (lines)

        if  len (lines) < 2 :
            raise RuntimeError ("Failed to run unit (%s)", lines)

        if  lines[-2] != "OK" :
            raise RuntimeError ("Failed to run unit (%s)" % lines)

        # FIXME: verify format of returned pid (\d+)!
        pid           = lines[-1].strip ()
        cu['pid']     = pid
        cu['started'] = rpu.timestamp()

        # before we return, we need to clean the
        # 'BULK COMPLETED message from lrun
        ret, out = self.launcher_shell.find_prompt ()
        if  ret != 0 :
            raise RuntimeError ("failed to run unit '%s': (%s)(%s)" \
                             % (run_cmd, ret, out))

        self._prof.prof('spawn', msg='spawning passed to pty', uid=uid)

        # for convenience, we link the ExecWorker job-cwd to the unit workdir
        try:
            os.symlink("%s/%s" % (self._spawner_tmp, cu['pid']),
                       "%s/%s" % (cu['workdir'], 'SHELL_SPAWNER_TMP'))
        except Exception as e:
            self._log.exception('shell cwd symlink failed: %s' % e)

        # FIXME: this is too late, there is already a race with the monitoring
        # thread for this CU execution.  We need to communicate the PIDs/CUs via
        # a queue again!
        self._prof.prof('pass', msg="to watcher (%s)" % cu['state'], uid=cu['_id'])
        with self._registry_lock :
            self._registry[pid] = cu


    # --------------------------------------------------------------------------
    #
    def _watch (self) :

        MONITOR_READ_TIMEOUT = 1.0   # check for stop signal now and then
        static_cnt           = 0

        self._prof.prof('run', uid=self._pilot_id)
        try:

            self.monitor_shell.run_async ("MONITOR")

            while not self._terminate.is_set () :

                _, out = self.monitor_shell.find (['\n'], timeout=MONITOR_READ_TIMEOUT)

                line = out.strip ()
              # self._log.debug ('monitor line: %s' % line)

                if  not line :

                    # just a read timeout, i.e. an opportunity to check for
                    # termination signals...
                    if  self._terminate.is_set() :
                        self._log.debug ("stop monitoring")
                        return

                    # ... and for health issues ...
                    if not self.monitor_shell.alive () :
                        self._log.warn ("monitoring channel died")
                        return

                    # ... and to handle cached events.
                    if not self._cached_events :
                        static_cnt += 1

                    else :
                        self._log.info ("monitoring channel checks cache (%d)", len(self._cached_events))
                        static_cnt += 1

                        if static_cnt == 10 :
                            # 10 times cache to check, dump it for debugging
                            static_cnt = 0

                        cache_copy          = self._cached_events[:]
                        self._cached_events = list()
                        events_to_handle    = list()

                        with self._registry_lock :

                            for pid, state, data in cache_copy :
                                cu = self._registry.get (pid, None)

                                if cu : events_to_handle.append ([cu, pid, state, data])
                                else  : self._cached_events.append ([pid, state, data])

                        # FIXME: measure if using many locks in the loop below
                        # is really better than doing all ops in the locked loop
                        # above
                        for cu, pid, state, data in events_to_handle :
                            self._handle_event (cu, pid, state, data)

                    # all is well...
                  # self._log.info ("monitoring channel finish idle loop")
                    continue


                elif line == 'EXIT' or line == "Killed" :
                    self._log.error ("monitoring channel failed (%s)", line)
                    self._terminate.set()
                    return

                elif not ':' in line :
                    self._log.warn ("monitoring channel noise: %s", line)

                else :
                    elems = line.split (':', 2)
                    if len(elems) != 3:
                        raise ValueError("parse error for (%s)", line)
                    pid, state, data = elems

                    # we are not interested in non-final state information, at
                    # the moment
                    if state in ['RUNNING'] :
                        continue

                    self._log.info ("monitoring channel event: %s", line)
                    cu = None

                    with self._registry_lock :
                        cu = self._registry.get (pid, None)

                    if cu:
                        self._prof.prof('passed', msg="ExecWatcher picked up unit",
                                state=cu['state'], uid=cu['_id'])
                        self._handle_event (cu, pid, state, data)
                    else:
                        self._cached_events.append ([pid, state, data])

        except Exception as e:

            self._log.exception("Exception in job monitoring thread: %s", e)
            self._terminate.set()


    # --------------------------------------------------------------------------
    #
    def _handle_event (self, cu, pid, state, data) :

        # got an explicit event to handle
        self._log.info ("monitoring handles event for %s: %s:%s:%s", cu['_id'], pid, state, data)

        rp_state = {'DONE'     : rp.DONE,
                    'FAILED'   : rp.FAILED,
                    'CANCELED' : rp.CANCELED}.get (state, rp.UNKNOWN)

        if rp_state not in [rp.DONE, rp.FAILED, rp.CANCELED] :
            # non-final state
            self._log.debug ("ignore shell level state transition (%s:%s:%s)",
                             pid, state, data)
            return

        self._prof.prof('exec', msg='execution complete', uid=cu['_id'])

        # for final states, we can free the slots.
        self.publish('unschedule', cu)

        # record timestamp, exit code on final states
        cu['finished'] = rpu.timestamp()

        if data : cu['exit_code'] = int(data)
        else    : cu['exit_code'] = None

        if rp_state in [rp.FAILED, rp.CANCELED] :
            # The unit failed - fail after staging output
            self._prof.prof('final', msg="execution failed", uid=cu['_id'])
            cu['target_state'] = rp.FAILED

        else:
            # The unit finished cleanly, see if we need to deal with
            # output data.  We always move to stageout, even if there are no
            # directives -- at the very least, we'll upload stdout/stderr
            self._prof.prof('final', msg="execution succeeded", uid=cu['_id'])
            cu['target_state'] = rp.DONE

        self.advance(cu, rp.AGENT_STAGING_OUTPUT_PENDING, publish=True, push=True)

        # we don't need the cu in the registry anymore
        with self._registry_lock :
            if pid in self._registry :  # why wouldn't it be in there though?
                del(self._registry[pid])


# ==============================================================================
#
class AgentExecutingComponent_ABDS (AgentExecutingComponent) :

    # The name is rong based on the abstraction, but for the moment I do not
    # have any other ideas

    # --------------------------------------------------------------------------
    #
    def __init__(self, cfg):

        AgentExecutingComponent.__init__ (self, cfg)


    # --------------------------------------------------------------------------
    #
    def initialize_child(self):

      # self.declare_input (rp.AGENT_EXECUTING_PENDING, rp.AGENT_EXECUTING_QUEUE)
      # self.declare_worker(rp.AGENT_EXECUTING_PENDING, self.work)

        self.declare_input (rp.EXECUTING_PENDING, rp.AGENT_EXECUTING_QUEUE)
        self.declare_worker(rp.EXECUTING_PENDING, self.work)

        self.declare_output(rp.AGENT_STAGING_OUTPUT_PENDING, rp.AGENT_STAGING_OUTPUT_QUEUE)

        self.declare_publisher ('unschedule', rp.AGENT_UNSCHEDULE_PUBSUB)
        self.declare_publisher ('state',      rp.AGENT_STATE_PUBSUB)

        # all components use the command channel for control messages
        self.declare_publisher ('command', rp.AGENT_COMMAND_PUBSUB)
        self.declare_subscriber('command', rp.AGENT_COMMAND_PUBSUB, self.command_cb)

        self._cancel_lock    = threading.RLock()
        self._cus_to_cancel  = list()
        self._cus_to_watch   = list()
        self._watch_queue    = Queue.Queue ()

        self._pilot_id = self._cfg['pilot_id']

        # run watcher thread
        self._terminate = threading.Event()
        self._watcher   = threading.Thread(target=self._watch, name="Watcher")
        self._watcher.daemon = True
        self._watcher.start ()

        # The AgentExecutingComponent needs the LaunchMethods to construct
        # commands.
        self._task_launcher = LaunchMethod.create(
                name   = self._cfg['task_launch_method'],
                cfg    = self._cfg,
                logger = self._log)

        self._mpi_launcher = LaunchMethod.create(
                name   = self._cfg['mpi_launch_method'],
                cfg    = self._cfg,
                logger = self._log)

        # communicate successful startup
        self.publish('command', {'cmd' : 'alive',
                                 'arg' : self.cname})

        self._cu_environment = self._populate_cu_environment()

        self.tmpdir = tempfile.gettempdir()


    # --------------------------------------------------------------------------
    #
    def finalize_child(self):

        # terminate watcher thread
        self._terminate.set()
        self._watcher.join()

        # communicate finalization
        self.publish('command', {'cmd' : 'final',
                                 'arg' : self.cname})


    # --------------------------------------------------------------------------
    #
    def command_cb(self, topic, msg):

        cmd = msg['cmd']
        arg = msg['arg']

        if cmd == 'cancel_unit':

            self._log.info("cancel unit command (%s)" % arg)
            with self._cancel_lock:
                self._cus_to_cancel.append(arg)

        elif cmd == 'shutdown':
            self._log.info('received shutdown command')
            self.stop()


    # --------------------------------------------------------------------------
    #
    def _populate_cu_environment(self):
        """Derive the environment for the cu's from our own environment."""

        # Get the environment of the agent
        new_env = copy.deepcopy(os.environ)

        #
        # Mimic what virtualenv's "deactivate" would do
        #
        old_path = new_env.pop('_OLD_VIRTUAL_PATH', None)
        if old_path:
            new_env['PATH'] = old_path

        old_home = new_env.pop('_OLD_VIRTUAL_PYTHONHOME', None)
        if old_home:
            new_env['PYTHON_HOME'] = old_home

        old_ps = new_env.pop('_OLD_VIRTUAL_PS1', None)
        if old_ps:
            new_env['PS1'] = old_ps

        new_env.pop('VIRTUAL_ENV', None)

        # Remove the configured set of environment variables from the
        # environment that we pass to Popen.
        for e in new_env.keys():
            env_removables = list()
            if self._mpi_launcher : env_removables += self._mpi_launcher.env_removables
            if self._task_launcher: env_removables += self._task_launcher.env_removables
            for r in  env_removables:
                if e.startswith(r):
                    new_env.pop(e, None)

        return new_env


    # --------------------------------------------------------------------------
    #
    def work(self, cu):

        self.advance(cu, rp.ALLOCATING, publish=True, push=False)


        try:
            if cu['description']['mpi']:
                launcher = self._mpi_launcher
            else :
                launcher = self._task_launcher

            if not launcher:
                raise RuntimeError("no launcher (mpi=%s)" % cu['description']['mpi'])

            self._log.debug("Launching unit with %s (%s).", launcher.name, launcher.launch_command)

            assert(cu['opaque_slots']) # FIXME: no assert, but check
            self._prof.prof('exec', msg='unit launch', uid=cu['_id'])

            # Start a new subprocess to launch the unit
            self.spawn(launcher=launcher, cu=cu)

        except Exception as e:
            # append the startup error to the units stderr.  This is
            # not completely correct (as this text is not produced
            # by the unit), but it seems the most intuitive way to
            # communicate that error to the application/user.
            self._log.exception("error running CU")
            cu['stderr'] += "\nPilot cannot start compute unit:\n%s\n%s" \
                            % (str(e), traceback.format_exc())

            # Free the Slots, Flee the Flots, Ree the Frots!
            if cu['opaque_slots']:
                self.publish('unschedule', cu)

            self.advance(cu, rp.FAILED, publish=True, push=False)


    # --------------------------------------------------------------------------
    #
    def spawn(self, launcher, cu):

        self._prof.prof('spawn', msg='unit spawn', uid=cu['_id'])

        if False:
            cu_tmpdir = '%s/%s' % (self.tmpdir, cu['_id'])
        else:
            cu_tmpdir = cu['workdir']

        rec_makedir(cu_tmpdir)
        launch_script_name = '%s/radical_pilot_cu_launch_script.sh' % cu_tmpdir
        self._log.debug("Created launch_script: %s", launch_script_name)

        with open(launch_script_name, "w") as launch_script:
            launch_script.write('#!/bin/sh\n\n')

            if 'RADICAL_PILOT_PROFILE' in os.environ:
                launch_script.write("echo script start_script `%s` >> %s/PROF\n" % (cu['gtod'], cu_tmpdir))
            launch_script.write('\n# Change to working directory for unit\ncd %s\n' % cu_tmpdir)
            if 'RADICAL_PILOT_PROFILE' in os.environ:
                launch_script.write("echo script after_cd `%s` >> %s/PROF\n" % (cu['gtod'], cu_tmpdir))

            # Before the Big Bang there was nothing
            if cu['description']['pre_exec']:
                pre_exec_string = ''
                if isinstance(cu['description']['pre_exec'], list):
                    for elem in cu['description']['pre_exec']:
                        pre_exec_string += "%s\n" % elem
                else:
                    pre_exec_string += "%s\n" % cu['description']['pre_exec']
                # Note: extra spaces below are for visual alignment
                launch_script.write("# Pre-exec commands\n")
                if 'RADICAL_PILOT_PROFILE' in os.environ:
                    launch_script.write("echo pre  start `%s` >> %s/PROF\n" % (cu['gtod'], cu_tmpdir))
                launch_script.write(pre_exec_string)
                if 'RADICAL_PILOT_PROFILE' in os.environ:
                    launch_script.write("echo pre  stop `%s` >> %s/PROF\n" % (cu['gtod'], cu_tmpdir))

            # YARN pre execution folder permission change
            launch_script.write('\n## Changing Working Directory permissions for YARN\n')
            launch_script.write('old_perm="`stat -c %a .`"\n')
            launch_script.write('chmod -R 777 .\n')

            # Create string for environment variable setting
            env_string = 'export'
            if cu['description']['environment']:
                for key,val in cu['description']['environment'].iteritems():
                    env_string += ' %s=%s' % (key, val)
            env_string += " RP_SESSION_ID=%s" % self._cfg['session_id']
            env_string += " RP_PILOT_ID=%s"   % self._cfg['pilot_id']
            env_string += " RP_AGENT_ID=%s"   % self._cfg['agent_name']
            env_string += " RP_SPAWNER_ID=%s" % self.cname
            env_string += " RP_UNIT_ID=%s"    % cu['_id']
            launch_script.write('# Environment variables\n%s\n' % env_string)

            # The actual command line, constructed per launch-method
            try:
                self._log.debug("Launch Script Name %s",launch_script_name)
                launch_command, hop_cmd = launcher.construct_command(cu, launch_script_name)
                self._log.debug("Launch Command %s from %s",(launch_command,launcher.name))

                if hop_cmd : cmdline = hop_cmd
                else       : cmdline = launch_script_name

            except Exception as e:
                msg = "Error in spawner (%s)" % e
                self._log.exception(msg)
                raise RuntimeError(msg)

            launch_script.write("# The command to run\n")
            launch_script.write("%s\n" % launch_command)
            launch_script.write("RETVAL=$?\n")
            if 'RADICAL_PILOT_PROFILE' in os.environ:
                launch_script.write("echo script after_exec `%s` >> %s/PROF\n" % (cu['gtod'], cu_tmpdir))

            # After the universe dies the infrared death, there will be nothing
            if cu['description']['post_exec']:
                post_exec_string = ''
                if isinstance(cu['description']['post_exec'], list):
                    for elem in cu['description']['post_exec']:
                        post_exec_string += "%s\n" % elem
                else:
                    post_exec_string += "%s\n" % cu['description']['post_exec']
                launch_script.write("# Post-exec commands\n")
                if 'RADICAL_PILOT_PROFILE' in os.environ:
                    launch_script.write("echo post start `%s` >> %s/PROF\n" % (cu['gtod'], cu_tmpdir))
                launch_script.write('%s\n' % post_exec_string)
                if 'RADICAL_PILOT_PROFILE' in os.environ:
                    launch_script.write("echo post stop  `%s` >> %s/PROF\n" % (cu['gtod'], cu_tmpdir))

            # YARN pre execution folder permission change
            launch_script.write('\n## Changing Working Directory permissions for YARN\n')
            launch_script.write('chmod $old_perm .\n')

            launch_script.write("# Exit the script with the return code from the command\n")
            launch_script.write("exit $RETVAL\n")

        # done writing to launch script, get it ready for execution.
        st = os.stat(launch_script_name)
        os.chmod(launch_script_name, st.st_mode | stat.S_IEXEC)
        self._prof.prof('command', msg='launch script constructed', uid=cu['_id'])

        _stdout_file_h = open(cu['stdout_file'], "w")
        _stderr_file_h = open(cu['stderr_file'], "w")
        self._prof.prof('command', msg='stdout and stderr files created', uid=cu['_id'])

        self._log.info("Launching unit %s via %s in %s", cu['_id'], cmdline, cu_tmpdir)

        proc = subprocess.Popen(args               = cmdline,
                                bufsize            = 0,
                                executable         = None,
                                stdin              = None,
                                stdout             = _stdout_file_h,
                                stderr             = _stderr_file_h,
                                preexec_fn         = None,
                                close_fds          = True,
                                shell              = True,
                                cwd                = cu_tmpdir,
                                env                = self._cu_environment,
                                universal_newlines = False,
                                startupinfo        = None,
                                creationflags      = 0)

        self._prof.prof('spawn', msg='spawning passed to popen', uid=cu['_id'])

        cu['started'] = rpu.timestamp()
        cu['proc']    = proc

        self._watch_queue.put(cu)


    # --------------------------------------------------------------------------
    #
    def _watch(self):

        cname = self.name.replace('Component', 'Watcher')
        self._prof = rpu.Profiler(cname)
        self._prof.prof('run', uid=self._pilot_id)
        try:
            self._log = ru.get_logger(cname, target="%s.log" % cname,
                                      level='DEBUG') # FIXME?

            while not self._terminate.is_set():

                cus = list()

                try:

                    # we don't want to only wait for one CU -- then we would
                    # pull CU state too frequently.  OTOH, we also don't want to
                    # learn about CUs until all slots are filled, because then
                    # we may not be able to catch finishing CUs in time -- so
                    # there is a fine balance here.  Balance means 100 (FIXME).
                  # self._prof.prof('ExecWorker popen watcher pull cu from queue')
                    MAX_QUEUE_BULKSIZE = 100
                    while len(cus) < MAX_QUEUE_BULKSIZE :
                        cus.append (self._watch_queue.get_nowait())

                except Queue.Empty:

                    # nothing found -- no problem, see if any CUs finished
                    pass

                # add all cus we found to the watchlist
                for cu in cus :

                    self._prof.prof('passed', msg="ExecWatcher picked up unit", uid=cu['_id'])
                    self._cus_to_watch.append (cu)

                # check on the known cus.
                action = self._check_running()

                if not action and not cus :
                    # nothing happened at all!  Zzz for a bit.
                    time.sleep(self._cfg['db_poll_sleeptime'])

        except Exception as e:
            self._log.exception("Error in ExecWorker watch loop (%s)" % e)
            # FIXME: this should signal the ExecWorker for shutdown...

        self._prof.prof('stop', uid=self._pilot_id)
        self._prof.flush()


    # --------------------------------------------------------------------------
    # Iterate over all running tasks, check their status, and decide on the
    # next step.  Also check for a requested cancellation for the tasks.
    def _check_running(self):

        action = 0

        for cu in self._cus_to_watch:
            #-------------------------------------------------------------------
            # This code snippet reads the YARN application report file and if
            # the application is RUNNING it update the state of the CU with the
            # right time stamp. In any other case it works as it was.
            if cu['state']==rp.ALLOCATING \
               and os.path.isfile(cu['workdir']+'/YarnApplicationReport.log'):

                yarnreport=open(cu['workdir']+'/YarnApplicationReport.log','r')
                report_contents = yarnreport.readlines()
                yarnreport.close()

                for report_line in report_contents:
                    if report_line.find('RUNNING') != -1:
                        self._log.debug(report_contents)
                        line = report_line.split(',')
                        timestamp = (int(line[3].split('=')[1])/1000)
                        action += 1
                        proc = cu['proc']
                        self._log.debug('Proc Print {0}'.format(proc))
                        del(cu['proc'])  # proc is not json serializable
                        self.advance(cu, rp.EXECUTING, publish=True, push=False,timestamp=timestamp)
                        cu['proc']    = proc

                        # FIXME: Ioannis, what is this supposed to do?
                        # I wanted to update the state of the cu but keep it in the watching
                        # queue. I am not sure it is needed anymore.
                        index = self._cus_to_watch.index(cu)
                        self._cus_to_watch[index]=cu

            else :
                # poll subprocess object
                exit_code = cu['proc'].poll()
                now       = rpu.timestamp()

                if exit_code is None:
                    # Process is still running

                    if cu['_id'] in self._cus_to_cancel:

                        # FIXME: there is a race condition between the state poll
                        # above and the kill command below.  We probably should pull
                        # state after kill again?

                        # We got a request to cancel this cu
                        action += 1
                        cu['proc'].kill()
                        cu['proc'].wait() # make sure proc is collected

                        with self._cancel_lock:
                            self._cus_to_cancel.remove(cu['_id'])

                        self._prof.prof('final', msg="execution canceled", uid=cu['_id'])

                        self._cus_to_watch.remove(cu)

                        del(cu['proc'])  # proc is not json serializable
                        self.publish('unschedule', cu)
                        self.advance(cu, rp.CANCELED, publish=True, push=False)

                else:
                    self._prof.prof('exec', msg='execution complete', uid=cu['_id'])


                    # make sure proc is collected
                    cu['proc'].wait()

                    # we have a valid return code -- unit is final
                    action += 1
                    self._log.info("Unit %s has return code %s.", cu['_id'], exit_code)

                    cu['exit_code'] = exit_code
                    cu['finished']  = now

                    # Free the Slots, Flee the Flots, Ree the Frots!
                    self._cus_to_watch.remove(cu)
                    del(cu['proc'])  # proc is not json serializable
                    self.publish('unschedule', cu)

                    if os.path.isfile("%s/PROF" % cu['workdir']):
                        with open("%s/PROF" % cu['workdir'], 'r') as prof_f:
                            try:
                                txt = prof_f.read()
                                for line in txt.split("\n"):
                                    if line:
                                        x1, x2, x3 = line.split()
                                        self._prof.prof(x1, msg=x2, timestamp=float(x3), uid=cu['_id'])
                            except Exception as e:
                                self._log.error("Pre/Post profiling file read failed: `%s`" % e)

                    if exit_code != 0:
                        # The unit failed - fail after staging output
                        self._prof.prof('final', msg="execution failed", uid=cu['_id'])
                        cu['target_state'] = rp.FAILED

                    else:
                        # The unit finished cleanly, see if we need to deal with
                        # output data.  We always move to stageout, even if there are no
                        # directives -- at the very least, we'll upload stdout/stderr
                        self._prof.prof('final', msg="execution succeeded", uid=cu['_id'])
                        cu['target_state'] = rp.DONE

                    self.advance(cu, rp.AGENT_STAGING_OUTPUT_PENDING, publish=True, push=True)

        return action


# ==============================================================================
#
class AgentUpdateWorker(rpu.Worker):
    """
    An UpdateWorker pushes CU and Pilot state updates to mongodb.  Its instances
    compete for update requests on the update_queue.  Those requests will be
    triplets of collection name, query dict, and update dict.  Update requests
    will be collected into bulks over some time (BULK_COLLECTION_TIME), to
    reduce number of roundtrips.
    """

    # --------------------------------------------------------------------------
    #
    def __init__(self, cfg):

        rpu.Worker.__init__(self, 'AgentUpdateWorker', cfg)


    # --------------------------------------------------------------------------
    #
    @classmethod
    def create(cls, cfg):

        return cls(cfg)


    # --------------------------------------------------------------------------
    #
    def initialize_child(self):

        self._session_id    = self._cfg['session_id']
        self._mongodb_url   = self._cfg['mongodb_url']
        self._pilot_id      = self._cfg['pilot_id']

        _, db, _, _, _      = ru.mongodb_connect(self._mongodb_url)
        self._mongo_db      = db
        self._cinfo         = dict()            # collection cache
        self._lock          = threading.RLock() # protect _cinfo
        self._state_cache   = dict()            # used to preserve state ordering

        self.declare_subscriber('state', 'agent_state_pubsub', self.state_cb)
        self.declare_idle_cb(self.idle_cb, self._cfg.get('bulk_collection_time'))

        # all components use the command channel for control messages
        self.declare_publisher ('command', rp.AGENT_COMMAND_PUBSUB)

        # communicate successful startup
        self.publish('command', {'cmd' : 'alive',
                                 'arg' : self.cname})


    # --------------------------------------------------------------------------
    #
    def finalize_child(self):

        # communicate finalization
        self.publish('command', {'cmd' : 'final',
                                 'arg' : self.cname})


    # --------------------------------------------------------------------------
    #
    def _ordered_update(self, cu, state, timestamp=None):
        """
        The update worker can receive states for a specific unit in any order.
        If states are pushed straight to theh DB, the state attribute of a unit
        may not reflect the actual state.  This should be avoided by re-ordering
        on the client side DB consumption -- but until that is implemented we
        enforce ordered state pushes to MongoDB.  We do it like this:

          - for each unit arriving in the update worker
            - check if new state is final
              - yes: push update, but never push any update again (only update
                hist)
              - no:
                check if all expected earlier states are pushed already
                - yes: push this state also
                - no:  only update state history
        """

        s2i = {rp.NEW                          :  0,

               rp.PENDING                      :  1,
               rp.PENDING_LAUNCH               :  2,
               rp.LAUNCHING                    :  3,
               rp.PENDING_ACTIVE               :  4,
               rp.ACTIVE                       :  5,

               rp.UNSCHEDULED                  :  6,
               rp.SCHEDULING                   :  7,
               rp.PENDING_INPUT_STAGING        :  8,
               rp.STAGING_INPUT                :  9,
               rp.AGENT_STAGING_INPUT_PENDING  : 10,
               rp.AGENT_STAGING_INPUT          : 11,
               rp.ALLOCATING_PENDING           : 12,
               rp.ALLOCATING                   : 13,
               rp.EXECUTING_PENDING            : 14,
               rp.EXECUTING                    : 15,
               rp.AGENT_STAGING_OUTPUT_PENDING : 16,
               rp.AGENT_STAGING_OUTPUT         : 17,
               rp.PENDING_OUTPUT_STAGING       : 18,
               rp.STAGING_OUTPUT               : 19,

               rp.DONE                         : 20,
               rp.CANCELING                    : 21,
               rp.CANCELED                     : 22,
               rp.FAILED                       : 23
               }
        i2s = {v:k for k,v in s2i.items()}
        s_max = rp.FAILED

        if not timestamp:
            timestamp = rpu.timestamp()

        # we always push state history
        update_dict = {'$push': {
                           'statehistory': {
                               'state'    : state,
                               'timestamp': timestamp}}}
        uid = cu['_id']

      # self._log.debug(" === inp %s: %s" % (uid, state))

        if uid not in self._state_cache:
            self._state_cache[uid] = {'unsent' : list(),
                                      'final'  : False,
                                      'last'   : rp.AGENT_STAGING_INPUT_PENDING} # we get the cu in this state
        cache = self._state_cache[uid]

        # if unit is already final, we don't push state
        if cache['final']:
          # self._log.debug(" === fin %s: %s" % (uid, state))
            return update_dict

        # if unit becomes final, push state and remember it
        if state in [rp.DONE, rp.FAILED, rp.CANCELED]:
            cache['final'] = True
            cache['last']  = state
            update_dict['$set'] = {'state': state}
          # self._log.debug(" === Fin %s: %s" % (uid, state))
            return update_dict

        # check if we have any consecutive list beyond 'last' in unsent
        cache['unsent'].append(state)
      # self._log.debug(" === lst %s: %s %s" % (uid, cache['last'], cache['unsent']))
        state = None
        for i in range(s2i[cache['last']]+1, s2i[s_max]):
          # self._log.debug(" === chk %s: %s in %s" % (uid, i2s[i], cache['unsent']))
            if i2s[i] in cache['unsent']:
                state = i2s[i]
                cache['unsent'].remove(i2s[i])
              # self._log.debug(" === uns %s: %s" % (uid, state))
            else:
              # self._log.debug(" === brk %s: %s" % (uid, state))
                break

        # the max of the consecutive list is set in te update dict...
        if state:
          # self._log.debug(" === set %s: %s" % (uid, state))
            cache['last'] = state
            update_dict['$set'] = {'state': state}

        # record if final state is sent
        if state in [rp.DONE, rp.FAILED, rp.CANCELED]:
          # self._log.debug(" === FIN %s: %s" % (uid, state))
            cache['final'] = True

        return update_dict


    # --------------------------------------------------------------------------
    #
    def _timed_bulk_execute(self, cinfo):

        # is there any bulk to look at?
        if not cinfo['bulk']:
            return False

        now = time.time()
        age = now - cinfo['last']

        # only push if collection time has been exceeded
        if not age > self._cfg['bulk_collection_time']:
            return False

        res = cinfo['bulk'].execute()
        self._log.debug("bulk update result: %s", res)

        self._prof.prof('unit update bulk pushed (%d)' % len(cinfo['uids']), uid=self._pilot_id)
        for entry in cinfo['uids']:
            uid   = entry[0]
            state = entry[1]
            if state:
                self._prof.prof('update', msg='unit update pushed (%s)' % state, uid=uid)
            else:
                self._prof.prof('update', msg='unit update pushed', uid=uid)

        cinfo['last'] = now
        cinfo['bulk'] = None
        cinfo['uids'] = list()

        return True


    # --------------------------------------------------------------------------
    #
    def idle_cb(self):

        action = 0
        with self._lock:
            for cname in self._cinfo:
                action += self._timed_bulk_execute(self._cinfo[cname])

        return bool(action)


    # --------------------------------------------------------------------------
    #
    def state_cb(self, topic, msg):

        cu = msg

        # FIXME: we don't have any error recovery -- any failure to update unit
        #        state in the DB will thus result in an exception here and tear
        #        down the pilot.
        #
        # FIXME: at the moment, the update worker only operates on units.
        #        Should it accept other updates, eg. for pilot states?
        #
        # got a new request.  Add to bulk (create as needed),
        # and push bulk if time is up.
        uid       = cu['_id']
        state     = cu.get('state')
        timestamp = cu.get('state_timestamp', rpu.timestamp())

        self._prof.prof('get', msg="update unit state to %s" % state, uid=uid)

        cbase       = cu.get('cbase',  '.cu')
        query_dict  = cu.get('query')
        update_dict = cu.get('update')

        if not query_dict:
            query_dict  = {'_id' : uid} # make sure unit is not final?
        if not update_dict:
            update_dict = self._ordered_update (cu, state, timestamp)

        # when the unit is about to leave the agent, we also update stdout,
        # stderr exit code etc
        # FIXME: this probably should be a parameter ('FULL') on 'msg'
        if state in [rp.DONE, rp.FAILED, rp.CANCELED, rp.PENDING_OUTPUT_STAGING]:
            if not '$set' in update_dict:
                update_dict['$set'] = dict()
            update_dict['$set']['stdout'   ] = cu.get('stdout')
            update_dict['$set']['stderr'   ] = cu.get('stderr')
            update_dict['$set']['exit_code'] = cu.get('exit_code')

        # check if we handled the collection before.  If not, initialize
        cname = self._session_id + cbase

        with self._lock:
            if not cname in self._cinfo:
                self._cinfo[cname] = {
                        'coll' : self._mongo_db[cname],
                        'bulk' : None,
                        'last' : time.time(),  # time of last push
                        'uids' : list()
                        }


            # check if we have an active bulk for the collection.  If not,
            # create one.
            cinfo = self._cinfo[cname]

            if not cinfo['bulk']:
                cinfo['bulk'] = cinfo['coll'].initialize_ordered_bulk_op()


            # push the update request onto the bulk
            cinfo['uids'].append([uid, state])
            cinfo['bulk'].find  (query_dict) \
                         .update(update_dict)
            self._prof.prof('bulk', msg='bulked (%s)' % state, uid=uid)

            # attempt a timed update
            self._timed_bulk_execute(cinfo)



# ==============================================================================
#
class AgentStagingInputComponent(rpu.Component):
    """
    This component performs all agent side input staging directives for compute
    units.  It gets units from the agent_staging_input_queue, in
    AGENT_STAGING_INPUT_PENDING state, will advance them to AGENT_STAGING_INPUT
    state while performing the staging, and then moves then to the
    AGENT_SCHEDULING_PENDING state, into the agent_scheduling_queue.
    """

    # --------------------------------------------------------------------------
    #
    def __init__(self, cfg):

        rpu.Component.__init__(self, 'AgentStagingInputComponent', cfg)


    # --------------------------------------------------------------------------
    #
    @classmethod
    def create(cls, cfg):

        return cls(cfg)


    # --------------------------------------------------------------------------
    #
    def initialize_child(self):

        self.declare_input (rp.AGENT_STAGING_INPUT_PENDING, rp.AGENT_STAGING_INPUT_QUEUE)
        self.declare_worker(rp.AGENT_STAGING_INPUT_PENDING, self.work)

        self.declare_output(rp.ALLOCATING_PENDING, rp.AGENT_SCHEDULING_QUEUE)

        self.declare_publisher('state', rp.AGENT_STATE_PUBSUB)

        # all components use the command channel for control messages
        self.declare_publisher ('command', rp.AGENT_COMMAND_PUBSUB)

        # communicate successful startup
        self.publish('command', {'cmd' : 'alive',
                                 'arg' : self.cname})


    # --------------------------------------------------------------------------
    #
    def finalize_child(self):

        # communicate finalization
        self.publish('command', {'cmd' : 'final',
                                 'arg' : self.cname})



    # --------------------------------------------------------------------------
    #
    def work(self, cu):

        self.advance(cu, rp.AGENT_STAGING_INPUT, publish=True, push=False)
        self._log.info('handle %s' % cu['_id'])

        workdir      = os.path.join(self._cfg['workdir'], '%s' % cu['_id'])
        gtod         = os.path.join(self._cfg['workdir'], 'gtod')
        staging_area = os.path.join(self._cfg['workdir'], self._cfg['staging_area'])
        staging_ok   = True

        cu['workdir']     = workdir
        cu['stdout']      = ''
        cu['stderr']      = ''
        cu['opaque_clot'] = None
        # TODO: See if there is a more central place to put this
        cu['gtod']        = gtod

        stdout_file       = cu['description'].get('stdout')
        stdout_file       = stdout_file if stdout_file else 'STDOUT'
        stderr_file       = cu['description'].get('stderr')
        stderr_file       = stderr_file if stderr_file else 'STDERR'

        cu['stdout_file'] = os.path.join(workdir, stdout_file)
        cu['stderr_file'] = os.path.join(workdir, stderr_file)

        # create unit workdir
        rec_makedir(workdir)
        self._prof.prof('unit mkdir', uid=cu['_id'])

        try:
            for directive in cu['Agent_Input_Directives']:

                self._prof.prof('Agent input_staging queue', uid=cu['_id'],
                         msg="%s -> %s" % (str(directive['source']), str(directive['target'])))

                # Perform input staging
                self._log.info("unit input staging directives %s for cu: %s to %s",
                               directive, cu['_id'], workdir)

                # Convert the source_url into a SAGA Url object
                source_url = rs.Url(directive['source'])

                # Handle special 'staging' scheme
                if source_url.scheme == self._cfg['staging_scheme']:
                    self._log.info('Operating from staging')
                    # Remove the leading slash to get a relative path from the staging area
                    rel2staging = source_url.path.split('/',1)[1]
                    source = os.path.join(staging_area, rel2staging)
                else:
                    self._log.info('Operating from absolute path')
                    source = source_url.path

                # Get the target from the directive and convert it to the location
                # in the workdir
                target = directive['target']
                abs_target = os.path.join(workdir, target)

                # Create output directory in case it doesn't exist yet
                rec_makedir(os.path.dirname(abs_target))

                self._log.info("Going to '%s' %s to %s", directive['action'], source, abs_target)

                if   directive['action'] == LINK: os.symlink     (source, abs_target)
                elif directive['action'] == COPY: shutil.copyfile(source, abs_target)
                elif directive['action'] == MOVE: shutil.move    (source, abs_target)
                else:
                    # FIXME: implement TRANSFER mode
                    raise NotImplementedError('Action %s not supported' % directive['action'])

                log_message = "%s'ed %s to %s - success" % (directive['action'], source, abs_target)
                self._log.info(log_message)

        except Exception as e:
            self._log.exception("staging input failed -> unit failed")
            staging_ok = False


        # Agent input staging is done (or failed)
        if staging_ok:
          # self.advance(cu, rp.AGENT_SCHEDULING_PENDING, publish=True, push=True)
            self.advance(cu, rp.ALLOCATING_PENDING, publish=True, push=True)
        else:
            self.advance(cu, rp.FAILED, publish=True, push=False)


# ==============================================================================
#
class AgentStagingOutputComponent(rpu.Component):
    """
    This component performs all agent side output staging directives for compute
    units.  It gets units from the agent_staging_output_queue, in
    AGENT_STAGING_OUTPUT_PENDING state, will advance them to
    AGENT_STAGING_OUTPUT state while performing the staging, and then moves then
    to the UMGR_STAGING_OUTPUT_PENDING state, which at the moment requires the
    state change to be published to MongoDB (no push into a queue).

    Note that this component also collects stdout/stderr of the units (which
    can also be considered staging, really).
    """

    # --------------------------------------------------------------------------
    #
    def __init__(self, cfg):

        rpu.Component.__init__(self, 'AgentStagingOutputComponent', cfg)


    # --------------------------------------------------------------------------
    #
    @classmethod
    def create(cls, cfg):

        return cls(cfg)


    # --------------------------------------------------------------------------
    #
    def initialize_child(self):

        self.declare_input (rp.AGENT_STAGING_OUTPUT_PENDING, rp.AGENT_STAGING_OUTPUT_QUEUE)
        self.declare_worker(rp.AGENT_STAGING_OUTPUT_PENDING, self.work)

        # we don't need an output queue -- units are picked up via mongodb
        self.declare_output(rp.PENDING_OUTPUT_STAGING, None) # drop units

        self.declare_publisher('state', rp.AGENT_STATE_PUBSUB)

        # all components use the command channel for control messages
        self.declare_publisher ('command', rp.AGENT_COMMAND_PUBSUB)

        # communicate successful startup
        self.publish('command', {'cmd' : 'alive',
                                 'arg' : self.cname})


    # --------------------------------------------------------------------------
    #
    def finalize_child(self):

        # communicate finalization
        self.publish('command', {'cmd' : 'final',
                                 'arg' : self.cname})


    # --------------------------------------------------------------------------
    #
    def work(self, cu):

        self.advance(cu, rp.AGENT_STAGING_OUTPUT, publish=True, push=False)

        if False:
            # treat output staging as empty component, ignore target_state
            self.advance(cu, rp.PENDING_OUTPUT_STAGING, publish=True, push=True)
            return

        staging_area = os.path.join(self._cfg['workdir'], self._cfg['staging_area'])
        staging_ok   = True

        workdir = cu['workdir']

        ## parked from unit state checker: unit postprocessing
        if os.path.isfile(cu['stdout_file']):
            with open(cu['stdout_file'], 'r') as stdout_f:
                try:
                    txt = unicode(stdout_f.read(), "utf-8")
                except UnicodeDecodeError:
                    txt = "unit stdout contains binary data -- use file staging directives"

                cu['stdout'] += rpu.tail(txt)

        if os.path.isfile(cu['stderr_file']):
            with open(cu['stderr_file'], 'r') as stderr_f:
                try:
                    txt = unicode(stderr_f.read(), "utf-8")
                except UnicodeDecodeError:
                    txt = "unit stderr contains binary data -- use file staging directives"

                cu['stderr'] += rpu.tail(txt)

        if 'RADICAL_PILOT_PROFILE' in os.environ:
            if os.path.isfile("%s/PROF" % cu['workdir']):
                try:
                    with open("%s/PROF" % cu['workdir'], 'r') as prof_f:
                        txt = prof_f.read()
                        for line in txt.split("\n"):
                            if line:
                                x1, x2, x3 = line.split()
                                self._prof.prof(x1, msg=x2, timestamp=float(x3), uid=cu['_id'])
                except Exception as e:
                    self._log.error("Pre/Post profiling file read failed: `%s`" % e)

        # NOTE: all units get here after execution, even those which did not
        #       finish successfully.  We do that so that we can make
        #       stdout/stderr available for failed units.  But at this point we
        #       don't need to advance those units anymore, but can make them
        #       final.
        if cu['target_state'] != rp.DONE:
            self.advance(cu, cu['target_state'], publish=True, push=False)
            return


        try:
            # all other units get their (expectedly valid) output files staged
            for directive in cu['Agent_Output_Directives']:

                self._prof.prof('Agent output_staging', uid=cu['_id'],
                         msg="%s -> %s" % (str(directive['source']), str(directive['target'])))

                # Perform output staging
                self._log.info("unit output staging directives %s for cu: %s to %s",
                        directive, cu['_id'], workdir)

                # Convert the target_url into a SAGA Url object
                target_url = rs.Url(directive['target'])

                # Handle special 'staging' scheme
                if target_url.scheme == self._cfg['staging_scheme']:
                    self._log.info('Operating from staging')
                    # Remove the leading slash to get a relative path from
                    # the staging area
                    rel2staging = target_url.path.split('/',1)[1]
                    target = os.path.join(staging_area, rel2staging)
                else:
                    self._log.info('Operating from absolute path')
                    # FIXME: will this work for TRANSFER mode?
                    target = target_url.path

                # Get the source from the directive and convert it to the location
                # in the workdir
                source = str(directive['source'])
                abs_source = os.path.join(workdir, source)

                # Create output directory in case it doesn't exist yet
                # FIXME: will this work for TRANSFER mode?
                rec_makedir(os.path.dirname(target))

                self._log.info("Going to '%s' %s to %s", directive['action'], abs_source, target)

                if directive['action'] == LINK:
                    # This is probably not a brilliant idea, so at least give a warning
                    os.symlink(abs_source, target)
                elif directive['action'] == COPY:
                    shutil.copyfile(abs_source, target)
                elif directive['action'] == MOVE:
                    shutil.move(abs_source, target)
                else:
                    # FIXME: implement TRANSFER mode
                    raise NotImplementedError('Action %s not supported' % directive['action'])

                log_message = "%s'ed %s to %s - success" %(directive['action'], abs_source, target)
                self._log.info(log_message)

        except Exception as e:
            self._log.exception("staging output failed -> unit failed")
            staging_ok = False


        # Agent output staging is done (or failed)
        if staging_ok:
          # self.advance(cu, rp.UMGR_STAGING_OUTPUT_PENDING, publish=True, push=True)
            self.advance(cu, rp.PENDING_OUTPUT_STAGING, publish=True, push=False)
        else:
            self.advance(cu, rp.FAILED, publish=True, push=False)



# ==============================================================================
#
class AgentHeartbeatWorker(rpu.Worker):
    """
    The HeartbeatMonitor watches the command queue for heartbeat updates (and
    other commands).
    """

    # --------------------------------------------------------------------------
    #
    def __init__(self, cfg):

        rpu.Worker.__init__(self, 'AgentHeartbeatWorker', cfg)


    # --------------------------------------------------------------------------
    #
    @classmethod
    def create(cls, cfg):

        return cls(cfg)


    # --------------------------------------------------------------------------
    #
    def initialize_child(self):

        self._session_id    = self._cfg['session_id']
        self._mongodb_url   = self._cfg['mongodb_url']

        self.declare_idle_cb(self.idle_cb, self._cfg.get('heartbeat_interval'))

        # all components use the command channel for control messages
        self.declare_publisher ('command', rp.AGENT_COMMAND_PUBSUB)

        self._pilot_id      = self._cfg['pilot_id']
        self._session_id    = self._cfg['session_id']
        self._runtime       = self._cfg['runtime']
        self._starttime     = time.time()

        # set up db connection
        _, mongo_db, _, _, _  = ru.mongodb_connect(self._cfg['mongodb_url'])

        self._p  = mongo_db["%s.p"  % self._session_id]
        self._cu = mongo_db["%s.cu" % self._session_id]

        # communicate successful startup
        self.publish('command', {'cmd' : 'alive',
                                 'arg' : self.cname})


    # --------------------------------------------------------------------------
    #
    def finalize_child(self):

        # communicate finalization
        self.publish('command', {'cmd' : 'final',
                                 'arg' : self.cname})


    # --------------------------------------------------------------------------
    #
    def idle_cb(self):

        try:
            self._prof.prof('heartbeat', msg='Listen! Listen! Listen to the heartbeat!', uid=self._pilot_id)
            self._check_commands()
            self._check_state   ()
            return True

        except Exception as e:
            self._log.exception('heartbeat died - cancel')
            self.publish('command', {'cmd' : 'shutdown',
                                     'arg' : 'exception'})

    # --------------------------------------------------------------------------
    #
    def _check_commands(self):

        # Check if there's a command waiting
        retdoc = self._p.find_and_modify(
                    query  = {"_id"  : self._pilot_id},
                    update = {"$set" : {COMMAND_FIELD: []}}, # Wipe content of array
                    fields = [COMMAND_FIELD]
                    )

        if not retdoc:
            return

        for command in retdoc[COMMAND_FIELD]:

            cmd = command[COMMAND_TYPE]
            arg = command[COMMAND_ARG]

            self._prof.prof('ingest_cmd', msg="mongodb to HeartbeatMonitor (%s : %s)" % (cmd, arg), uid=self._pilot_id)

            if cmd == COMMAND_CANCEL_PILOT:
                self._log.info('cancel pilot cmd')
                self.publish('command', {'cmd' : 'shutdown',
                                         'arg' : 'cancel'})

            elif cmd == COMMAND_CANCEL_COMPUTE_UNIT:
                self._log.info('cancel unit cmd')
                self.publish('command', {'cmd' : 'cancel_unit',
                                         'arg' : command})

            elif cmd == COMMAND_KEEP_ALIVE:
                self._log.info('keepalive pilot cmd')
                self.publish('command', {'cmd' : 'heartbeat',
                                         'arg' : 'keepalive'})


    # --------------------------------------------------------------------------
    #
    def _check_state(self):

        # Make sure that we haven't exceeded the agent runtime. if
        # we have, terminate.
        if time.time() >= self._starttime + (int(self._runtime) * 60):
            self._log.info("Agent has reached runtime limit of %s seconds.", self._runtime*60)
            self.publish('command', {'cmd' : 'shutdown',
                                     'arg' : 'timeout'})



# ==============================================================================
#
class AgentWorker(rpu.Worker):

    # --------------------------------------------------------------------------
    #
    def __init__(self, cfg):

        self.agent_name = cfg['agent_name']
        rpu.Worker.__init__(self, 'AgentWorker', cfg)


    # --------------------------------------------------------------------------
    #
    def initialize(self):

        self._log.debug('starting AgentWorker for %s' % self.agent_name)

        # everything which comes after the worker init is limited in scope to
        # the current process, and will not be available in the worker process.
        self._pilot_id    = self._cfg['pilot_id']
        self._session_id  = self._cfg['session_id']
        self.final_cause  = None

        # all components use the command channel for control messages
        self.declare_subscriber('command', rp.AGENT_COMMAND_PUBSUB, self.command_cb)


    # --------------------------------------------------------------------------
    #
    def command_cb(self, topic, msg):

        # This callback is invoked as a thread in the process context of the
        # main agent (parent process) class.
        #
        # NOTE: That means it is *not* joined in the finalization of the run
        # loop (child), and the subscriber thread needs to be joined specifically in the
        # current process context.  At the moment that requires a call to
        # self._finalize() in the main process.

        cmd = msg['cmd']
        arg = msg['arg']

        self._log.info('agent command: %s %s' % (cmd, arg))

        if cmd == 'shutdown':

            # let agent know what caused the termination (first cause)
            if not self.final_cause:
                self.final_cause = arg

                self._log.info("shutdown command (%s)" % arg)
                self.stop()

            else:
                self._log.info("shutdown command (%s) - ignore" % arg)


    # --------------------------------------------------------------------------
    #
    def barrier_cb(self, topic, msg):

        # This callback is invoked in the process context of the run loop, and
        # will be cleaned up automatically.

        cmd = msg['cmd']
        arg = msg['arg']

        if cmd == 'alive':

            name = arg
            self._log.debug('waiting alive: \n%s\n%s\n%s'
                    % (self._components.keys(), self._workers.keys(),
                        self._sub_agents.keys()))

            # we only look at ALIVE messages which come from *this* agent, and
            # simply ignore all others (this is a shared medium after all)
            if name.startswith (self.agent_name):

                if name in self._components:
                    self._log.debug("component ALIVE (%s)" % name)
                    self._components[name]['alive'] = True

                elif name in self._workers:
                    self._log.debug("worker    ALIVE (%s)" % name)
                    self._workers[name]['alive'] = True

                else:
                    self._log.error("unknown   ALIVE (%s)" % name)

            elif name in self._sub_agents:
                self._log.debug("sub-agent ALIVE (%s)" % name)
                self._sub_agents[name]['alive'] = True


    # --------------------------------------------------------------------------
    #
    def initialize_child(self):
        """
        Read the configuration file, setup logging and mongodb connection.
        This prepares the stage for the component setup (self._setup()).
        """

        # keep track of objects we need to stop in the finally clause
        self._sub_agents = dict()
        self._components = dict()
        self._workers    = dict()

        # sanity check on config settings
        if not 'cores'               in self._cfg: raise ValueError("Missing number of cores")
        if not 'debug'               in self._cfg: raise ValueError("Missing DEBUG level")
        if not 'lrms'                in self._cfg: raise ValueError("Missing LRMS")
        if not 'mongodb_url'         in self._cfg: raise ValueError("Missing MongoDB URL")
        if not 'pilot_id'            in self._cfg: raise ValueError("Missing pilot id")
        if not 'runtime'             in self._cfg: raise ValueError("Missing or zero agent runtime")
        if not 'scheduler'           in self._cfg: raise ValueError("Missing agent scheduler")
        if not 'session_id'          in self._cfg: raise ValueError("Missing session id")
        if not 'spawner'             in self._cfg: raise ValueError("Missing agent spawner")
        if not 'task_launch_method'  in self._cfg: raise ValueError("Missing unit launch method")
        if not 'agent_layout'        in self._cfg: raise ValueError("Missing agent layout")

        self._pilot_id   = self._cfg['pilot_id']
        self._session_id = self._cfg['session_id']
        self._runtime    = self._cfg['runtime']
        self._sub_cfg    = self._cfg['agent_layout'][self.agent_name]
        self._pull_units = self._sub_cfg.get('pull_units', False)

        # this better be on a shared FS!
        self._cfg['workdir'] = os.getcwd()

        # another sanity check
        if self.agent_name == 'agent_0':
            if self._sub_cfg.get('target', 'local') != 'local':
                raise ValueError("agent_0 must run on target 'local'")

        # configure the agent logger
        self._log.setLevel(self._cfg['debug'])
        self._log.info('git ident: %s' % git_ident)

        # set up db connection -- only for the master agent and for the agent
        # which pulls units (which might be the same)
        if self.agent_name == 'agent_0' or self._pull_units:
            self._log.debug('connecting to mongodb at %s for unit pull')
            _, mongo_db, _, _, _  = ru.mongodb_connect(self._cfg['mongodb_url'])

            self._p  = mongo_db["%s.p"  % self._session_id]
            self._cu = mongo_db["%s.cu" % self._session_id]
            self._log.debug('connected to mongodb')

        # first order of business: set the start time and state of the pilot
        # Only the master agent performs this action
        if self.agent_name == 'agent_0':
            now = rpu.timestamp()
            ret = self._p.update(
                {"_id": self._pilot_id},
                {"$set" : {"state"        : rp.ACTIVE,
                           "started"      : now},
                 "$push": {"statehistory" : {"state"    : rp.ACTIVE,
                                             "timestamp": now}}
                })
            # TODO: Check for return value, update should be true!
            self._log.info("Database updated: %s", ret)

        # make sure we collect commands, specifically to implement the startup
        # barrier on bootstrap_4
        self.declare_publisher ('command', rp.AGENT_COMMAND_PUBSUB)
        self.declare_subscriber('command', rp.AGENT_COMMAND_PUBSUB, self.barrier_cb)

        # Now instantiate all communication and notification channels, and all
        # components and workers.  It will then feed a set of units to the
        # lead-in queue (staging_input).  A state notification callback will
        # then register all units which reached a final state (DONE).  Once all
        # units are accounted for, it will tear down all created objects.

        # we pick the layout according to our role (name)
        # NOTE: we don't do sanity checks on the agent layout (too lazy) -- but
        #       we would hiccup badly over ill-formatted or incomplete layouts...
        if not self.agent_name in self._cfg['agent_layout']:
            raise RuntimeError("no agent layout section for %s" % self.agent_name)

        try:
            self.start_sub_agents()
            self.start_components()

            # before we declare bootstrapping-success, the we wait for all
            # components, workers and sub_agents to complete startup.  For that,
            # all sub-agents will wait ALIVE messages on the COMMAND pubsub for
            # all entities it spawned.  Only when all are alive, we will
            # continue here.
            self.alive_barrier()

        except Exception as e:
            self._log.exception("Agent setup error: %s" % e)
            raise

        self._prof.prof('Agent setup done', logger=self._log.debug, uid=self._pilot_id)

        # also watch all components (once per second)
        self.declare_idle_cb(self.watcher_cb, 10.0)

        # once bootstrap_4 is done, we signal success to the parent agent
        # -- if we have any parent...
        if self.agent_name != 'agent_0':
            self.publish('command', {'cmd' : 'alive',
                                     'arg' : self.agent_name})

        # the pulling agent registers the staging_input_queue as this is what we want to push to
        # FIXME: do a sanity check on the config that only one agent pulls, as
        #        this is a non-atomic operation at this point
        self._log.debug('agent will pull units: %s' % bool(self._pull_units))
        if self._pull_units:

            self.declare_output(rp.AGENT_STAGING_INPUT_PENDING, rp.AGENT_STAGING_INPUT_QUEUE)
            self.declare_publisher('state', rp.AGENT_STATE_PUBSUB)

            # register idle callback, to pull for units -- which is the only action
            # we have to perform, really
            self.declare_idle_cb(self.idle_cb, self._cfg['db_poll_sleeptime'])


    # --------------------------------------------------------------------------
    #
    def alive_barrier(self):

        # FIXME: wait for bridges, too?  But we need pubsub for counting... Duh!
        total = len(self._components) + \
                len(self._workers   ) + \
                len(self._sub_agents)
        start   = time.time()
        timeout = 300

        while True:
            # check the procs for all components which are not yet alive
            to_check  = self._components.items() \
                      + self._workers.items() \
                      + self._sub_agents.items()

            alive_cnt = 0
            total_cnt = len(to_check)
            for name,c in to_check:
                if c['alive']:
                    alive_cnt += 1
                else:
                    self._log.debug('checking %s: %s', name, c)
                    if None != c['handle'].poll():
                        # process is dead and has never been alive.  Oops
                        raise RuntimeError('component %s did not come up' % name)

            self._log.debug('found alive: %2d / %2d' % (alive_cnt, total_cnt))

            if alive_cnt == total_cnt:
                self._log.debug('bootstrap barrier success')
                break

            if time.time() - timeout > start:
                raise RuntimeError('component barrier failed (timeout)')

            time.sleep(1)


    # --------------------------------------------------------------------------
    #
    def watcher_cb(self):
        """
        we do a poll() on all our bridges, components, workers and sub-agent,
        to check if they are still alive.  If any goes AWOL, we will begin to
        tear down this agent.
        """

        to_watch = list(self._components.iteritems()) \
                 + list(self._workers.iteritems())    \
                 + list(self._sub_agents.iteritems())

      # self._log.debug('watch: %s' % pprint.pformat(to_watch))

        self._log.debug('checking %s things' % len(to_watch))
        for name, thing in to_watch:
            state = thing['handle'].poll()
            if state == None:
                self._log.debug('%-40s: ok' % name)
            else:
                raise RuntimeError ('%s died - shutting down' % name)

        return True # always idle


    # --------------------------------------------------------------------------
    #
    def finalize_child(self):

        self._log.info("Agent finalizes")
        self._prof.prof('stop', uid=self._pilot_id)

        # tell other sub-agents get lost
        self.publish('command', {'cmd' : 'shutdown',
                                 'arg' : '%s finalization' % self.agent_name})

        # burn the bridges, burn EVERYTHING
        for name,sa in self._sub_agents.items():
            try:
                self._log.info("closing sub-agent %s", sa)
                sa['handle'].stop()
            except Exception as e:
                self._log.exception('ignore failing sub-agent terminate')

        for name,c in self._components.items():
            try:
                self._log.info("closing component %s", c)
                c['handle'].stop()
            except Exception as e:
                self._log.exception('ignore failing component terminate')

        for name,w in self._workers.items():
            try:
                self._log.info("closing worker %s", w)
                w['handle'].stop()
            except Exception as e:
                self._log.exception('ignore failing worker terminate')

        # communicate finalization to parent agent
        # -- if we have any parent...
        if self.agent_name != 'agent_0':
            self.publish('command', {'cmd' : 'final',
                                     'arg' : self.agent_name})

        self._log.info("Agent finalized")


    # --------------------------------------------------------------------------
    #
    def start_sub_agents(self):
        """
        For the list of sub_agents, get a launch command and launch that
        agent instance on the respective node.  We pass it to the seconds
        bootstrap level, there is no need to pass the first one again.
        """

        self._log.debug('start_sub_agents')

        sa_list = self._sub_cfg.get('sub_agents', [])

        if not sa_list:
            self._log.debug('start_sub_agents noop')
            return

        # the configs are written, and the sub-agents can be started.  To know
        # how to do that we create the agent launch method, have it creating
        # the respective command lines per agent instance, and run via
        # popen.
        #
        # actually, we only create the agent_lm once we really need it for
        # non-local sub_agents.
        agent_lm = None
        for sa in sa_list:
            target = self._cfg['agent_layout'][sa]['target']

            if target == 'local':

                # start agent locally
                cmdline = "/bin/sh -l %s/bootstrap_2.sh %s" % (os.getcwd(), sa)

            elif target == 'node':

                if not agent_lm:
                    agent_lm = LaunchMethod.create(
                        name   = self._cfg['agent_launch_method'],
                        cfg    = self._cfg,
                        logger = self._log)

                node = self._cfg['lrms_info']['agent_nodes'][sa]
                # start agent remotely, use launch method
                # NOTE:  there is some implicit assumption that we can use
                #        the 'agent_node' string as 'agent_string:0' and
                #        obtain a well format slot...
                # FIXME: it is actually tricky to translate the agent_node
                #        into a viable 'opaque_slots' structure, as that is
                #        usually done by the schedulers.  So we leave that
                #        out for the moment, which will make this unable to
                #        work with a number of launch methods.  Can the
                #        offset computation be moved to the LRMS?
                # FIXME: are we using the 'hop' correctly?
                ls_name = "%s/%s.sh" % (os.getcwd(), sa)
                opaque_slots = {
                        'task_slots'   : ['%s:0' % node],
                        'task_offsets' : [],
                        'lm_info'      : self._cfg['lrms_info']['lm_info']}
                agent_cmd = {
                        'opaque_slots' : opaque_slots,
                        'description'  : {
                            'cores'      : 1,
                            'executable' : "/bin/sh",
                            'arguments'  : ["%s/bootstrap_2.sh" % os.getcwd(), sa]
                            }
                        }
                cmd, hop = agent_lm.construct_command(agent_cmd,
                        launch_script_hop='/usr/bin/env RP_SPAWNER_HOP=TRUE "%s"' % ls_name)

                with open (ls_name, 'w') as ls:
                    # note that 'exec' only makes sense if we don't add any
                    # commands (such as post-processing) after it.
                    ls.write('#!/bin/sh\n\n')
                    ls.write("exec %s\n" % cmd)
                    st = os.stat(ls_name)
                    os.chmod(ls_name, st.st_mode | stat.S_IEXEC)

                if hop : cmdline = hop
                else   : cmdline = ls_name

            # spawn the sub-agent
            self._prof.prof("create", msg=sa, uid=self._pilot_id)
            self._log.info ("create sub-agent %s: %s" % (sa, cmdline))
            sa_out = open("%s.out" % sa, "w")
            sa_err = open("%s.err" % sa, "w")
            sa_proc = subprocess.Popen(args=cmdline.split(), stdout=sa_out, stderr=sa_err)

            # make sure we can stop the sa_proc
            sa_proc.stop = sa_proc.terminate

            self._sub_agents[sa] = {'handle': sa_proc,
                                    'out'   : sa_out,
                                    'err'   : sa_err,
                                    'pid'   : sa_proc.pid,
                                    'alive' : False}
            self._prof.prof("created", msg=sa, uid=self._pilot_id)

        self._log.debug('start_sub_agents done')

    # --------------------------------------------------------------------------
    #
    def start_components(self):
        """
        For all componants defined on this agent instance, create the required
        number of those.  Keep a handle around for shutting them down later.
        """

        self._log.debug("start_components")

        # We use a static map from component names to class types for now --
        # a factory might be more appropriate (FIXME)
        cmap = {
            "AgentStagingInputComponent"  : AgentStagingInputComponent,
            "AgentSchedulingComponent"    : AgentSchedulingComponent,
            "AgentExecutingComponent"     : AgentExecutingComponent,
            "AgentStagingOutputComponent" : AgentStagingOutputComponent
            }
        for cname, cnum in self._sub_cfg.get('components',{}).iteritems():
            for i in range(cnum):
                # each component gets its own copy of the config
                ccfg = copy.deepcopy(self._cfg)
                ccfg['number'] = i
                comp = cmap[cname].create(ccfg)
                comp.start()
                self._components[comp.childname] = {'handle' : comp,
                                                    'alive'  : False}
                self._log.info('created component %s (%s): %s', cname, cnum, comp.cname)

        # we also create *one* instance of every 'worker' type -- which are the
        # heartbeat and update worker.  To ensure this, we only create workers
        # in agent_0.
        # FIXME: make this configurable, both number and placement
        if self.agent_name == 'agent_0':
            wmap = {
                rp.AGENT_UPDATE_WORKER    : AgentUpdateWorker,
                rp.AGENT_HEARTBEAT_WORKER : AgentHeartbeatWorker
                }
            for wname in wmap:
                self._log.info('create worker %s', wname)
                wcfg   = copy.deepcopy(self._cfg)
                worker = wmap[wname].create(wcfg)
                worker.start()
                self._workers[worker.childname] = {'handle' : worker,
                                                   'alive'  : False}

        self._log.debug("start_components done")


    # --------------------------------------------------------------------------
    #
    def idle_cb(self):
        """
        This method will be driving all other agent components, in the sense
        that it will manage the connection to MongoDB to retrieve units, and
        then feed them to the respective component queues.
        """

        # only do something if configured to do so
        if not self._pull_units:
            self._log.debug('not configured to pull for units')
            return True  # fake work to avoid busy noops

        try:
            # check for new units
            return self.check_units()

        except Exception as e:
            # exception in the main loop is fatal
            pilot_FAILED(self._p, self._pilot_id, self._log,
                "ERROR in agent main loop: %s. %s" % (e, traceback.format_exc()))
            sys.exit(1)


    # --------------------------------------------------------------------------
    #
    def check_units(self):

        # Check if there are compute units waiting for input staging
        # and log that we pulled it.
        #
        # FIXME: Unfortunately, 'find_and_modify' is not bulkable, so we have
        # to use 'find'.  To avoid finding the same units over and over again,
        # we update the state *before* running the next find -- so we do it
        # right here...  No idea how to avoid that roundtrip...
        # This also blocks us from using multiple ingest threads, or from doing
        # late binding by unit pull :/
        cu_cursor = self._cu.find(spec  = {"pilot"   : self._pilot_id,
                                           'state'   : rp.AGENT_STAGING_INPUT_PENDING,
                                           'control' : 'umgr'})
        if not cu_cursor.count():
            # no units whatsoever...
            self._log.info("units pulled:    0")
            return False

        # update the unit states to avoid pulling them again next time.
        cu_list = list(cu_cursor)
        cu_uids = [cu['_id'] for cu in cu_list]

        self._cu.update(multi    = True,
                        spec     = {"_id"   : {"$in"     : cu_uids}},
                        document = {"$set"  : {"control" : 'agent'}})

        self._log.info("units pulled: %4d"   % len(cu_list))
        self._prof.prof('get', msg="bulk size: %d" % len(cu_list), uid=self._pilot_id)
        for cu in cu_list:
            self._prof.prof('get', msg="bulk size: %d" % len(cu_list), uid=cu['_id'])

        # now we really own the CUs, and can start working on them (ie. push
        # them into the pipeline).  We don't publish nor profile as advance,
        # since that happened already on the module side when the state was set.
        self.advance(cu_list, publish=False, push=True, prof=False)

        # indicate that we did some work (if we did...)
        return True



# ==============================================================================
#
# Agent bootstrap stage 3
#
# ==============================================================================
#
def start_bridges(cfg, log):
    """
    For all bridges defined on this agent instance, create that bridge.
    Keep a handle around for shutting them down later.
    """

    log.debug('start_bridges')

    # ----------------------------------------------------------------------
    # shortcut for bridge creation
    bridge_type = {rp.AGENT_STAGING_INPUT_QUEUE  : 'queue',
                   rp.AGENT_SCHEDULING_QUEUE     : 'queue',
                   rp.AGENT_EXECUTING_QUEUE      : 'queue',
                   rp.AGENT_STAGING_OUTPUT_QUEUE : 'queue',
                   rp.AGENT_UNSCHEDULE_PUBSUB    : 'pubsub',
                   rp.AGENT_RESCHEDULE_PUBSUB    : 'pubsub',
                   rp.AGENT_COMMAND_PUBSUB       : 'pubsub',
                   rp.AGENT_STATE_PUBSUB         : 'pubsub'}

    def _create_bridge(name):
        if bridge_type[name] == 'queue':
            return rpu.Queue.create(rpu.QUEUE_ZMQ, name, rpu.QUEUE_BRIDGE)
        elif bridge_type[name] == 'pubsub':
            return rpu.Pubsub.create(rpu.PUBSUB_ZMQ, name, rpu.PUBSUB_BRIDGE)
        else:
            raise ValueError('unknown bridge type for %s' % name)
    # ----------------------------------------------------------------------

    # create all bridges we need.  Use the default addresses,
    # ie. they will bind to all local interfacces on ports 10.000++.
    bridges = dict()
    sub_cfg = cfg['agent_layout']['agent_0']
    for b in sub_cfg.get('bridges', []):

        bridge     = _create_bridge(b)
        bridge_in  = bridge.bridge_in
        bridge_out = bridge.bridge_out
        bridges[b] = {'handle' : bridge,
                      'in'     : bridge_in,
                      'out'    : bridge_out,
                      'alive'  : True}  # no alive check done, yet
        log.info('created bridge %s: %s', b, bridge.name)

    log.debug('start_bridges done')

    return bridges


# --------------------------------------------------------------------------
#
def write_sub_configs(cfg, bridges, nodeip, log):
    """
    create a sub_config for each sub-agent we intent to spawn
    """

    # get bridge addresses from our bridges, and append them to the config
    if not 'bridge_addresses' in cfg:
        cfg['bridge_addresses'] = dict()

    for b in bridges:
        # to avoid confusion with component input and output, we call bridge
        # input a 'sink', and a bridge output a 'source' (from the component
        # perspective)
        sink   = ru.Url(bridges[b]['in'])
        source = ru.Url(bridges[b]['out'])

        # we replace the ip address with what we got from LRMS (nodeip).  The
        # bridge should be listening on all interfaces, but we want to make sure
        # the sub-agents connect on an IP which is accessible to them
        sink.host   = nodeip
        source.host = nodeip

        # keep the resultin URLs as strings, to be used as addresses
        cfg['bridge_addresses'][b] = dict()
        cfg['bridge_addresses'][b]['sink']   = str(sink)
        cfg['bridge_addresses'][b]['source'] = str(source)

    # write deep-copies of the config (with the corrected agent_name) for each
    # sub-agent (apart from agent_0, obviously)
    for sa in cfg.get('agent_layout'):
        if sa != 'agent_0':
            sa_cfg = copy.deepcopy(cfg)
            sa_cfg['agent_name'] = sa
            ru.write_json(sa_cfg, './%s.cfg' % sa)


# --------------------------------------------------------------------------
#
# avoid undefined vars on finalization / signal handling
bridges = dict()
agent   = None
lrms    = None

def bootstrap_3():
    """
    This method continues where the bootstrapper left off, but will quickly pass
    control to the Agent class which will spawn the functional components.

    Most of bootstrap_3 applies only to agent_0, in particular all mongodb
    interactions remains excluded for other sub-agent instances.

    The agent interprets a config file, which will specify in an agent_layout
    section:
      - what nodes should be used for sub-agent startup
      - what bridges should be started
      - what components should be started
      - what are the endpoints for bridges which are not started
    bootstrap_3 will create derived config files for all sub-agents.

    The agent master (agent_0) will collect information about the nodes required
    for all instances.  That is added to the config itself, for the benefit of
    the LRMS initialisation which is expected to block those nodes from the
    scheduler.
    """

    global lrms, agent, bridges

    # find out what agent instance name we have
    if len(sys.argv) != 2:
        raise RuntimeError('invalid number of parameters (%s)' % sys.argv)
    agent_name = sys.argv[1]

    # load the agent config, and overload the config dicts
    agent_cfg  = "%s/%s.cfg" % (os.getcwd(), agent_name)
    print "startup agent %s : %s" % (agent_name, agent_cfg)

    cfg = ru.read_json_str(agent_cfg)
    cfg['agent_name'] = agent_name
    pilot_id = cfg['pilot_id']

    # set up a logger and profiler
    prof = rpu.Profiler ('%s.bootstrap_3' % agent_name)
    prof.prof('sync ref', msg='agent start', uid=pilot_id)
    log  = ru.get_logger('%s.bootstrap_3' % agent_name,
                         '%s.bootstrap_3.log' % agent_name, 'DEBUG')  # FIXME?
    log.info('start')
    prof.prof('sync ref', msg='agent start')

    try:
        import setproctitle as spt
        spt.setproctitle('radical.pilot %s' % agent_name)
    except Exception as e:
        log.debug('no setproctitle: %s', e)

    log.setLevel(cfg.get('debug', 'INFO'))

    print "Agent config (%s):\n%s\n\n" % (agent_cfg, pprint.pformat(cfg))

    # quickly set up a mongodb handle so that we can report errors.
    # FIXME: signal handlers need mongo_p, but we won't have that until later
    if agent_name == 'agent_0':

        # Check for the RADICAL_PILOT_DB_HOSTPORT env var, which will hold the
        # address of the tunnelized DB endpoint.
        # If it exists, we overrule the agent config with it.
        hostport = os.environ.get('RADICAL_PILOT_DB_HOSTPORT')
        if hostport:
            dburl = ru.Url(cfg['mongodb_url'])
            dburl.host, dburl.port = hostport.split(':')
            cfg['mongodb_url'] = str(dburl)

        _, mongo_db, _, _, _  = ru.mongodb_connect(cfg['mongodb_url'])
        mongo_p = mongo_db["%s.p" % cfg['session_id']]

        if not mongo_p:
            raise RuntimeError('could not get a mongodb handle')


    # set up signal and exit handlers
    def exit_handler():
        global lrms, agent, bridges

        print 'atexit'
        if lrms:
            lrms.stop()
            lrms = None
        if bridges:
            for b in bridges:
                b.stop()
            bridges = dict()
        if agent:
            agent.stop()
            agent = None
        sys.exit(1)

    def sigint_handler(signum, frame):
        if agent_name == 'agent_0':
            pilot_FAILED(msg='Caught SIGINT. EXITING (%s)' % frame)
        print 'sigint'
        prof.prof('stop', msg='sigint_handler', uid=pilot_id)
        prof.close()
        sys.exit(2)

    def sigterm_handler(signum, frame):
        if agent_name == 'agent_0':
            pilot_FAILED(msg='Caught SIGTERM. EXITING (%s)' % frame)
        print 'sigterm'
        prof.prof('stop', msg='sigterm_handler %s' % os.getpid(), uid=pilot_id)
        prof.close()
        sys.exit(3)

    def sigalarm_handler(signum, frame):
        if agent_name == 'agent_0':
            pilot_FAILED(msg='Caught SIGALRM (Walltime limit?). EXITING (%s)' % frame)
        print 'sigalrm'
        prof.prof('stop', msg='sigalarm_handler', uid=pilot_id)
        prof.close()
        sys.exit(4)

    import atexit
    atexit.register(exit_handler)
    signal.signal(signal.SIGINT,  sigint_handler)
    signal.signal(signal.SIGTERM, sigterm_handler)
    signal.signal(signal.SIGALRM, sigalarm_handler)

    # if anything went wrong up to this point, we would have been unable to
    # report errors into mongodb.  From here on, any fatal error should result
    # in one of the above handlers or exit handlers being activated, thus
    # reporting the error dutifully.

    try:
        # ----------------------------------------------------------------------
        # des Pudels Kern: merge LRMS info into cfg and get the agent started

        if agent_name == 'agent_0':

            # only the master agent creates LRMS and sub-agent config files.
            # The LRMS which will give us the set of agent_nodes to use for
            # sub-agent startup.  Add the remaining LRMS information to the
            # config, for the benefit of the scheduler).

            lrms = LRMS.create(name   = cfg['lrms'],
                               cfg    = cfg,
                               logger = log)
            cfg['lrms_info'] = lrms.lrms_info


            # the master agent also is the only one which starts bridges.  It
            # has to do so before creating the AgentWorker instance, as that is
            # using the bridges already.

            bridges = start_bridges(cfg, log)
            # FIXME: make sure all communication channels are in place.  This could
            # be replaced with a proper barrier, but not sure if that is worth it...
            time.sleep(1)

            # after we started bridges, we'll add their in and out addresses
            # to the config, so that the communication channels can connect to
            # them.  At this point we also write configs for all sub-agents this
            # instance intents to spawn.
            #
            # FIXME: we should point the address to the node of the subagent
            #        which hosts the bridge, not the local IP.  Until this
            #        is fixed, bridges MUST run on agent_0 (which is what
            #        LRMS.hostip() below will point to).
            nodeip = LRMS.hostip(cfg.get('network_interface'), logger=log)
            write_sub_configs(cfg, bridges, nodeip, log)

            # Store some runtime information into the session
            if 'version_info' in lrms.lm_info:
                mongo_p.update({"_id": pilot_id},
                               {"$set": {"lm_info": lrms.lm_info['version_info']}})

        # we now have correct bridge addresses added to the agent_0.cfg, and all
        # other agents will have picked that up from their config files -- we
        # can start the agent and all its components!
        agent = AgentWorker(cfg)
        agent.start()

        log.debug('waiting for agent %s to join' % agent_name)
        agent.join()
        log.debug('agent %s joined' % agent_name)

        # ----------------------------------------------------------------------

    except SystemExit:
        log.exception("Exit running agent: %s" % agent_name)
        if agent and not agent.final_cause:
            agent.final_cause = "sys.exit"

    except Exception as e:
        log.exception("Error running agent: %s" % agent_name)
        if agent and not agent.final_cause:
            agent.final_cause = "error"

    finally:

        # in all cases, make sure we perform an orderly shutdown.  I hope python
        # does not mind doing all those things in a finally clause of
        # (essentially) main...
        if agent:
            agent.stop()
        log.debug('agent %s finalized' % agent_name)

        # agent.stop will not tear down bridges -- we do that here at last
        for name,b in bridges.items():
            try:
                log.info("closing bridge %s", b)
                b['handle'].stop()
            except Exception as e:
                log.exception('ignore failing bridge terminate (%s)', e)
        bridges = dict()

        # make sure the lrms release whatever it acquired
        if lrms:
            lrms.stop()
            lrms = None

        # agent_0 will also report final pilot state to the DB
        if agent_name == 'agent_0':
            if agent and agent.final_cause == 'timeout':
                pilot_DONE(mongo_p, pilot_id, log, "TIMEOUT received. Terminating.")
            elif agent and agent.final_cause == 'cancel':
                pilot_CANCELED(mongo_p, pilot_id, log, "CANCEL received. Terminating.")
            elif agent and agent.final_cause == 'finalize':
                log.info('shutdown due to component finalization -- assuming error')
                pilot_FAILED(mongo_p, pilot_id, log, "FINALIZE received")
            elif agent:
                pilot_FAILED(mongo_p, pilot_id, log, "TERMINATE received")
            else:
                pilot_FAILED(mongo_p, pilot_id, log, "FAILED startup")

        log.info('stop')
        prof.prof('stop', msg='finally clause agent', uid=pilot_id)
        prof.close()


# ==============================================================================
#
if __name__ == "__main__":

    print "---------------------------------------------------------------------"
    print
    print "PYTHONPATH: %s"  % sys.path
    print "python: %s"      % sys.version
    print "utils : %-5s : %s" % (ru.version_detail, ru.__file__)
    print "saga  : %-5s : %s" % (rs.version_detail, rs.__file__)
    print "pilot : %-5s : %s" % (rp.version_detail, rp.__file__)
    print "        type  : multicore"
    print "        gitid : %s" % git_ident
    print
    print "---------------------------------------------------------------------"
    print

    bootstrap_3()

    print "bootstrap_3 done"

#
# ------------------------------------------------------------------------------<|MERGE_RESOLUTION|>--- conflicted
+++ resolved
@@ -681,12 +681,8 @@
 
             slot = self.slots[self._clone_slot_idx]
 
-<<<<<<< HEAD
-            unit['opaque_slots']['task_slots'][0] = '%s:%d' % (slot['node'], self._clone_core_idx)
-=======
             unit['opaque_slots']['task_slots'][0] = '%s:%d' \
                     % (slot['node'], self._clone_core_idx)
->>>>>>> fc047d98
           # self._log.debug(' === clone cb out : %s', unit['opaque_slots'])
 
             if (self._clone_core_idx +  1) < self._lrms_cores_per_node:
