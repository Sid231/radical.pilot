--- conflicted
+++ resolved
@@ -148,7 +148,6 @@
 #
 # time stamp for profiling etc.
 #
-
 def timestamp () :
     # human readable absolute UTC timestamp for log entries in database
     return datetime.datetime.utcnow ()
@@ -247,18 +246,8 @@
     profile_handle.flush ()
 
 
-# ------------------------------------------------------------------------------
-#
-<<<<<<< HEAD
-=======
-def timestamp () :
-    return datetime.datetime.utcnow()
-
-
 #---------------------------------------------------------------------------
 #
-start_time = time.time ()
->>>>>>> 15f9738b
 def get_rusage () :
 
     import resource
@@ -281,17 +270,6 @@
     """Updates the state of one or more pilots.
     """
     logger.error(message)      
-<<<<<<< HEAD
-    ts = timestamp ()
-
-    msg = [{"logentry": message,      "timestamp": ts}, 
-           {"logentry": get_rusage(), "timestamp": ts}]
-
-    mongo_p.update({"_id": ObjectId(pilot_uid)}, 
-        {"$push"   : {"log": {"$each": msg}},
-         "$push"   : {"statehistory": {"state": FAILED, 
-                                       "timestamp": ts}},
-=======
 
     ts  = timestamp()
     out = None
@@ -310,8 +288,8 @@
 
     mongo_p.update({"_id": ObjectId(pilot_uid)}, 
         {"$pushAll": {"log"         : msg},
-         "$push"   : {"statehistory": {"state": FAILED, "timestamp": ts}},
->>>>>>> 15f9738b
+         "$push"   : {"statehistory": {"state"     : FAILED, 
+                                       "timestamp" : ts}},
          "$set"    : {"state"       : FAILED,
                       "stdout"      : out,
                       "stderr"      : err,
@@ -327,17 +305,6 @@
     """Updates the state of one or more pilots.
     """
     logger.warning(message)
-<<<<<<< HEAD
-    ts = timestamp ()
-
-    msg = [{"logentry": message,      "timestamp": ts}, 
-           {"logentry": get_rusage(), "timestamp": ts}]
-
-    mongo_p.update({"_id": ObjectId(pilot_uid)}, 
-        {"$push"   : {"log": {"$each": msg}},
-         "$push"   : {"statehistory": {"state": CANCELED, 
-                                       "timestamp": ts}},
-=======
 
     ts  = timestamp()
     out = None
@@ -356,8 +323,8 @@
 
     mongo_p.update({"_id": ObjectId(pilot_uid)}, 
         {"$pushAll": {"log"         : msg},
-         "$push"   : {"statehistory": {"state": CANCELED, "timestamp": ts}},
->>>>>>> 15f9738b
+         "$push"   : {"statehistory": {"state"     : CANCELED, 
+                                       "timestamp" : ts}},
          "$set"    : {"state"       : CANCELED,
                       "stdout"      : out,
                       "stderr"      : err,
@@ -372,9 +339,6 @@
 def pilot_DONE(mongo_p, pilot_uid):
     """Updates the state of one or more pilots.
     """
-<<<<<<< HEAD
-    ts  = timestamp()
-=======
 
     ts  = timestamp()
     out = None
@@ -388,19 +352,13 @@
     try    : log = open ('./AGENT.LOG',    'r').read ()
     except : pass
 
->>>>>>> 15f9738b
     msg = [{"logentry": "pilot done", "timestamp": ts}, 
            {"logentry": get_rusage(), "timestamp": ts}]
 
     mongo_p.update({"_id": ObjectId(pilot_uid)}, 
-<<<<<<< HEAD
-        {"$push"   : {"log": {"$each": msg}},
-         "$push"   : {"statehistory": {"state": DONE, 
+        {"$pushAll": {"log"         : msg},
+         "$push"   : {"statehistory": {"state"    : DONE, 
                                        "timestamp": ts}},
-=======
-        {"$pushAll": {"log"         : msg},
-         "$push"   : {"statehistory": {"state": DONE, "timestamp": ts}},
->>>>>>> 15f9738b
          "$set"    : {"state"       : DONE,
                       "stdout"      : out,
                       "stderr"      : err,
@@ -588,7 +546,9 @@
         """Returns a multi-line string corresponding to slot status.
         """
 
+        print 'ss 1'
         if short:
+            print 'ss 2'
             slot_matrix = ""
             for slot in self._slots:
                 slot_matrix += "|"
@@ -598,10 +558,12 @@
                     else:
                         slot_matrix += "+"
             slot_matrix += "|"
+            print 'ss 3'
             return {'timestamp' : timestamp(), 
                     'slotstate' : slot_matrix}
 
         else :
+            print 'ss 4'
             slot_matrix = ""
             for slot in self._slots:
                 slot_vector  = ""
@@ -611,6 +573,7 @@
                     else:
                         slot_vector += " X "
                 slot_matrix += "%-24s: %s\n" % (slot['node'], slot_vector)
+            print 'ss 5'
             return slot_matrix
 
 
@@ -818,11 +781,7 @@
 
     # TODO: Ultimately all BG/Q specifics should move out of the scheduler
 
-<<<<<<< HEAD
-    # --------------------------------------------------------------------------
-    #
-=======
-    ##########################################################################
+    # --------------------------------------------------------------------------
     #
     # Offsets into block structure
     #
@@ -833,7 +792,7 @@
     #
     ##########################################################################
 
->>>>>>> 15f9738b
+    # --------------------------------------------------------------------------
     def __init__(self, name, lrms, logger):
         Scheduler.__init__(self, name, lrms, logger)
 
@@ -842,11 +801,8 @@
     def configure(self):
         if not self.lrms.cores_per_node:
             raise Exception("LRMS %s didn't configure cores_per_node." % self.lrms.name)
-<<<<<<< HEAD
 
         self._cores_per_node = self.lrms.cores_per_node
-=======
->>>>>>> 15f9738b
 
         # keep a slot allocation history (short status), start with presumably
         # empty state now
@@ -884,16 +840,12 @@
                 slot_matrix += "%s: %s\n" % (slot[self.TORUS_BLOCK_NAME].ljust(24), slot_vector)
             return slot_matrix
 
-<<<<<<< HEAD
-    # --------------------------------------------------------------------------
-=======
-    ##########################################################################
+    # --------------------------------------------------------------------------
     #
     # Allocate a number of cores
     #
     # Currently only implements full-node allocation, so core count must
     # be a multiple of cores_per_node.
->>>>>>> 15f9738b
     #
     def allocate_slot(self, cores_requested):
 
@@ -1378,12 +1330,7 @@
     def construct_command(self, task_exec, task_args, task_numcores,
                           launch_script_name, (corner, sub_block_shape)):
 
-<<<<<<< HEAD
-        # TODO: use constant
         if task_numcores % self.scheduler.lrms.cores_per_node: 
-=======
-        if task_numcores % self.scheduler.lrms.cores_per_node:
->>>>>>> 15f9738b
             msg = "Num cores (%d) is not a multiple of %d!" % (
                 task_numcores, self.scheduler.lrms.cores_per_node)
             self.log.exception(msg)
@@ -1737,16 +1684,6 @@
 
         # Number of entries in nodefile should be PBS_NUM_NODES * PBS_NUM_PPN
         torque_nodes_length = len(torque_nodes)
-<<<<<<< HEAD
-        if torque_num_nodes and torque_cores_per_node and \
-            torque_nodes_length != torque_num_nodes * torque_cores_per_node:
-            msg = ("Number of entries in $PBS_NODEFILE (%s) does not match'"
-                   "' with $PBS_NUM_NODES*$PBS_NUM_PPN (%s*%s)" %
-                  (torque_nodes_length, 
-                   torque_num_nodes,  
-                   torque_cores_per_node))
-            raise Exception(msg)
-=======
         torque_node_list    = list(set(torque_nodes))
 
         print "torque_cores_per_node : %s" % torque_cores_per_node
@@ -1760,7 +1697,6 @@
       #     msg = "Number of entries in $PBS_NODEFILE (%s) does not match with $PBS_NUM_NODES*$PBS_NUM_PPN (%s*%s)" % \
       #           (torque_nodes_length, torque_num_nodes,  torque_cores_per_node)
       #     raise Exception(msg)
->>>>>>> 15f9738b
 
         # only unique node names
         torque_node_list_length = len(torque_node_list)
@@ -2183,19 +2119,6 @@
 
     # --------------------------------------------------------------------------
     #
-<<<<<<< HEAD
-    # Offsets into block structure
-    #
-    BGQ_BLOCK_INDEX  = 0
-    BGQ_BLOCK_COOR   = 1
-    BGQ_BLOCK_NAME   = 2
-    BGQ_BLOCK_STATUS = 3
-
-
-    # --------------------------------------------------------------------------
-    #
-=======
->>>>>>> 15f9738b
     # BG/Q Topology of Boards within a Midplane
     #
     BGQ_MIDPLANE_TOPO = {
@@ -2315,62 +2238,6 @@
         self.node_list = self.loadl_node_list
         self.cores_per_node = loadl_cpus_per_node
 
-<<<<<<< HEAD
-    # --------------------------------------------------------------------------
-    #
-    # Alloc a number of cores
-    #
-    def bgq_alloc_cores(self, block, sub_block_shape_table, num_cores):
-
-        self.log.info("Trying to allocate %d core(s)." % num_cores)
-
-        if num_cores % self.BGQ_CORES_PER_NODE:
-            num_cores = int(math.ceil(num_cores / float(self.BGQ_CORES_PER_NODE))) \
-                        * self.BGQ_CORES_PER_NODE
-            self.log.error('Core not a multiple of %d, increasing request to %d!' %
-                  (self.BGQ_CORES_PER_NODE, num_cores))
-
-        num_nodes = num_cores / self.BGQ_CORES_PER_NODE
-
-        offset = self._bgq_alloc_sub_block(block, num_nodes)
-
-        if offset is None:
-            self.log.warning('No allocation made.')
-            return
-
-        corner = block[offset][self.BGQ_BLOCK_COOR]
-        sub_block_shape = sub_block_shape_table[num_nodes]
-
-        self.log.debug('Allocating sub-block of %d node(s) with dimensions %s at offset %d with corner %s.' %
-              (num_nodes, self._bgq_shape2str(sub_block_shape), offset,
-               self._bgq_loc2str(corner)))
-        end = self._bgq_get_last_node(corner, sub_block_shape)
-        self.log.debug('End location: %s' % self._bgq_loc2str(end))
-
-        return corner, sub_block_shape
-
-
-    # --------------------------------------------------------------------------
-    #
-    # Free up an allocation
-    #
-    def bgq_free_cores(self, block, corner, shape):
-
-        # Number of nodes to free
-        num_nodes = self._bgq_shape2num_nodes(shape)
-
-        # Location of where to start freeing
-        offset = self._bgq_corner2offset(block, corner)
-
-        self.log.info("Freeing %d nodes starting at %d." % (num_nodes, offset))
-
-        for peek in range(num_nodes):
-            assert block[offset+peek][self.BGQ_BLOCK_STATUS] == BUSY, \
-                'Block %d not Free!' % block[offset+peek]
-            block[offset+peek][self.BGQ_BLOCK_STATUS] = FREE
-=======
->>>>>>> 15f9738b
-
 
     # --------------------------------------------------------------------------
     #
@@ -2557,109 +2424,6 @@
                 sub_block_shape[dim] += 1
 
         return table
-
-<<<<<<< HEAD
-
-    # --------------------------------------------------------------------------
-    #
-    # Return the offset into the node list from a corner
-    #
-    # TODO: Can this be determined instead of searched?
-    #
-    def _bgq_corner2offset(self, block, corner):
-        offset = 0
-
-        for e in block:
-            if corner == e[self.BGQ_BLOCK_COOR]:
-                return offset
-            offset += 1
-
-        return offset
-
-
-    # --------------------------------------------------------------------------
-    #
-    # Follow coordinates to get the last node
-    #
-    def _bgq_get_last_node(self, origin, shape):
-        return {dim: origin[dim] + shape[dim] -1 for dim in self.BGQ_DIMENSION_LABELS}
-
-
-    # --------------------------------------------------------------------------
-    #
-    # Return the number of nodes in a block
-    #
-    def _bgq_block2num_nodes(self, block):
-        return len(block)
-
-
-    # --------------------------------------------------------------------------
-    #
-    # Allocate a sub-block within a block
-    # Currently only works with offset that are exactly the sub-block size
-    #
-    def _bgq_alloc_sub_block(self, block, num_nodes):
-
-        offset = 0
-        # Iterate through all nodes with offset a multiple of the sub-block size
-        while True:
-
-            # Verify the assumption (needs to be an assert?)
-            if offset % num_nodes != 0:
-                self.log.exception('Sub-block needs to start at correct offset!')
-                # TODO: If we want to workaround this, the coordinates need to 
-                #       overflow
-
-            not_free = False
-            # Check if all nodes from offset till offset+size are FREE
-            for peek in range(num_nodes):
-                try:
-                    if block[offset+peek][self.BGQ_BLOCK_STATUS] == BUSY:
-                        # Once we find first BUSY node we discard this attempt
-                        not_free = True
-                        break
-                except IndexError:
-                    self.log.error('Block out of bound. Num_nodes: %d, offset: %d, peek: %d.' %(
-                        num_nodes, offset, peek))
-
-            if not_free == True:
-                # No success at this offset
-                self.log.info("No free nodes found at this offset: %d." % offset)
-
-                # If we weren't the last attempt, then increase the offset 
-                # and iterate again.
-                if offset + num_nodes < self._bgq_block2num_nodes(block):
-                    offset += num_nodes
-                    continue
-                else:
-                    return
-
-            else:
-                # At this stage we have found a free spot!
-
-                self.log.info("Free nodes found at this offset: %d." % offset)
-
-                # Then mark the nodes busy
-                for peek in range(num_nodes):
-                    block[offset+peek][self.BGQ_BLOCK_STATUS] = BUSY
-
-                return offset
-
-
-    # --------------------------------------------------------------------------
-    #
-    # Return the number of nodes for the given block shape
-    #
-    def _bgq_shape2num_nodes(self, shape):
-
-        nodes = 1
-        for dim in self.BGQ_DIMENSION_LABELS:
-            nodes *= shape[dim]
-
-        return nodes
-
-=======
->>>>>>> 15f9738b
 
 
 # ------------------------------------------------------------------------
@@ -2745,17 +2509,16 @@
 
         """Le Constructeur creates a new ExecWorker instance.
         """
+        self._log = logger
+
         prof ('ExecWorker init')
 
         threading.Thread.__init__(self)
         self._terminate = threading.Event()
 
         self.cu_environment = cu_environment
-
-        self._log = logger
-
-        self._pilot_id = pilot_id
-        self._benchmark = benchmark
+        self._pilot_id      = pilot_id
+        self._benchmark     = benchmark
 
         mongo_client = pymongo.MongoClient(mongodb_url)
         self._mongo_db = mongo_client[mongodb_name]
@@ -2846,16 +2609,11 @@
         """Starts the thread when Thread.start() is called.
         """
         try:
-<<<<<<< HEAD
-            while not self._terminate.isSet () :
-=======
-
             # report initial slot status
             # TODO: Where does this abstraction belong?
             self._log.debug(self.exec_env.scheduler.slot_status())
 
-            while self._terminate is False:
->>>>>>> 15f9738b
+            while not self._terminate.isSet () :
 
                 idle = True
 
@@ -2906,8 +2664,8 @@
                         # Call the scheduler for this task, and receive an 
                         # opaque handle that has meaning to the LRMS, Scheduler 
                         # and LaunchMethod.
-                        opaque_slot = self.exec_env.scheduler.allocate_slot(task.numcores)
-
+                        opaque_slot = self.exec_env.scheduler.allocate_slot(task.numcores) 
+                        
                         # Check if we got results
                         if opaque_slot is None:
                             # No resources available, put back in queue
@@ -2929,8 +2687,8 @@
                         task.state   = FAILED
                         task.stderr += "\nPilot cannot start compute unit: '%s'" % e
                         
-                        self._log.exception("Launching task failed: '%s'." % e)
-
+                        self._log.exception("Launching task failed: '%s'." % e) 
+                        
                         # Free the Slots, Flee the Flots, Ree the Frots!
                         if opaque_slot:
                             self.exec_env.scheduler.release_slot(opaque_slot)
@@ -2945,8 +2703,10 @@
                   # self._log.debug("Sleep now for a jiffy ...")
                     time.sleep(0.1)
 
+
         except Exception, ex:
-            msg = ("Error in ExecWorker loop: %s", traceback.format_exc())
+            msg = "Error in ExecWorker loop"
+            self._log.exception (msg)
             pilot_FAILED(self._p, self._pilot_id, self._log, msg)
             return
 
@@ -2977,17 +2737,11 @@
             logger=self._log,
             cu_environment=self.cu_environment)
 
-<<<<<<< HEAD
         prof ('ExecWorker task launched', uid=task.uid, tag='task_launching')
 
         task.started = timestamp()
         task.state   = EXECUTING
         task._proc   = proc
-=======
-        task.started=timestamp()
-        task.state = EXECUTING
-        task._proc = proc
->>>>>>> 15f9738b
 
         # Add to the list of monitored tasks
         self._running_tasks.append(task) # add task here?
@@ -3176,15 +2930,11 @@
         """Updates the database entries for one or more tasks, including
         task state, log, etc.
         """
-        ts = timestamp()
 
         if  not isinstance(tasks, list):
             tasks = [tasks]
 
-<<<<<<< HEAD
         ts = timestamp()
-=======
->>>>>>> 15f9738b
         # We need to know which unit manager we are working with. We can pull
         # this information here:
 
@@ -3665,8 +3415,8 @@
                 # exit as well. this can happen, e.g., if the worker 
                 # process has caught a ctrl+C
                 if self._exec_worker.is_alive() is False:
-                    pilot_FAILED(self._p, self._pilot_id, self._log,
-                            "Execution worker %s died." % str(self._exec_worker))
+                    msg = 'Execution worker %s died' % str(self._exec_worker)
+                    pilot_FAILED(self._p, self._pilot_id, self._log, msg)
                     return
 
                 # Exit the main loop if terminate is set. 
@@ -3727,10 +3477,6 @@
 
                     # Check if there are compute units waiting for execution,
                     # and log that we pulled it.
-<<<<<<< HEAD
-=======
-                    ts = timestamp()
->>>>>>> 15f9738b
                     cu_cursor = self._cu.find_and_modify(
                         query={"pilot" : self._pilot_id,
                                "state" : PENDING_EXECUTION},
@@ -3793,10 +3539,6 @@
                     #
                     # Check if there are compute units waiting for input staging
                     #
-<<<<<<< HEAD
-=======
-                    ts = timestamp()
->>>>>>> 15f9738b
                     cu_cursor = self._cu.find_and_modify(
                         query={'pilot' : self._pilot_id,
                                'Agent_Input_Status': PENDING},
@@ -4133,7 +3875,7 @@
     def sigint_handler(signal, frame):
         msg = 'Caught SIGINT. EXITING.'
         pilot_FAILED(mongo_p, options.pilot_id, logger, msg)
-        sys.exit (1)
+        sys.exit (2)
     signal.signal(signal.SIGINT, sigint_handler)
 
     # --------------------------------------------------------------------------
@@ -4141,7 +3883,7 @@
     def sigalarm_handler(signal, frame):
         msg = 'Caught SIGALRM (Walltime limit reached?). EXITING'
         pilot_FAILED(mongo_p, options.pilot_id, logger, msg)
-        sys.exit (1)
+        sys.exit (3)
     signal.signal(signal.SIGALRM, sigalarm_handler)
 
 
@@ -4165,25 +3907,8 @@
         logger.error("Couldn't establish database connection: %s" % str(ex))
         sys.exit(1)
 
-<<<<<<< HEAD
-    # --------------------------------------------------------------------------
-=======
+
     #--------------------------------------------------------------------------
-    # Some signal handling magic
-    def sigint_handler(signal, frame):
-        msg = 'Caught SIGINT. EXITING.'
-        pilot_FAILED(mongo_p, options.pilot_id, logger, msg)
-        sys.exit(2)
-    signal.signal(signal.SIGINT, sigint_handler)
-
-    def sigalarm_handler(signal, frame):
-        msg = 'Caught SIGALRM (Walltime limit reached?). EXITING'
-        pilot_FAILED(mongo_p, options.pilot_id, logger, msg)
-        sys.exit(3)
-    signal.signal(signal.SIGALRM, sigalarm_handler)
-
-    #--------------------------------------------------------------------------
->>>>>>> 15f9738b
     # Discover environment, nodes, cores, mpi, etc.
     try:
         prof ('exec env setup')
@@ -4238,14 +3963,10 @@
 
     except SystemExit:
         logger.error("Caught keyboard interrupt. EXITING")
-<<<<<<< HEAD
-        if  agent :
+        if agent:
             agent.stop()
 
     finally :
         prof ('stop', msg='finally clause')
-=======
-        if agent:
-            agent.stop()
         sys.exit(7)
->>>>>>> 15f9738b
+
