
__copyright__ = "Copyright 2016, http://radical.rutgers.edu"
__license__   = "MIT"


import os
import hostlist

from base import LRMS


# ==============================================================================
#
class Slurm(LRMS):

    # --------------------------------------------------------------------------
    #
    def __init__(self, cfg, session):

        LRMS.__init__(self, cfg, session)


    # --------------------------------------------------------------------------
    #
    def _configure(self):

        slurm_nodelist = os.environ.get('SLURM_NODELIST')
        if slurm_nodelist is None:
            msg = "$SLURM_NODELIST not set!"
            self._log.error(msg)
            raise RuntimeError(msg)

        # Parse SLURM nodefile environment variable
        slurm_nodes = hostlist.expand_hostlist(slurm_nodelist)
        self._log.info("Found SLURM_NODELIST %s. Expanded to: %s", slurm_nodelist, slurm_nodes)

        # $SLURM_NPROCS = Total number of cores allocated for the current job
        slurm_nprocs_str = os.environ.get('SLURM_NPROCS')
        if slurm_nprocs_str is None:
            msg = "$SLURM_NPROCS not set!"
            self._log.error(msg)
            raise RuntimeError(msg)
        else:
            slurm_nprocs = int(slurm_nprocs_str)

        # $SLURM_NNODES = Total number of (partial) nodes in the job's resource allocation
        slurm_nnodes_str = os.environ.get('SLURM_NNODES')
        if slurm_nnodes_str is None:
            msg = "$SLURM_NNODES not set!"
            self._log.error(msg)
            raise RuntimeError(msg)
        else:
            slurm_nnodes = int(slurm_nnodes_str)

        # $SLURM_CPUS_ON_NODE = Number of cores per node (physically)
        slurm_cpus_on_node_str = os.environ.get('SLURM_CPUS_ON_NODE')
        if slurm_cpus_on_node_str is None:
            msg = "$SLURM_CPUS_ON_NODE not set!"
            self._log.error(msg)
            raise RuntimeError(msg)
        else:
            slurm_cpus_on_node = int(slurm_cpus_on_node_str)

        # Verify that $SLURM_NPROCS <= $SLURM_NNODES * $SLURM_CPUS_ON_NODE
        if not slurm_nprocs <= slurm_nnodes * slurm_cpus_on_node:
            self._log.warning("$SLURM_NPROCS(%d) <= $SLURM_NNODES(%d) * $SLURM_CPUS_ON_NODE(%d)",
                            slurm_nprocs, slurm_nnodes, slurm_cpus_on_node)

        # Verify that $SLURM_NNODES == len($SLURM_NODELIST)
        if slurm_nnodes != len(slurm_nodes):
            self._log.error("$SLURM_NNODES(%d) != len($SLURM_NODELIST)(%d)",
                           slurm_nnodes, len(slurm_nodes))

	# Report the physical number of cores or the total number of cores
        # in case of a single partial node allocation.
<<<<<<< HEAD
        self.cores_per_node = min(slurm_cpus_on_node, slurm_nprocs)
        self.gpus_per_node  = self._cfg.get('gpus_per_node', 0) # FIXME GPU
=======
        cores_per_node = self._cfg.get('cores_per_node')

        if not cores_per_node:
            self.cores_per_node = min(slurm_cpus_on_node, slurm_nprocs)
        else:
            self.cores_per_node = cores_per_node

>>>>>>> 9c051672

        # node names are unique, so can serve as node uids
        self.node_list = [[node, node] for node in slurm_nodes]

        self.lm_info['cores_per_node'] = cores_per_node

# ------------------------------------------------------------------------------
<|MERGE_RESOLUTION|>--- conflicted
+++ resolved
@@ -71,24 +71,19 @@
             self._log.error("$SLURM_NNODES(%d) != len($SLURM_NODELIST)(%d)",
                            slurm_nnodes, len(slurm_nodes))
 
-	# Report the physical number of cores or the total number of cores
+        # Report the physical number of cores or the total number of cores
         # in case of a single partial node allocation.
-<<<<<<< HEAD
-        self.cores_per_node = min(slurm_cpus_on_node, slurm_nprocs)
-        self.gpus_per_node  = self._cfg.get('gpus_per_node', 0) # FIXME GPU
-=======
-        cores_per_node = self._cfg.get('cores_per_node')
+        self.cores_per_node = self._cfg.get('cores_per_node', 0)
+        self.gpus_per_node  = self._cfg.get('gpus_per_node',  0)  # FIXME GPU
 
-        if not cores_per_node:
+        if not self.cores_per_node:
             self.cores_per_node = min(slurm_cpus_on_node, slurm_nprocs)
-        else:
-            self.cores_per_node = cores_per_node
 
->>>>>>> 9c051672
 
         # node names are unique, so can serve as node uids
         self.node_list = [[node, node] for node in slurm_nodes]
 
-        self.lm_info['cores_per_node'] = cores_per_node
+        self.lm_info['cores_per_node'] = self.cores_per_node
+
 
 # ------------------------------------------------------------------------------
