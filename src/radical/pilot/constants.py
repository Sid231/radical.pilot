--- conflicted
+++ resolved
@@ -61,11 +61,12 @@
 #
 # Flags - inherit from RS where possible, add custom ones
 #
-<<<<<<< HEAD
-import saga as rs
-CREATE_PARENTS = rs.filesystem.CREATE_PARENTS  # Create parent directories while writing file
-SKIP_FAILED    = 4096                          # Don't stage out files if tasks failed
-NON_FATAL      = 8192                          # Don't fail the CU if input is missing
+import saga.filesystem as rsf
+
+CREATE_PARENTS = rsf.CREATE_PARENTS  # Create parent directories if needed
+SKIP_FAILED    = 4096                # Don't stage out files if tasks failed
+NON_FATAL      = 8192                # Don't fail the CU if input is missing
+
 
 #
 # CU MPI flags
@@ -76,25 +77,13 @@
 GPU            = 'GPU'
 GPU_MPI        = 'GPU_MPI'
 GPU_OpenMP     = 'GPU_OpenMP'
-=======
-import saga.filesystem as rsf
-
-CREATE_PARENTS = rsf.CREATE_PARENTS  # Create parent directories if needed
-SKIP_FAILED    = 4096                # Don't stage out files if tasks failed
-NON_FATAL      = 8192                # Don't fail the CU if input is missing
-
->>>>>>> 55abc181
 
 #
 # Defaults
 #
 DEFAULT_ACTION   = TRANSFER
 DEFAULT_PRIORITY = 0
-<<<<<<< HEAD
-DEFAULT_FLAGS    = CREATE_PARENTS | SKIP_FAILED
-=======
 DEFAULT_FLAGS    = CREATE_PARENTS
->>>>>>> 55abc181
 STAGING_AREA     = 'staging_area'
 
 
