
__copyright__ = "Copyright 2013-2014, http://radical.rutgers.edu"
__license__   = "MIT"

import saga.attributes as attributes


# ------------------------------------------------------------------------------
# Attribute description keys
NAME                   = 'name'
EXECUTABLE             = 'executable'
ARGUMENTS              = 'arguments'
ENVIRONMENT            = 'environment'
CORES                  = 'cores'
INPUT_STAGING          = 'input_staging'
OUTPUT_STAGING         = 'output_staging'
MPI                    = 'mpi'
PRE_EXEC               = 'pre_exec'
POST_EXEC              = 'post_exec'
KERNEL                 = 'kernel'
CLEANUP                = 'cleanup'
PILOT                  = 'pilot'
STDOUT                 = 'stdout'
STDERR                 = 'stderr'
RESTARTABLE            = 'restartable'
SCHEDULER_HINT         = 'scheduler_hint'

# ------------------------------------------------------------------------------
#
class ComputeUnitDescription(attributes.Attributes):
    """
    A ComputeUnitDescription object describes the requirements and properties
    of a :class:`radical.pilot.ComputeUnit` and is passed as a parameter to
    :meth:`radical.pilot.UnitManager.submit_units` to instantiate and run
    a new unit.

    .. note:: A ComputeUnitDescription **MUST** define at least an
              `executable` or `kernel` -- all other elements are optional.

    **Example**::

        # TODO 

    .. data:: executable 

       The executable to launch (`string`).  The executable is expected to be
       either available via `$PATH` on the target resource, or to be an absolute
       path.

       default: `None`


    .. data:: cores 

       The number of cores required by the executable. (int).  RP will not
       control how the executable makes use of the assigned cores, it only
       ensures that those are available to the executable (but see `mpi` below).

       default: `1`


    .. data:: mpi

       Set to true if the task is an MPI task (bool).  If this is set, RP will
       ensure that the executable is run via mpirun or equivalent.  What MPI is
       used to start the executable depends on the pilot configuration, and
       cannot currently be switched on a per-unit basis.

       default: `False`


    .. data:: name 

       A descriptive name for the compute unit (`string`).  This attribute can
       be used to map individual units back to application level workloads.

       default: `None`


    .. data:: arguments 

       The command line arguments for the given `executable` (`list` of
       `strings`).

       default: `[]`


    .. data:: environment 

       Environment variables to set in the environment before execution
       (`dict`).

       default: `{}`


    .. data:: stdout

       The name of the file to store stdout in (`string`).

       default: `STDOUT`


    .. data:: stderr

       The name of the file to store stderr in (`string`).

       default: `STDERR`


    .. data:: input_staging

       The files that need to be staged before execution (`list` of `staging
       directives`, see below).

       default: `{}`


    .. data:: output_staging

       The files that need to be staged after execution (`list` of `staging
       directives`, see below).
       
       default: `{}`


    .. data:: pre_exec

       Actions (shell commands) to perform before this task starts (`list` of
       `strings`).  Note that the set of shell commands given here are expected
       to load environments, check for work directories and data, etc.  They are
       not expected to consume any significant amount of CPU time or other
       resources!  Deviating from that rule will likely result in reduced
       overall throughput.
       
       No assumption should be made as to where these commands are executed
       (although RP attempts to perform them in the unit's execution
       environment).  
       
       No assumption should be made on the specific shell environment the
       commands are executed in.

       Errors in executing these commands will result in the unit to enter
       `FAILED` state, and no execution of the actual workload will be
       attempted.

       default: `[]`


    .. data:: post_exec

       Actions (shell commands) to perform after this task finishes (`list` of
       `strings`).  The same remarks as on `pre_exec` apply, inclusive the point
       on error handling, which again will cause the unit to fail, even if the
       actual execution was successful..

       default: `[]`


    .. data:: kernel

       Name of a simulation kernel which expands to description attributes once
       the unit is scheduled to a pilot (and resource).

       .. note:: TODO: explain in detail, reference ENMDTK.

       default: `None`


    .. data:: restartable

       If the unit starts to execute on a pilot, but cannot finish because the
       pilot fails or is canceled, can the unit be restarted on a different
       pilot / resource? 
       
       default: `False`


    .. data:: cleanup

       If cleanup (a `bool`) is set to `True`, the pilot will delete the entire
       unit sandbox upon termination. This includes all generated output data in
       that sandbox.  Output staging will be performed before cleanup.

       Note that unit sandboxes are also deleted if the pilot's own `cleanup`
       flag is set.

       default: `False`


    .. data:: pilot

       If specified as `string` (pilot uid), the unit is submitted to the pilot
       with the given ID.  If that pilot is not known to the unit manager, an
       exception is raised.


    Staging Directives
    ==================

    The Staging Directives are specified using a dict in the following form:
    
        staging_directive = {
            'source'  : None, # see 'Location' below
            'target'  : None, # see 'Location' below
            'action'  : None, # See 'Action operators' below
            'flags'   : None, # See 'Flags' below
            'priority': 0     # Control ordering of actions (unused)
        }
    
    
    Locations
    ---------
    
      `source` and `target` locations can be given as strings or `ru.URL`
      instances.  Strings containing `://` are converted into URLs immediately.
      Otherwise they are considered absolute or relative paths and are then
      interpreted in the context of the client's working directory.
    
      RP accepts the following special URL schemas:
    
        * `client://`  : relative to the client's working directory
        * `resource://`: relative to the RP    sandbox on the target resource
        * `pilot://`   : relative to the pilot sandbox on the target resource
        * `unit://`    : relative to the unit  sandbox on the target resource
    
      In all these cases, the `hostname` element of the URL is expected to be
      empty, and the path is *always* considered relative to the locations
      specified above (even though URLs usually don't have a notion of relative
      paths).
    
    
    Action operators
    ----------------
    
      RP accepts the following action operators:

        * rp.TRANSFER: remote file transfer from `source` URL to `target` URL.
        * rp.COPY    : local file copy, ie. not crossing host boundaries
        * rp.MOVE    : local file move
        * rp.LINK    : local file symlink
      
    
    Flags
    -----
    
      rp.CREATE_PARENTS: create the directory hierarchy for targets on the fly
      rp.RECURSIVE     : if `source` is a directory, handle it recursively
    
    """

    # --------------------------------------------------------------------------
    #
    def __init__(self, from_dict=None):

        # initialize attributes
        attributes.Attributes.__init__(self)

        # set attribute interface properties
        self._attributes_extensible  (False)
        self._attributes_camelcasing (True)

        # register properties with the attribute interface
        # action description
        self._attributes_register(KERNEL,           None, attributes.STRING, attributes.SCALAR, attributes.WRITEABLE)
        self._attributes_register(NAME,             None, attributes.STRING, attributes.SCALAR, attributes.WRITEABLE)
        self._attributes_register(EXECUTABLE,       None, attributes.STRING, attributes.SCALAR, attributes.WRITEABLE)
        self._attributes_register(ARGUMENTS,        None, attributes.STRING, attributes.VECTOR, attributes.WRITEABLE)
        self._attributes_register(ENVIRONMENT,      None, attributes.STRING, attributes.DICT,   attributes.WRITEABLE)
        self._attributes_register(PRE_EXEC,         None, attributes.STRING, attributes.VECTOR, attributes.WRITEABLE)
        self._attributes_register(POST_EXEC,        None, attributes.STRING, attributes.VECTOR, attributes.WRITEABLE)
        self._attributes_register(RESTARTABLE,      None, attributes.BOOL,   attributes.SCALAR, attributes.WRITEABLE)
        self._attributes_register(CLEANUP,          None, attributes.BOOL,   attributes.SCALAR, attributes.WRITEABLE)
<<<<<<< HEAD
        self._attributes_register(SCHEDULER_HINT,   None, attributes.STRING, attributes.DICT,   attributes.WRITEABLE)
=======
        self._attributes_register(PILOT,            None, attributes.STRING, attributes.SCALAR, attributes.WRITEABLE)
>>>>>>> 01d6197a

      # self._attributes_register(START_TIME,       None, attributes.TIME,   attributes.SCALAR, attributes.WRITEABLE)
      # self._attributes_register(RUN_TIME,         None, attributes.TIME,   attributes.SCALAR, attributes.WRITEABLE)

        # I/O
        self._attributes_register(STDOUT,           None, attributes.STRING, attributes.SCALAR, attributes.WRITEABLE)
        self._attributes_register(STDERR,           None, attributes.STRING, attributes.SCALAR, attributes.WRITEABLE)
        self._attributes_register(INPUT_STAGING,    None, attributes.ANY,    attributes.VECTOR, attributes.WRITEABLE)
        self._attributes_register(OUTPUT_STAGING,   None, attributes.ANY,    attributes.VECTOR, attributes.WRITEABLE)

        # resource requirements
        self._attributes_register(CORES,            None, attributes.INT,    attributes.SCALAR, attributes.WRITEABLE)
        self._attributes_register(MPI,              None, attributes.BOOL,   attributes.SCALAR, attributes.WRITEABLE)
      # self._attributes_register(CPU_ARCHITECTURE, None, attributes.STRING, attributes.SCALAR, attributes.WRITEABLE)
      # self._attributes_register(OPERATING_SYSTEM, None, attributes.STRING, attributes.SCALAR, attributes.WRITEABLE)
      # self._attributes_register(MEMORY,           None, attributes.INT,    attributes.SCALAR, attributes.WRITEABLE)

        # dependencies
      # self._attributes_register(RUN_AFTER,        None, attributes.STRING, attributes.VECTOR, attributes.WRITEABLE)
      # self._attributes_register(START_AFTER,      None, attributes.STRING, attributes.VECTOR, attributes.WRITEABLE)
      # self._attributes_register(CONCURRENT_WITH,  None, attributes.STRING, attributes.VECTOR, attributes.WRITEABLE)

        # explicitly set attrib defaults so they get listed and included via as_dict()
        self.set_attribute (KERNEL,         None)
        self.set_attribute (NAME,           None)
        self.set_attribute (EXECUTABLE,     None)
        self.set_attribute (ARGUMENTS,      None)
        self.set_attribute (ENVIRONMENT,    None)
        self.set_attribute (PRE_EXEC,       None)
        self.set_attribute (POST_EXEC,      None)
        self.set_attribute (STDOUT,         None)
        self.set_attribute (STDERR,         None)
        self.set_attribute (INPUT_STAGING,  None)
        self.set_attribute (OUTPUT_STAGING, None)
        self.set_attribute (CORES,             1)
        self.set_attribute (MPI,           False)
        self.set_attribute (RESTARTABLE,   False)
        self.set_attribute (CLEANUP,       False)
<<<<<<< HEAD
        self.set_attribute (SCHEDULER_HINT, None)
=======
        self.set_attribute (PILOT,          None)
>>>>>>> 01d6197a

        # apply initialization dict
        if from_dict:
            self.from_dict(from_dict)


    #---------------------------------------------------------------------------
    #
    def __deepcopy__ (self, memo):

        other = ComputeUnitDescription ()

        for key in self.list_attributes ():
            other.set_attribute(key, self.get_attribute (key))

        return other


    # --------------------------------------------------------------------------
    #
    def __str__(self):
        """Returns a string representation of the object.
        """
        return str(self.as_dict())


# ------------------------------------------------------------------------------
<|MERGE_RESOLUTION|>--- conflicted
+++ resolved
@@ -270,11 +270,8 @@
         self._attributes_register(POST_EXEC,        None, attributes.STRING, attributes.VECTOR, attributes.WRITEABLE)
         self._attributes_register(RESTARTABLE,      None, attributes.BOOL,   attributes.SCALAR, attributes.WRITEABLE)
         self._attributes_register(CLEANUP,          None, attributes.BOOL,   attributes.SCALAR, attributes.WRITEABLE)
-<<<<<<< HEAD
         self._attributes_register(SCHEDULER_HINT,   None, attributes.STRING, attributes.DICT,   attributes.WRITEABLE)
-=======
         self._attributes_register(PILOT,            None, attributes.STRING, attributes.SCALAR, attributes.WRITEABLE)
->>>>>>> 01d6197a
 
       # self._attributes_register(START_TIME,       None, attributes.TIME,   attributes.SCALAR, attributes.WRITEABLE)
       # self._attributes_register(RUN_TIME,         None, attributes.TIME,   attributes.SCALAR, attributes.WRITEABLE)
@@ -313,11 +310,8 @@
         self.set_attribute (MPI,           False)
         self.set_attribute (RESTARTABLE,   False)
         self.set_attribute (CLEANUP,       False)
-<<<<<<< HEAD
         self.set_attribute (SCHEDULER_HINT, None)
-=======
         self.set_attribute (PILOT,          None)
->>>>>>> 01d6197a
 
         # apply initialization dict
         if from_dict:
