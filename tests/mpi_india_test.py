--- conflicted
+++ resolved
@@ -99,14 +99,8 @@
                                       "source $HOME/mpive/bin/activate",
                                       "(pip freeze | grep -q mpi4py || pip install mpi4py)"
             ]
-<<<<<<< HEAD
-            mpi_test_task.input_data  = ["{0}/helloworld_mpi.py".format(os.path.dirname(os.path.realpath(__file__)))]
-            mpi_test_task.executable  = "python"
-=======
             mpi_test_task.input_staging  = [sd_exec]
             mpi_test_task.executable  = "python"
-            #mpi_test_task.arguments   = ["$HOME/bin/helloworld_mpi.py"]
->>>>>>> 448806b7
             mpi_test_task.arguments   = ["helloworld_mpi.py"]
             mpi_test_task.mpi         = True
 
@@ -118,7 +112,8 @@
         # a UnitManager object.
         umgr = radical.pilot.UnitManager(
             session=session,
-            scheduler=radical.pilot.SCHED_DIRECT_SUBMISSION)
+            #scheduler=radical.pilot.SCHED_DIRECT_SUBMISSION)
+            scheduler=radical.pilot.SCHED_LATE_BINDING)
 
         # Register our callback with the UnitManager. This callback will get
         # called every time any of the units managed by the UnitManager
