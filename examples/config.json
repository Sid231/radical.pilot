--- conflicted
+++ resolved
@@ -16,11 +16,7 @@
 
         "ncsa.bw_local" : {
             "project"  : null,
-<<<<<<< HEAD
             "queue"    : null,
-=======
-            "queue"    : "debug",
->>>>>>> 807160ec
             "schema"   : null,
             "cores"    : 64
         },
