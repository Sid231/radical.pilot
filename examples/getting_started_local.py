--- conflicted
+++ resolved
@@ -194,11 +194,7 @@
         # always clean up the session, no matter if we caught an exception or
         # not.
         print "closing session"
-<<<<<<< HEAD
-        session.close (delete=False)
-=======
-        session.close (cleanup=False, delete=False)
->>>>>>> e2aed17a
+        session.close ()
 
         # the above is equivalent to
         #
