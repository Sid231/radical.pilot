#!/usr/bin/env python

__copyright__ = 'Copyright 2013-2014, http://radical.rutgers.edu'
__license__   = 'MIT'

import os
import sys
import time

import radical.pilot as rp
import radical.utils as ru

dh = ru.DebugHelper()

# ------------------------------------------------------------------------------
#
# READ the RADICAL-Pilot documentation: http://radicalpilot.readthedocs.org/
#
# ------------------------------------------------------------------------------


#------------------------------------------------------------------------------
#
if __name__ == '__main__':

    # we use a reporter class for nicer output
    report = ru.LogReporter(name='radical.pilot')
    report.title('Getting Started (RP version %s)' % rp.version)

    # use the resource specified as argument, fall back to localhost
    if   len(sys.argv)  > 2: report.exit('Usage:\t%s [resource]\n\n' % sys.argv[0])
    elif len(sys.argv) == 2: resource = sys.argv[1]
    else                   : resource = 'local.localhost'

    # Create a new session. No need to try/except this: if session creation
    # fails, there is not much we can do anyways...
    session = rp.Session()

    # all other pilot code is now tried/excepted.  If an exception is caught, we
    # can rely on the session object to exist and be valid, and we can thus tear
    # the whole RP stack down via a 'session.close()' call in the 'finally'
    # clause...
    try:

        # read the config used for resource details
        report.info('read config')
        config = ru.read_json('%s/config.json' % os.path.dirname(os.path.abspath(__file__)))
        report.ok('>>ok\n')

        report.header('submit pilots')

        # Add a Pilot Manager. Pilot managers manage one or more ComputePilots.
        pmgr = rp.PilotManager(session=session)

        # Define an [n]-core local pilot that runs for [x] minutes
        # Here we use a dict to initialize the description object
        pd_init = {'resource'      : resource,
<<<<<<< HEAD
                   'runtime'       : 45,  # pilot runtime (min)
=======
                   'runtime'       : 15,  # pilot runtime (min)
>>>>>>> 1a430a4d
                   'exit_on_error' : True,
                   'project'       : config[resource]['project'],
                   'queue'         : config[resource]['queue'],
                   'access_schema' : config[resource]['schema'],
<<<<<<< HEAD
                   'cores'         : 64*16
=======
                   'cores'         : config[resource]['cores']
>>>>>>> 1a430a4d
                  }
        pdesc = rp.ComputePilotDescription(pd_init)

        # Launch the pilot.
        pilot = pmgr.submit_pilots(pdesc)

        report.header('submit units')

        # Register the ComputePilot in a UnitManager object.
        umgr = rp.UnitManager(session=session)
        umgr.add_pilots(pilot)

        # Create a workload of ComputeUnits.
        # Each compute unit runs '/bin/date'.

<<<<<<< HEAD
        n = 1024 * 64  # number of units to run
=======
        n = 16  # number of units to run
>>>>>>> 1a430a4d
        report.info('create %d unit description(s)\n\t' % n)

        cuds = list()
        for i in range(0, n):

            # create a new CU description, and fill it.
            # Here we don't use dict initialization.
            cud = rp.ComputeUnitDescription()
            cud.executable = '/bin/date'
            cuds.append(cud)
            report.progress()
        report.ok('>>ok\n')

        # Submit the previously created ComputeUnit descriptions to the
        # PilotManager. This will trigger the selected scheduler to start
        # assigning ComputeUnits to the ComputePilots.
        umgr.submit_units(cuds)

        # Wait for all compute units to reach a final state (DONE, CANCELED or FAILED).
        report.header('gather results')
        umgr.wait_units()
    

    except Exception as e:
        # Something unexpected happened in the pilot code above
        report.error('caught Exception: %s\n' % e)
        ru.print_exception_trace()
        raise
   
    except (KeyboardInterrupt, SystemExit) as e:
        # the callback called sys.exit(), and we can here catch the
        # corresponding KeyboardInterrupt exception for shutdown.  We also catch
        # SystemExit (which gets raised if the main threads exits for some other
        # reason).
        ru.print_exception_trace()
        report.warn('exit requested\n')
 
    finally:
        # always clean up the session, no matter if we caught an exception or
        # not.  This will kill all remaining pilots.
        report.header('finalize')
        session.close(download=True)

    report.header()


#-------------------------------------------------------------------------------
<|MERGE_RESOLUTION|>--- conflicted
+++ resolved
@@ -55,20 +55,12 @@
         # Define an [n]-core local pilot that runs for [x] minutes
         # Here we use a dict to initialize the description object
         pd_init = {'resource'      : resource,
-<<<<<<< HEAD
                    'runtime'       : 45,  # pilot runtime (min)
-=======
-                   'runtime'       : 15,  # pilot runtime (min)
->>>>>>> 1a430a4d
                    'exit_on_error' : True,
                    'project'       : config[resource]['project'],
                    'queue'         : config[resource]['queue'],
                    'access_schema' : config[resource]['schema'],
-<<<<<<< HEAD
                    'cores'         : 64*16
-=======
-                   'cores'         : config[resource]['cores']
->>>>>>> 1a430a4d
                   }
         pdesc = rp.ComputePilotDescription(pd_init)
 
@@ -84,11 +76,7 @@
         # Create a workload of ComputeUnits.
         # Each compute unit runs '/bin/date'.
 
-<<<<<<< HEAD
         n = 1024 * 64  # number of units to run
-=======
-        n = 16  # number of units to run
->>>>>>> 1a430a4d
         report.info('create %d unit description(s)\n\t' % n)
 
         cuds = list()
