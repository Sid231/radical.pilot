#!/usr/bin/env python

__author__    = 'RADICAL Team'
__email__     = 'radical@rutgers.edu'
__copyright__ = 'Copyright 2013/14, RADICAL Research, Rutgers University'
__license__   = 'MIT'


""" Setup script. Used by easy_install and pip. """

import re
import os
import sys
import shutil
import subprocess as sp

from setuptools import setup, Command, find_packages

name     = 'radical.pilot'
mod_root = 'src/radical/pilot/'

# ------------------------------------------------------------------------------
#
# versioning mechanism:
#
#   - version:          1.2.3            - is used for installation
#   - version_detail:  v1.2.3-9-g0684b06 - is used for debugging
#   - version is read from VERSION file in src_root, which then is copied to
#     module dir, and is getting installed from there.
#   - version_detail is derived from the git tag, and only available when
#     installed from git.  That is stored in mod_root/VERSION in the install
#     tree.
#   - The VERSION file is used to provide the runtime version information.
#
def get_version (mod_root):
    """
    mod_root
        a VERSION file containes the version strings is created in mod_root,
        during installation.  That file is used at runtime to get the version
        information.  
        """

    try:

        version        = None
        version_detail = None

        # get version from './VERSION'
        src_root = os.path.dirname (__file__)
        if  not src_root :
            src_root = '.'

        with open (src_root + '/VERSION', 'r') as f :
            version = f.readline ().strip()


        # attempt to get version detail information from git
        # We only do that though if we are in a repo root dir, 
        # ie. if 'git rev-parse --show-prefix' returns an empty string --
        # otherwise we get confused if the ve lives beneath another repository,
        # and the pip version used uses an install tmp dir in the ve space
        # instead of /tmp (which seems to happen with some pip/setuptools 
        # versions).
        p   = sp.Popen ('cd %s ; '\
                        'test -z `git rev-parse --show-prefix` || exit -1; '\
                        'tag=`git describe --tags --always` 2>/dev/null ; '\
                        'branch=`git branch | grep -e "^*" | cut -f 2- -d " "` 2>/dev/null ; '\
                        'echo $tag@$branch'  % src_root,
                        stdout=sp.PIPE, stderr=sp.STDOUT, shell=True)
        version_detail = p.communicate()[0].strip()
        version_detail = version_detail.replace('detached from ', 'detached-')

        # remove all non-alphanumeric (and then some) chars
        version_detail = re.sub('[/ ]+', '-', version_detail)
        version_detail = re.sub('[^a-zA-Z0-9_+@.-]+', '', version_detail)


        if  p.returncode   !=  0  or \
            version_detail == '@' or \
            'not-a-git-repo' in version_detail or \
            'not-found'      in version_detail or \
            'fatal'          in version_detail :
            version_detail =  version

        print 'version: %s (%s)' % (version, version_detail)


        # make sure the version files exist for the runtime version inspection
        path = '%s/%s' % (src_root, mod_root)
        print 'creating %s/VERSION' % path
        with open (path + "/VERSION", "w") as f : f.write (version_detail + "\n")

        sdist_name = "%s-%s.tar.gz" % (name, version_detail)
        sdist_name = sdist_name.replace ('/', '-')
        sdist_name = sdist_name.replace ('@', '-')
        sdist_name = sdist_name.replace ('#', '-')
        sdist_name = sdist_name.replace ('_', '-')
        if '--record'  in sys.argv or 'bdist_egg' in sys.argv:
           # pip install stage 2      easy_install stage 1
           # NOTE: pip install will untar the sdist in a tmp tree.  In that tmp
           # tree, we won't be able to derive git version tags -- so we pack the
           # formerly derived version as ./VERSION
            shutil.move ("VERSION", "VERSION.bak")           # backup version
            shutil.copy ("%s/VERSION" % path, "VERSION")     # use full version instead
            os.system   ("python setup.py sdist")            # build sdist
            shutil.copy ('dist/%s' % sdist_name,
                         '%s/%s'   % (mod_root, sdist_name)) # copy into tree
            shutil.move ("VERSION.bak", "VERSION")           # restore version

        print 'creating %s/SDIST' % path
        with open (path + "/SDIST", "w") as f : f.write (sdist_name + "\n")

        return version, version_detail, sdist_name

    except Exception as e :
        raise RuntimeError ('Could not extract/set version: %s' % e)


# ------------------------------------------------------------------------------
# get version info -- this will create VERSION and srcroot/VERSION
version, version_detail, sdist_name = get_version (mod_root)


# ------------------------------------------------------------------------------
# check python version. we need >= 2.7, <3.x
if  sys.hexversion < 0x02070000 or sys.hexversion >= 0x03000000:
    raise RuntimeError("%s requires Python 2.x (2.7 or higher)" % name)


# ------------------------------------------------------------------------------
class our_test(Command):
    user_options = []
    def initialize_options (self) : pass
    def finalize_options   (self) : pass
    def run (self) :
        testdir = "%s/tests/" % os.path.dirname(os.path.realpath(__file__))
        retval  = sp.call([sys.executable,
                          '%s/run_tests.py'               % testdir,
                          '%s/configs/basetests.cfg'      % testdir])
        raise SystemExit(retval)


# ------------------------------------------------------------------------------
#
def read(*rnames):
    try :
        return open(os.path.join(os.path.dirname(__file__), *rnames)).read()
    except Exception :
        return ''


# -------------------------------------------------------------------------------
setup_args = {
    'name'               : name,
    'version'            : version,
    'description'        : 'The RADICAL pilot job framework '
                           '(http://radical.rutgers.edu/)',
    'long_description'   : (read('README.md') + '\n\n' + read('CHANGES.md')),
    'author'             : 'RADICAL Group at Rutgers University',
    'author_email'       : 'radical@rutgers.edu',
    'maintainer'         : 'The RADICAL Group',
    'maintainer_email'   : 'radical@rutgers.edu',
    'url'                : 'https://www.github.com/radical-cybertools/radical.utils/',
    'license'            : 'MIT',
    'keywords'           : 'radical pilot job saga',
    'classifiers'        : [
        'Development Status :: 5 - Production/Stable',
        'Intended Audience :: Developers',
        'Environment :: Console',
        'License :: OSI Approved :: MIT License',
        'Programming Language :: Python',
        'Programming Language :: Python :: 2',
        'Programming Language :: Python :: 2.7',
        'Topic :: Utilities',
        'Topic :: System :: Distributed Computing',
        'Topic :: Scientific/Engineering',
        'Operating System :: MacOS :: MacOS X',
        'Operating System :: POSIX',
        'Operating System :: Unix'
    ],
    'namespace_packages' : ['radical'],
    'packages'           : find_packages('src'),
    'package_dir'        : {'': 'src'},
    'scripts'            : ['bin/radicalpilot-bson2json',
                            'bin/radicalpilot-inspect',
                            'bin/radicalpilot-version',
                            'bin/radicalpilot-close-session',
                            'bin/radicalpilot-cleanup',
                            'bin/radicalpilot-stats',
                            'bin/radicalpilot-stats.plot',
                            'src/radical/pilot/agent/radical-pilot-agent-multicore.py'
                           ],
    'package_data'       : {'': ['*.sh', '*.json', '*.gz', 'VERSION', 'SDIST', sdist_name]},
    'cmdclass'           : {
        'test'           : our_test,
    },
    'install_requires'   : ['saga-python',
                            'radical.utils',
                            'pymongo==2.8',
                            'python-hostlist',
<<<<<<< HEAD
                            'ntplib'],
=======
                            'pyzmq'],
>>>>>>> 9a1b6843
    'tests_require'      : [],
    'test_suite'         : 'radical.pilot.tests',
    'zip_safe'           : False,
#   'build_sphinx'       : {
#       'source-dir'     : 'docs/',
#       'build-dir'      : 'docs/build',
#       'all_files'      : 1,
#   },
#   'upload_sphinx'      : {
#       'upload-dir'     : 'docs/build/html',
#   }
}

# ------------------------------------------------------------------------------

setup (**setup_args)

# ------------------------------------------------------------------------------
<|MERGE_RESOLUTION|>--- conflicted
+++ resolved
@@ -198,11 +198,8 @@
                             'radical.utils',
                             'pymongo==2.8',
                             'python-hostlist',
-<<<<<<< HEAD
-                            'ntplib'],
-=======
+                            'ntplib',
                             'pyzmq'],
->>>>>>> 9a1b6843
     'tests_require'      : [],
     'test_suite'         : 'radical.pilot.tests',
     'zip_safe'           : False,
