--- conflicted
+++ resolved
@@ -147,38 +147,13 @@
 
         docs = sessions[sid]
 
-<<<<<<< HEAD
-        print "export session %s.*.bson" % sid
-        with open('%s.bson'   %sid, 'w') as f: f.write(bson.BSON.encode({'sessions':     [docs['session']]})) 
-        with open('%s.p.bson' %sid, 'w') as f: f.write(bson.BSON.encode({'pilots':        docs['pilot']})) 
-        with open('%s.pm.bson'%sid, 'w') as f: f.write(bson.BSON.encode({'pilot_managers':docs['pmgr']})) 
-        with open('%s.cu.bson'%sid, 'w') as f: f.write(bson.BSON.encode({'units':         docs['unit']})) 
-        with open('%s.um.bson'%sid, 'w') as f: f.write(bson.BSON.encode({'unit_managers': docs['umgr']}))
-
-=======
         print "export session %s.*.json" % sid
-        with open ('%s.json' % sid, 'w') as f : 
-            f.write (pprint.pformat ({'sessions': [docs['session']]}))
-
-        with open ('%s.p.json' % sid, 'w') as f : 
-            f.write (pprint.pformat ({'pilots' : docs['pilot']}))
-
-        with open ('%s.pm.json' % sid, 'w') as f : 
-            f.write (pprint.pformat ({'pilot_managers' : docs['pmgr']}))
-
-        with open ('%s.cu.json' % sid, 'w') as f : 
-            f.write (pprint.pformat ({'units' : docs['unit']}))
-
-        with open ('%s.um.json' % sid, 'w') as f : 
-            f.write (pprint.pformat ({'unit_managers' : docs['umgr']}))
-
-        print 'purge  session %s' % sid
-        database.drop_collection ("%s"    % sid)
-        database.drop_collection ("%s.p"  % sid)
-        database.drop_collection ("%s.pm" % sid)
-        database.drop_collection ("%s.cu" % sid)
-        database.drop_collection ("%s.um" % sid)
->>>>>>> 5f65e9c6
+        with open('%s.json'   %sid, 'w') as f: f.write(pprint.pformat({'sessions':     [docs['session']]})) 
+        with open('%s.p.json' %sid, 'w') as f: f.write(pprint.pformat({'pilots':        docs['pilot']})) 
+        with open('%s.pm.json'%sid, 'w') as f: f.write(pprint.pformat({'pilot_managers':docs['pmgr']})) 
+        with open('%s.cu.json'%sid, 'w') as f: f.write(pprint.pformat({'units':         docs['unit']})) 
+        with open('%s.um.json'%sid, 'w') as f: f.write(pprint.pformat({'unit_managers': docs['umgr']}))
+
 
 # ------------------------------------------------------------------------------
 # 
