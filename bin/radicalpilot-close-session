--- conflicted
+++ resolved
@@ -171,21 +171,12 @@
     session_ids = list_sessions (dbclient, dbname, age, session)
     database    = dbclient[dbname]
 
-<<<<<<< HEAD
     for sid in session_ids :
-        database.drop_collection ("%s")
-        database.drop_collection ("%s.p")
-        database.drop_collection ("%s.pm")
-        database.drop_collection ("%s.um")
-        database.drop_collection ("%s.cu")
-=======
-    for sid in sessions :
         database.drop_collection ("%s"    % sid)
         database.drop_collection ("%s.p"  % sid)
         database.drop_collection ("%s.pm" % sid)
         database.drop_collection ("%s.um" % sid)
         database.drop_collection ("%s.cu" % sid)
->>>>>>> b5ba0dba
         print 'purged session %s' % sid
 
 
